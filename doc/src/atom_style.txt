"LAMMPS WWW Site"_lws - "LAMMPS Documentation"_ld - "LAMMPS Commands"_lc :c

:link(lws,http://lammps.sandia.gov)
:link(ld,Manual.html)
:link(lc,Section_commands.html#comm)

:line

atom_style command :h3

[Syntax:]

atom_style style args :pre

style = {angle} or {atomic} or {body} or {bond} or {charge} or {dipole} or \
<<<<<<< HEAD
        {dpd} or {electron} or {ellipsoid} or {full} or {line} or {meso} or \
        {molecular} or {peri} or {smd} or {sphere} or {tri} or \
        {template} or {hybrid} or {spin} :ulb,l
=======
        {dpd} or {edpd} or {mdpd} or {tdpd} or {electron} or {ellipsoid} or \
        {full} or {line} or {meso} or {molecular} or {peri} or {smd} or \
        {sphere} or {tri} or {template} or {hybrid} or {spin} :ulb,l
>>>>>>> 102be8dd
  args = none for any style except the following
    {body} args = bstyle bstyle-args
      bstyle = style of body particles
      bstyle-args = additional arguments specific to the bstyle
                    see the "body"_body.html doc page for details
    {tdpd} arg = Nspecies
      Nspecies = # of chemical species
    {template} arg = template-ID
      template-ID = ID of molecule template specified in a separate "molecule"_molecule.html command
    {hybrid} args = list of one or more sub-styles, each with their args :pre

accelerated styles (with same args) = {angle/kk} or {atomic/kk} or {bond/kk} or {charge/kk} or {full/kk} or {molecular/kk} :l
:ule

[Examples:]

atom_style atomic
atom_style bond
atom_style full
atom_style body nparticle 2 10
atom_style hybrid charge bond
atom_style hybrid charge body nparticle 2 5
atom_style spin
<<<<<<< HEAD
atom_style template myMols :pre
=======
atom_style template myMols 
atom_style tdpd 2 :pre
>>>>>>> 102be8dd

[Description:]

Define what style of atoms to use in a simulation.  This determines
what attributes are associated with the atoms.  This command must be
used before a simulation is setup via a "read_data"_read_data.html,
"read_restart"_read_restart.html, or "create_box"_create_box.html
command.

NOTE: Many of the atom styles discussed here are only enabled if
LAMMPS was built with a specific package, as listed below in the
Restrictions section.

Once a style is assigned, it cannot be changed, so use a style general
enough to encompass all attributes.  E.g. with style {bond}, angular
terms cannot be used or added later to the model.  It is OK to use a
style more general than needed, though it may be slightly inefficient.

The choice of style affects what quantities are stored by each atom,
what quantities are communicated between processors to enable forces
to be computed, and what quantities are listed in the data file read
by the "read_data"_read_data.html command.

These are the additional attributes of each style and the typical
kinds of physical systems they are used to model.  All styles store
coordinates, velocities, atom IDs and types.  See the
"read_data"_read_data.html, "create_atoms"_create_atoms.html, and
"set"_set.html commands for info on how to set these various
quantities.

{angle} | bonds and angles | bead-spring polymers with stiffness |
{atomic} | only the default values | coarse-grain liquids, solids, metals |
{body} | mass, inertia moments, quaternion, angular momentum | arbitrary bodies |
{bond} | bonds | bead-spring polymers |
{charge} | charge | atomic system with charges |
{dipole} | charge and dipole moment | system with dipolar particles |
{dpd} | internal temperature and internal energies | DPD particles |
{edpd} | temperature and heat capacity | eDPD particles |
{mdpd} | density | mDPD particles |
{tdpd} | chemical concentration | tDPD particles |
{electron} | charge and spin and eradius | electronic force field |
{ellipsoid} | shape, quaternion, angular momentum | aspherical particles |
{full} | molecular + charge | bio-molecules |
{line} | end points, angular velocity | rigid bodies |
{meso} | rho, e, cv | SPH particles |
{molecular} | bonds, angles, dihedrals, impropers | uncharged molecules |
{peri} | mass, volume | mesocopic Peridynamic models |
{smd} | volume, kernel diameter, contact radius, mass | solid and fluid SPH particles |
{sphere} | diameter, mass, angular velocity | granular models |
{spin} | magnetic moment | system with magnetic particles |
{template} | template index, template atom | small molecules with fixed topology |
{tri} | corner points, angular momentum | rigid bodies |
{wavepacket} | charge, spin, eradius, etag, cs_re, cs_im | AWPMD :tb(c=3,s=|)

NOTE: It is possible to add some attributes, such as a molecule ID, to
atom styles that do not have them via the "fix
property/atom"_fix_property_atom.html command.  This command also
allows new custom attributes consisting of extra integer or
floating-point values to be added to atoms.  See the "fix
property/atom"_fix_property_atom.html doc page for examples of cases
where this is useful and details on how to initialize, access, and
output the custom values.

All of the above styles define point particles, except the {sphere},
{ellipsoid}, {electron}, {peri}, {wavepacket}, {line}, {tri}, and
{body} styles, which define finite-size particles.  See "Section
6.14"_Section_howto.html#howto_14 for an overview of using finite-size
particle models with LAMMPS.

All of the point-particle styles assign mass to particles on a
per-type basis, using the "mass"_mass.html command, The finite-size
particle styles assign mass to individual particles on a per-particle
basis.

For the {sphere} style, the particles are spheres and each stores a
per-particle diameter and mass.  If the diameter > 0.0, the particle
is a finite-size sphere.  If the diameter = 0.0, it is a point
particle.  Note that by use of the {disc} keyword with the "fix
nve/sphere"_fix_nve_sphere.html, "fix nvt/sphere"_fix_nvt_sphere.html,
"fix nph/sphere"_fix_nph_sphere.html, "fix
npt/sphere"_fix_npt_sphere.html commands, spheres can be effectively
treated as 2d discs for a 2d simulation if desired.  See also the "set
density/disc"_set.html command.

For the {ellipsoid} style, the particles are ellipsoids and each
stores a flag which indicates whether it is a finite-size ellipsoid or
a point particle.  If it is an ellipsoid, it also stores a shape
vector with the 3 diameters of the ellipsoid and a quaternion 4-vector
with its orientation.

For the {dipole} style, a point dipole is defined for each point
particle.  Note that if you wish the particles to be finite-size
spheres as in a Stockmayer potential for a dipolar fluid, so that the
particles can rotate due to dipole-dipole interactions, then you need
to use atom_style hybrid sphere dipole, which will assign both a
diameter and dipole moment to each particle.

For the {electron} style, the particles representing electrons are 3d
Gaussians with a specified position and bandwidth or uncertainty in
position, which is represented by the eradius = electron size.

For the {peri} style, the particles are spherical and each stores a
per-particle mass and volume.

The {dpd} style is for dissipative particle dynamics (DPD) particles.
Note that it is part of the USER-DPD package, and is not for use with
the "pair_style dpd or dpd/stat"_pair_dpd.html commands, which can
simply use atom_style atomic.  Atom_style dpd extends DPD particle
properties with internal temperature (dpdTheta), internal conductive
energy (uCond), internal mechanical energy (uMech), and internal
chemical energy (uChem).

The {edpd} style is for energy-conserving dissipative particle
dynamics (eDPD) particles which store a temperature (edpd_temp), and
heat capacity(edpd_cv).

The {mdpd} style is for many-body dissipative particle dynamics (mDPD)
particles which store a density (rho) for considering
density-dependent many-body interactions.

The {tdpd} style is for transport dissipative particle dynamics (tDPD)
particles which store a set of chemical concentration. An integer
"cc_species" is required to specify the number of chemical species
involved in a tDPD system.

The {meso} style is for smoothed particle hydrodynamics (SPH)
particles which store a density (rho), energy (e), and heat capacity
(cv).

The {smd} style is for a general formulation of Smooth Particle
Hydrodynamics.  Both fluids and solids can be modeled.  Particles
store the mass and volume of an integration point, a kernel diameter
used for calculating the field variables (e.g. stress and deformation)
and a contact radius for calculating repulsive forces which prevent
individual physical bodies from penetrating each other.

For the {spin} style, a magnetic spin is associated to each atom.
Those spins have a norm (their magnetic moment) and a direction.

The {wavepacket} style is similar to {electron}, but the electrons may
consist of several Gaussian wave packets, summed up with coefficients
cs= (cs_re,cs_im).  Each of the wave packets is treated as a separate
particle in LAMMPS, wave packets belonging to the same electron must
have identical {etag} values.

For the {line} style, the particles are idealized line segments and
each stores a per-particle mass and length and orientation (i.e. the
end points of the line segment).

For the {tri} style, the particles are planar triangles and each
stores a per-particle mass and size and orientation (i.e. the corner
points of the triangle).

The {template} style allows molecular topology (bonds,angles,etc) to be
defined via a molecule template using the "molecule"_molecule.html
command.  The template stores one or more molecules with a single copy
of the topology info (bonds,angles,etc) of each.  Individual atoms
only store a template index and template atom to identify which
molecule and which atom-within-the-molecule they represent.  Using the
{template} style instead of the {bond}, {angle}, {molecular} styles
can save memory for systems comprised of a large number of small
molecules, all of a single type (or small number of types).  See the
paper by Grime and Voth, in "(Grime)"_#Grime, for examples of how this
can be advantageous for large-scale coarse-grained systems.

NOTE: When using the {template} style with a "molecule
template"_molecule.html that contains multiple molecules, you should
insure the atom types, bond types, angle_types, etc in all the
molecules are consistent.  E.g. if one molecule represents H2O and
another CO2, then you probably do not want each molecule file to
define 2 atom types and a single bond type, because they will conflict
with each other when a mixture system of H2O and CO2 molecules is
defined, e.g. by the "read_data"_read_data.html command.  Rather the
H2O molecule should define atom types 1 and 2, and bond type 1.  And
the CO2 molecule should define atom types 3 and 4 (or atom types 3 and
2 if a single oxygen type is desired), and bond type 2.

For the {body} style, the particles are arbitrary bodies with internal
attributes defined by the "style" of the bodies, which is specified by
the {bstyle} argument.  Body particles can represent complex entities,
such as surface meshes of discrete points, collections of
sub-particles, deformable objects, etc.

The "body"_body.html doc page describes the body styles LAMMPS
currently supports, and provides more details as to the kind of body
particles they represent.  For all styles, each body particle stores
moments of inertia and a quaternion 4-vector, so that its orientation
and position can be time integrated due to forces and torques.

Note that there may be additional arguments required along with the
{bstyle} specification, in the atom_style body command.  These
arguments are described in the "body"_body.html doc page.

:line

Typically, simulations require only a single (non-hybrid) atom style.
If some atoms in the simulation do not have all the properties defined
by a particular style, use the simplest style that defines all the
needed properties by any atom.  For example, if some atoms in a
simulation are charged, but others are not, use the {charge} style.
If some atoms have bonds, but others do not, use the {bond} style.

The only scenario where the {hybrid} style is needed is if there is no
single style which defines all needed properties of all atoms.  For
example, as mentioned above, if you want dipolar particles which will
rotate due to torque, you need to use "atom_style hybrid sphere
dipole".  When a hybrid style is used, atoms store and communicate the
union of all quantities implied by the individual styles.

When using the {hybrid} style, you cannot combine the {template} style
with another molecular style that stores bond,angle,etc info on a
per-atom basis.

LAMMPS can be extended with new atom styles as well as new body
styles; see "this section"_Section_modify.html.

:line

Styles with a {kk} suffix are functionally the same as the
corresponding style without the suffix.  They have been optimized to
run faster, depending on your available hardware, as discussed in
"Section 5"_Section_accelerate.html of the manual.  The
accelerated styles take the same arguments and should produce the same
results, except for round-off and precision issues.

Note that other acceleration packages in LAMMPS, specifically the GPU,
USER-INTEL, USER-OMP, and OPT packages do not use accelerated atom
styles.

The accelerated styles are part of the KOKKOS package.  They are only
enabled if LAMMPS was built with those packages.  See the "Making
LAMMPS"_Section_start.html#start_3 section for more info.

You can specify the accelerated styles explicitly in your input script
by including their suffix, or you can use the "-suffix command-line
switch"_Section_start.html#start_7 when you invoke LAMMPS, or you can
use the "suffix"_suffix.html command in your input script.

See "Section 5"_Section_accelerate.html of the manual for
more instructions on how to use the accelerated styles effectively.

[Restrictions:]

This command cannot be used after the simulation box is defined by a
"read_data"_read_data.html or "create_box"_create_box.html command.

Many of the styles listed above are only enabled if LAMMPS was built
with a specific package, as listed below.  See the "Making
LAMMPS"_Section_start.html#start_3 section for more info.

The {angle}, {bond}, {full}, {molecular}, and {template} styles are
part of the MOLECULE package.

The {line} and {tri} styles are part of the ASPHERE package.

The {body} style is part of the BODY package.

The {dipole} style is part of the DIPOLE package.

The {peri} style is part of the PERI package for Peridynamics.

The {electron} style is part of the USER-EFF package for "electronic
force fields"_pair_eff.html.

The {dpd} style is part of the USER-DPD package for dissipative
particle dynamics (DPD).

The {edpd}, {mdpd}, and {tdpd} styles are part of the USER-MESO package 
for energy-conserving dissipative particle dynamics (eDPD), many-body 
dissipative particle dynamics (mDPD), and transport dissipative particle 
dynamics (tDPD), respectively.

The {meso} style is part of the USER-SPH package for smoothed particle
hydrodynamics (SPH).  See "this PDF
guide"_USER/sph/SPH_LAMMPS_userguide.pdf to using SPH in LAMMPS.

The {spin} style is part of the SPIN package.

The {wavepacket} style is part of the USER-AWPMD package for the
"antisymmetrized wave packet MD method"_pair_awpmd.html.

[Related commands:]

"read_data"_read_data.html, "pair_style"_pair_style.html

[Default:]

atom_style atomic

:line

:link(Grime)
[(Grime)] Grime and Voth, to appear in J Chem Theory & Computation
(2014).<|MERGE_RESOLUTION|>--- conflicted
+++ resolved
@@ -13,15 +13,9 @@
 atom_style style args :pre
 
 style = {angle} or {atomic} or {body} or {bond} or {charge} or {dipole} or \
-<<<<<<< HEAD
-        {dpd} or {electron} or {ellipsoid} or {full} or {line} or {meso} or \
-        {molecular} or {peri} or {smd} or {sphere} or {tri} or \
-        {template} or {hybrid} or {spin} :ulb,l
-=======
         {dpd} or {edpd} or {mdpd} or {tdpd} or {electron} or {ellipsoid} or \
         {full} or {line} or {meso} or {molecular} or {peri} or {smd} or \
         {sphere} or {tri} or {template} or {hybrid} or {spin} :ulb,l
->>>>>>> 102be8dd
   args = none for any style except the following
     {body} args = bstyle bstyle-args
       bstyle = style of body particles
@@ -45,12 +39,8 @@
 atom_style hybrid charge bond
 atom_style hybrid charge body nparticle 2 5
 atom_style spin
-<<<<<<< HEAD
-atom_style template myMols :pre
-=======
 atom_style template myMols 
 atom_style tdpd 2 :pre
->>>>>>> 102be8dd
 
 [Description:]
 
