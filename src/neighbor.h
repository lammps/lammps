--- conflicted
+++ resolved
@@ -20,39 +20,6 @@
 
 class Neighbor : protected Pointers {
  public:
-<<<<<<< HEAD
-  enum{NSQ,BIN,MULTI};
-  int style;                       // 0,1,2 = nsq, bin, multi
-  int every;                       // build every this many steps
-  int delay;                       // delay build for this many steps
-  int dist_check;                  // 0 = always build, 1 = only if 1/2 dist
-  int ago;                         // how many steps ago neighboring occurred
-  int pgsize;                      // size of neighbor page
-  int oneatom;                     // max # of neighbors for one atom
-  int includegroup;                // only build pairwise lists for this group
-  int build_once;                  // 1 if only build lists once per run
-  int atomvec_check_flag;          // 1 if atomvec style invokes its own check function for rebuilds
-  int stencil_post_create_flag;    // 1 if atomvec style invokes its own check function for rebuilds
-
-  double skin;                     // skin distance
-  double cutneighmin;              // min neighbor cutoff for all type pairs
-  double cutneighmax;              // max neighbor cutoff for all type pairs
-  double cutneighmaxsq;            // cutneighmax squared
-  double **cutneighsq;             // neighbor cutneigh sq for each type pair
-  double **cutneighghostsq;        // cutneigh sq for each ghost type pair
-  double *cuttype;                 // for each type, max neigh cut w/ others
-  double *cuttypesq;               // cuttype squared
-  double cut_inner_sq;             // outer cutoff for inner neighbor list
-  double cut_middle_sq;            // outer cutoff for middle neighbor list
-  double cut_middle_inside_sq;     // inner cutoff for middle neighbor list
-
-  int binsizeflag;                 // user-chosen bin size
-  double binsize_user;             // set externally by some accelerator pkgs
-
-  bigint ncalls;                   // # of times build has been called
-  bigint ndanger;                  // # of dangerous builds
-  bigint lastcall;                 // timestep of last neighbor::build() call
-=======
   enum { NSQ, BIN, MULTI_OLD, MULTI };
   int style;           // 0,1,2,3 = nsq, bin, multi/old, multi
   int every;           // build every this many steps
@@ -63,6 +30,8 @@
   int oneatom;         // max # of neighbors for one atom
   int includegroup;    // only build pairwise lists for this group
   int build_once;      // 1 if only build lists once per run
+  int atomvec_check_flag;          // 1 if atomvec style invokes its own check function for rebuilds
+  int stencil_post_create_flag;    // 1 if atomvec style invokes its own check function for rebuilds
 
   double skin;                    // skin distance
   double cutneighmin;             // min neighbor cutoff for all type pairs
@@ -82,7 +51,6 @@
   bigint ncalls;      // # of times build has been called
   bigint ndanger;     // # of dangerous builds
   bigint lastcall;    // timestep of last neighbor::build() call
->>>>>>> dc08058e
 
   // geometry and static info, used by other Neigh classes
 
@@ -284,64 +252,14 @@
 };
 
 namespace NeighConst {
-<<<<<<< HEAD
-  static const int NB_INTEL         = 1<<0;
-  static const int NB_KOKKOS_DEVICE = 1<<1;
-  static const int NB_KOKKOS_HOST   = 1<<2;
-  static const int NB_SSA           = 1<<3;
-  static const int NB_CAC			      = 1<<4;
-
-  static const int NS_BIN     = 1<<0;
-  static const int NS_MULTI   = 1<<1;
-  static const int NS_HALF    = 1<<2;
-  static const int NS_FULL    = 1<<3;
-  static const int NS_2D      = 1<<4;
-  static const int NS_3D      = 1<<5;
-  static const int NS_NEWTON  = 1<<6;
-  static const int NS_NEWTOFF = 1<<7;
-  static const int NS_ORTHO   = 1<<8;
-  static const int NS_TRI     = 1<<9;
-  static const int NS_GHOST   = 1<<10;
-  static const int NS_SSA     = 1<<11;
-  static const int NS_CAC	  = 1<<12;
-
-  static const int NP_NSQ           = 1<<0;
-  static const int NP_BIN           = 1<<1;
-  static const int NP_MULTI         = 1<<2;
-  static const int NP_HALF          = 1<<3;
-  static const int NP_FULL          = 1<<4;
-  static const int NP_ORTHO         = 1<<5;
-  static const int NP_TRI           = 1<<6;
-  static const int NP_ATOMONLY      = 1<<7;
-  static const int NP_MOLONLY       = 1<<8;
-  static const int NP_NEWTON        = 1<<9;
-  static const int NP_NEWTOFF       = 1<<10;
-  static const int NP_GHOST         = 1<<11;
-  static const int NP_SIZE          = 1<<12;
-  static const int NP_ONESIDE       = 1<<13;
-  static const int NP_RESPA         = 1<<14;
-  static const int NP_BOND          = 1<<15;
-  static const int NP_OMP           = 1<<16;
-  static const int NP_INTEL         = 1<<17;
-  static const int NP_KOKKOS_DEVICE = 1<<18;
-  static const int NP_KOKKOS_HOST   = 1<<19;
-  static const int NP_SSA           = 1<<20;
-  static const int NP_COPY          = 1<<21;
-  static const int NP_SKIP          = 1<<22;
-  static const int NP_HALF_FULL     = 1<<23;
-  static const int NP_OFF2ON        = 1<<24;
-  static const int NP_CAC			= 1<<25;
-}
-
-}
-=======
   enum {
     NB_INTEL = 1 << 0,
     NB_KOKKOS_DEVICE = 1 << 1,
     NB_KOKKOS_HOST = 1 << 2,
     NB_SSA = 1 << 3,
     NB_STANDARD = 1 << 4,
-    NB_MULTI = 1 << 5
+    NB_MULTI = 1 << 5,
+    NB_CAC = 1<<6
   };
 
   enum {
@@ -355,7 +273,8 @@
     NS_TRI = 1 << 7,
     NS_GHOST = 1 << 8,
     NS_SSA = 1 << 9,
-    NS_MULTI_OLD = 1 << 10
+    NS_MULTI_OLD = 1 << 10,
+    NS_CAC	  = 1<<11
   };
 
   enum {
@@ -384,12 +303,12 @@
     NP_SKIP = 1 << 22,
     NP_HALF_FULL = 1 << 23,
     NP_OFF2ON = 1 << 24,
-    NP_MULTI_OLD = 1 << 25
+    NP_MULTI_OLD = 1 << 25,
+    NP_CAC = 1<<26
   };
 }    // namespace NeighConst
 
 }    // namespace LAMMPS_NS
->>>>>>> dc08058e
 
 #endif
 
