--- conflicted
+++ resolved
@@ -25,19 +25,11 @@
 namespace LAMMPS_NS {
 
 class FitPOD : public Command {
-<<<<<<< HEAD
 public:
   FitPOD(LAMMPS *);
   void command(int, char **) override;
 
 private:
-=======
- public:
-  FitPOD(LAMMPS *);
-  void command(int, char **) override;
-
- private:
->>>>>>> 164b2546
   struct datastruct {
     std::string file_format = "extxyz";
     std::string file_extension = "xyz";
@@ -100,14 +92,10 @@
       data.precision = precision;
       data.training = training;
       data.normalizeenergy = normalizeenergy;
-<<<<<<< HEAD
       for (int i = 0; i < 12; i++)
         data.fitting_weights[i] = fitting_weights[i];
       data.we_map = we_map;
       data.wf_map = wf_map;
-=======
-      for (int i = 0; i < 12; i++) data.fitting_weights[i] = fitting_weights[i];
->>>>>>> 164b2546
     }
   };
 
@@ -128,7 +116,6 @@
   };
 
   struct descriptorstruct {
-<<<<<<< HEAD
     double *gd=nullptr;  // global descriptors
     double *gdd=nullptr; // derivatives of global descriptors and peratom descriptors
     double *A=nullptr;  // least-square matrix for all descriptors
@@ -139,16 +126,6 @@
     int szi = 0;
     int nd = 0;
     int method;
-=======
-    double *gd;     // global descriptors
-    double *gdd;    // derivatives of global descriptors and peratom descriptors
-    double *A;      // least-square matrix for all descriptors
-    double *b;      // least-square vector for all descriptors
-    double *c;      // coefficents of descriptors
-    int *tmpint;
-    int szd;
-    int szi;
->>>>>>> 164b2546
   };
 
   int save_descriptors = 0;
@@ -158,10 +135,7 @@
   descriptorstruct desc;
   neighborstruct nb;
   class MLPOD *podptr;
-<<<<<<< HEAD
   class FASTPOD *fastpodptr;
-=======
->>>>>>> 164b2546
 
   // functions for collecting/collating arrays
 
@@ -188,7 +162,6 @@
 
   // functions for reading input files and fitting
 
-<<<<<<< HEAD
   int query_pod(std::string pod_file);
   int read_data_file(double *fitting_weights, std::string &file_format, std::string &file_extension,
     std::string &test_path, std::string &training_path, std::string &filenametag, const std::string &data_file, std::string &group_weight_type,
@@ -199,18 +172,6 @@
   void read_exyz_file(double *lattice, double *stress, double *energy, double *we, double *wf, double *pos, double *forces,
     int *atomtype, std::string file, std::vector<std::string> species, double we_group, double wf_group);
   void get_data(datastruct &data, std::vector<std::string> species);
-=======
-  int read_data_file(double *fitting_weights, std::string &file_format, std::string &file_extension,
-                     std::string &test_path, std::string &training_path, std::string &filenametag,
-                     const std::string &data_file);
-  void get_exyz_files(std::vector<std::string> &, const std::string &, const std::string &);
-  int get_number_atom_exyz(std::vector<int> &num_atom, int &num_atom_sum, std::string file);
-  int get_number_atoms(std::vector<int> &num_atom, std::vector<int> &num_atom_sum,
-                       std::vector<int> &num_config, std::vector<std::string> training_files);
-  void read_exyz_file(double *lattice, double *stress, double *energy, double *pos, double *forces,
-                      int *atomtype, std::string file, std::vector<std::string> species);
-  void get_data(datastruct &data, const std::vector<std::string>& species);
->>>>>>> 164b2546
   std::vector<int> linspace(int start_in, int end_in, int num_in);
   std::vector<int> shuffle(int start_in, int end_in, int num_in);
   std::vector<int> select(int n, double fraction, int randomize);
@@ -221,7 +182,6 @@
   int podneighborlist(int *neighlist, int *numneigh, double *r, double rcutsq, int nx, int N,
                       int dim);
   int podfullneighborlist(double *y, int *alist, int *neighlist, int *numneigh, int *numneighsum,
-<<<<<<< HEAD
     double *x, double *a1, double *a2, double *a3, double rcut, int *pbc, int nx);
   void estimate_memory_neighborstruct(const datastruct &data, int *pbc, double rcut, int nelements);
   void allocate_memory_neighborstruct();
@@ -232,12 +192,6 @@
   void allocate_memory_fastpod(const datastruct &data);
   void linear_descriptors(const datastruct &data, int ci);
   void linear_descriptors_fastpod(const datastruct &data, int ci);
-=======
-                          double *x, double *a1, double *a2, double *a3, double rcut, int *pbc,
-                          int nx);
-  void allocate_memory(const datastruct &data);
-  void linear_descriptors(const datastruct &data, int ci);
->>>>>>> 164b2546
   void quadratic_descriptors(const datastruct &data, int ci);
   void cubic_descriptors(const datastruct &data, int ci);
   void least_squares_matrix(const datastruct &data, int ci);
@@ -245,10 +199,7 @@
   void print_analysis(const datastruct &data, double *outarray, double *errors);
   void error_analysis(const datastruct &data, double *coeff);
   double energyforce_calculation(double *force, double *coeff, const datastruct &data, int ci);
-<<<<<<< HEAD
   double energyforce_calculation_fastpod(double *force, const datastruct &data, int ci);
-=======
->>>>>>> 164b2546
   void energyforce_calculation(const datastruct &data, double *coeff);
 };
 
