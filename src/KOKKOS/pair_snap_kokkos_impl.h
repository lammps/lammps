--- conflicted
+++ resolved
@@ -518,13 +518,8 @@
   Kokkos::deep_copy(d_coeffelem,h_coeffelem);
   Kokkos::deep_copy(d_map,h_map);
 
-<<<<<<< HEAD
   snaKK = SNAKokkos<Space>(rfac0,twojmax,
-                  rmin0,switchflag,bzeroflag);
-=======
-  snaKK = SNAKokkos<DeviceType>(rfac0,twojmax,
                   rmin0,switchflag,bzeroflag,chemflag,bnormflag,wselfallflag,nelements);
->>>>>>> 77f6fecc
   snaKK.grow_rij(0,0);
   snaKK.init();
 }
@@ -563,12 +558,7 @@
       const KK_FLOAT dz = x(j,2) - ztmp;
 
       const int jtype = type(j);
-<<<<<<< HEAD
       const KK_FLOAT rsq = dx*dx + dy*dy + dz*dz;
-      const int elem_j = d_map[jtype];
-=======
-      const F_FLOAT rsq = dx*dx + dy*dy + dz*dz;
->>>>>>> 77f6fecc
 
       if ( rsq < rnd_cutsq(itype,jtype) )
        count++;
