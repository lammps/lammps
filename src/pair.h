/* -*- c++ -*- ----------------------------------------------------------
   LAMMPS - Large-scale Atomic/Molecular Massively Parallel Simulator
   http://lammps.sandia.gov, Sandia National Laboratories
   Steve Plimpton, sjplimp@sandia.gov

   Copyright (2003) Sandia Corporation.  Under the terms of Contract
   DE-AC04-94AL85000 with Sandia Corporation, the U.S. Government retains
   certain rights in this software.  This software is distributed under
   the GNU General Public License.

   See the README file in the top-level LAMMPS directory.
------------------------------------------------------------------------- */

#ifndef LMP_PAIR_H
#define LMP_PAIR_H

#include "pointers.h"

namespace LAMMPS_NS {

class Pair : protected Pointers {
  friend class AngleSDK;
  friend class AngleSDKOMP;
  friend class BondQuartic;
  friend class BondQuarticOMP;
  friend class DihedralCharmm;
  friend class DihedralCharmmOMP;
  friend class FixGPU;
  friend class FixOMP;
  friend class ThrOMP;

 public:
  double eng_vdwl,eng_coul;      // accumulated energies
  double virial[6];              // accumulated virial
  double *eatom,**vatom;         // accumulated per-atom energy/virial

  double cutforce;               // max cutoff for all atom pairs
  double **cutsq;                // cutoff sq for each atom pair
  int **setflag;                 // 0/1 = whether each i,j has been set

  int comm_forward;              // size of forward communication (0 if none)
  int comm_reverse;              // size of reverse communication (0 if none)
  int comm_reverse_off;          // size of reverse comm even if newton off

  int single_enable;             // 1 if single() routine exists
  int restartinfo;               // 1 if pair style writes restart info
  int respa_enable;              // 1 if inner/middle/outer rRESPA routines
  int one_coeff;                 // 1 if allows only one coeff * * call
  int manybody_flag;             // 1 if a manybody potential
  int no_virial_fdotr_compute;   // 1 if does not invoke virial_fdotr_compute()
  int writedata;                 // 1 if writes coeffs to data file
  int ghostneigh;                // 1 if pair style needs neighbors of ghosts
  double **cutghost;             // cutoff for each ghost pair

  int ewaldflag;                 // 1 if compatible with Ewald solver
  int pppmflag;                  // 1 if compatible with PPPM solver
  int msmflag;                   // 1 if compatible with MSM solver
  int dispersionflag;            // 1 if compatible with LJ/dispersion solver
  int tip4pflag;                 // 1 if compatible with TIP4P solver
  int dipoleflag;                // 1 if compatible with dipole solver

  int tail_flag;                 // pair_modify flag for LJ tail correction
  double etail,ptail;            // energy/pressure tail corrections
  double etail_ij,ptail_ij;

  int evflag;                    // energy,virial settings
  int eflag_either,eflag_global,eflag_atom;
  int vflag_either,vflag_global,vflag_atom;

  int ncoultablebits;            // size of Coulomb table, accessed by KSpace
  int ndisptablebits;            // size of dispersion table
  double tabinnersq;
  double tabinnerdispsq;
  double *rtable,*drtable,*ftable,*dftable,*ctable,*dctable;
  double *etable,*detable,*ptable,*dptable,*vtable,*dvtable;
  double *rdisptable, *drdisptable, *fdisptable, *dfdisptable;
  double *edisptable, *dedisptable;
  int ncoulshiftbits,ncoulmask;
  int ndispshiftbits, ndispmask;

  int nextra;                    // # of extra quantities pair style calculates
  double *pvector;               // vector of extra pair quantities

  int single_extra;              // number of extra single values calculated
  double *svector;               // vector of extra single quantities

  class NeighList *list;         // standard neighbor list used by most pairs
  class NeighList *listhalf;     // half list used by some pairs
  class NeighList *listfull;     // full list used by some pairs
  class NeighList *listgranhistory;  // granular history list used by some pairs
  class NeighList *listinner;    // rRESPA lists used by some pairs
  class NeighList *listmiddle;
  class NeighList *listouter;

  unsigned int datamask;
  unsigned int datamask_ext;

  int compute_flag;              // 0 if skip compute()

  Pair(class LAMMPS *);
  virtual ~Pair();

  // top-level Pair methods

  void init();
  void reinit();
  double mix_energy(double, double, double, double);
  double mix_distance(double, double);
  void write_file(int, char **);
  void init_bitmap(double, double, int, int &, int &, int &, int &);
  virtual void modify_params(int, char **);
  void compute_dummy(int, int);

  // need to be public, so can be called by pair_style reaxc

  void v_tally(int, double *, double *);
  void ev_tally(int, int, int, int, double, double, double,
                double, double, double);
  void ev_tally3(int, int, int, double, double,
                 double *, double *, double *, double *);
  void v_tally3(int, int, int, double *, double *, double *, double *);
  void v_tally4(int, int, int, int, double *, double *, double *,
                double *, double *, double *);
  void ev_tally_xyz(int, int, int, int, double, double,
                    double, double, double, double, double, double);

  // general child-class methods

  virtual void compute(int, int) = 0;
  virtual void compute_inner() {}
  virtual void compute_middle() {}
  virtual void compute_outer(int, int) {}

  virtual double single(int, int, int, int,
                        double, double, double, 
			double& fforce) {
    fforce = 0.0;
    return 0.0;
  }

  virtual void settings(int, char **) = 0;
  virtual void coeff(int, char **) = 0;

  virtual void init_style();
  virtual void init_list(int, class NeighList *);
  virtual double init_one(int, int) {return 0.0;}

  virtual void init_tables(double, double *);
  virtual void init_tables_disp(double);
  virtual void free_tables();
  virtual void free_disp_tables();

  virtual void write_restart(FILE *) {}
  virtual void read_restart(FILE *) {}
  virtual void write_restart_settings(FILE *) {}
  virtual void read_restart_settings(FILE *) {}
  virtual void write_data(FILE *) {}
  virtual void write_data_all(FILE *) {}

  virtual int pack_comm(int, int *, double *, int, int *) {return 0;}
  virtual void unpack_comm(int, int, double *) {}
  virtual int pack_reverse_comm(int, int, double *) {return 0;}
  virtual void unpack_reverse_comm(int, int *, double *) {}
  virtual double memory_usage();

  // specific child-class methods for certain Pair styles

  virtual void *extract(const char *, int &) {return NULL;}
  virtual void swap_eam(double *, double **) {}
  virtual void reset_dt() {}
  virtual void min_xf_pointers(int, double **, double **) {}
  virtual void min_xf_get(int) {}
  virtual void min_x_set(int) {}

  virtual unsigned int data_mask() {return datamask;}
  virtual unsigned int data_mask_ext() {return datamask_ext;}

 protected:
  enum{GEOMETRIC,ARITHMETIC,SIXTHPOWER};   // mixing options

  int allocated;               // 0/1 = whether arrays are allocated
  int suffix_flag;             // suffix compatibility flag

                                       // pair_modify settings
  int offset_flag,mix_flag;            // flags for offset and mixing
  double tabinner;                     // inner cutoff for Coulomb table
  double tabinner_disp;                 // inner cutoff for dispersion table

  // custom data type for accessing Coulomb tables

  typedef union {int i; float f;} union_int_float_t;

  double THIRD;

  int vflag_fdotr;
  int maxeatom,maxvatom;

  virtual void ev_setup(int, int);
  void ev_unset();
  void ev_tally_full(int, double, double, double, double, double, double);
  void ev_tally_xyz_full(int, double, double,
                         double, double, double, double, double, double);
  void ev_tally4(int, int, int, int, double,
                 double *, double *, double *, double *, double *, double *);
  void ev_tally_tip4p(int, int *, double *, double, double);
  void v_tally2(int, int, double, double *);
  void v_tally_tensor(int, int, int, int,
                      double, double, double, double, double, double);
  void virial_fdotr_compute();

<<<<<<< HEAD
  inline int sbmask(const int j) const {
=======
  FILE *open_potential(const char *);
  const char *potname(const char *);

  inline int sbmask(int j) {
>>>>>>> b05bc24a
    return j >> SBBITS & 3;
  }
};

// fopen wrapper that also looks in $LAMMPS_POTENTIALS for potential files
FILE *open_potential(const char *);
}

#endif

/* ERROR/WARNING messages:

E: Illegal ... command

Self-explanatory.  Check the input script syntax and compare to the
documentation for the command.  You can use -echo screen as a
command-line option when running LAMMPS to see the offending line.

E: Too many total bits for bitmapped lookup table

Table size specified via pair_modify command is too large.  Note that
a value of N generates a 2^N size table.

E: Cannot have both pair_modify shift and tail set to yes

These 2 options are contradictory.

E: Cannot use pair tail corrections with 2d simulations

The correction factors are only currently defined for 3d systems.

W: Using pair tail corrections with nonperiodic system

This is probably a bogus thing to do, since tail corrections are
computed by integrating the density of a periodic system out to
infinity.

E: All pair coeffs are not set

All pair coefficients must be set in the data file or by the
pair_coeff command before running a simulation.

E: Pair style does not support pair_write

The pair style does not have a single() function, so it can
not be invoked by pair write.

E: Invalid atom types in pair_write command

Atom types must range from 1 to Ntypes inclusive.

E: Invalid style in pair_write command

Self-explanatory.  Check the input script.

E: Invalid cutoffs in pair_write command

Inner cutoff must be larger than 0.0 and less than outer cutoff.

E: Cannot open pair_write file

The specified output file for pair energies and forces cannot be
opened.  Check that the path and name are correct.

E: Bitmapped lookup tables require int/float be same size

Cannot use pair tables on this machine, because of word sizes.  Use
the pair_modify command with table 0 instead.

W: Table inner cutoff >= outer cutoff

You specified an inner cutoff for a Coulombic table that is longer
than the global cutoff.  Probably not what you wanted.

E: Too many exponent bits for lookup table

Table size specified via pair_modify command does not work with your
machine's floating point representation.

E: Too many mantissa bits for lookup table

Table size specified via pair_modify command does not work with your
machine's floating point representation.

E: Too few bits for lookup table

Table size specified via pair_modify command does not work with your
machine's floating point representation.

*/<|MERGE_RESOLUTION|>--- conflicted
+++ resolved
@@ -208,20 +208,14 @@
                       double, double, double, double, double, double);
   void virial_fdotr_compute();
 
-<<<<<<< HEAD
-  inline int sbmask(const int j) const {
-=======
   FILE *open_potential(const char *);
   const char *potname(const char *);
 
   inline int sbmask(int j) {
->>>>>>> b05bc24a
     return j >> SBBITS & 3;
   }
 };
 
-// fopen wrapper that also looks in $LAMMPS_POTENTIALS for potential files
-FILE *open_potential(const char *);
 }
 
 #endif
