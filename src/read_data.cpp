/* ----------------------------------------------------------------------
   LAMMPS - Large-scale Atomic/Molecular Massively Parallel Simulator
   http://lammps.sandia.gov, Sandia National Laboratories
   Steve Plimpton, sjplimp@sandia.gov

   Copyright (2003) Sandia Corporation.  Under the terms of Contract
   DE-AC04-94AL85000 with Sandia Corporation, the U.S. Government retains
   certain rights in this software.  This software is distributed under
   the GNU General Public License.

   See the README file in the top-level LAMMPS directory.
------------------------------------------------------------------------- */

#include "lmptype.h"
#include "mpi.h"
#include "math.h"
#include "string.h"
#include "stdlib.h"
#include "ctype.h"
#include "read_data.h"
#include "atom.h"
#include "atom_vec.h"
#include "atom_vec_ellipsoid.h"
#include "atom_vec_line.h"
#include "atom_vec_tri.h"
#include "molecule.h"
#include "comm.h"
#include "update.h"
#include "modify.h"
#include "fix.h"
#include "force.h"
#include "pair.h"
#include "domain.h"
#include "bond.h"
#include "angle.h"
#include "dihedral.h"
#include "improper.h"
#include "special.h"
#include "error.h"
#include "memory.h"

using namespace LAMMPS_NS;

#define MAXLINE 256
#define LB_FACTOR 1.1
#define CHUNK 1024
#define DELTA 4            // must be 2 or larger
#define MAXBODY 20         // max # of lines in one body, also in Atom class

                           // customize for new sections
#define NSECTIONS 25       // change when add to header::section_keywords

/* ---------------------------------------------------------------------- */

// compare two style strings and compare under consideration of possibly
// having suffixes which should be ignored (like /cuda, /gpu, /omp, /opt)
// we also need to strip off all coulomb related parts, since they do not
// affect the choice of coefficients (with very few execptions).

static const char *suffixes[] = {"/cuda","/gpu","/opt","/omp","/coul/cut",
  "/coul/long","/coul/msm","/coul/dsf","/coul/debye","/coul/charmm",NULL};

static int style_match(const char *one, const char *two)
{
  int i, delta, len, len1, len2;

  // cannot compare empty styles

  if ((one == NULL) || (two == NULL)) return 1;

  len1 = strlen(one);
  len2 = strlen(two);

  for (i=0; suffixes[i] != NULL; ++i) {
    len = strlen(suffixes[i]);

    if ((delta = len1 - len) > 0)
      if (strcmp(one+delta,suffixes[i]) == 0)
        len1 = delta;

    if ((delta = len2 - len) > 0)
      if (strcmp(two+delta,suffixes[i]) == 0)
        len2 = delta;
  }

  // if the data file has no style hint, accept it unconditionally.
  // otherwise the length of the style without suffix has to match
  // and the style name up to that point has to be identical, too.

  if ((len1 == 0) || (len1 == len2) || (strncmp(one,two,len1) == 0))
    return 1;

  return 0;
}

/* ---------------------------------------------------------------------- */

ReadData::ReadData(LAMMPS *lmp) : Pointers(lmp)
{
  MPI_Comm_rank(world,&me);
  line = new char[MAXLINE];
  keyword = new char[MAXLINE];
  style = new char[MAXLINE];
  buffer = new char[CHUNK*MAXLINE];
  narg = maxarg = 0;
  arg = NULL;

  // customize for new sections
  // pointers to atom styles that store extra info

  nellipsoids = 0;
  avec_ellipsoid = (AtomVecEllipsoid *) atom->style_match("ellipsoid");
  nlines = 0;
  avec_line = (AtomVecLine *) atom->style_match("line");
  ntris = 0;
  avec_tri = (AtomVecTri *) atom->style_match("tri");
  nbodies = 0;
  avec_body = (AtomVecBody *) atom->style_match("body");
}

/* ---------------------------------------------------------------------- */

ReadData::~ReadData()
{
  delete [] line;
  delete [] keyword;
  delete [] style;
  delete [] buffer;
  memory->sfree(arg);

  for (int i = 0; i < nfix; i++) {
    delete [] fix_header[i];
    delete [] fix_section[i];
  }
  memory->destroy(fix_index);
  memory->sfree(fix_header);
  memory->sfree(fix_section);
}

/* ---------------------------------------------------------------------- */

void ReadData::command(int narg, char **arg)
{
  if (narg < 1) error->all(FLERR,"Illegal read_data command");

  if (domain->box_exist)
    error->all(FLERR,"Cannot read_data after simulation box is defined");
  if (domain->dimension == 2 && domain->zperiodic == 0)
    error->all(FLERR,"Cannot run 2d simulation with nonperiodic Z dimension");

  // fixes that process data file info

  nfix = 0;
  fix_index = NULL;
  fix_header = NULL;
  fix_section = NULL;

  int iarg = 1;
  while (iarg < narg) {
    if (strcmp(arg[iarg],"fix") == 0) {
      if (iarg+4 > narg)
        error->all(FLERR,"Illegal read_data command");
      memory->grow(fix_index,nfix+1,"read_data:fix_index");
      fix_header = (char **)
        memory->srealloc(fix_header,(nfix+1)*sizeof(char *),
                         "read_data:fix_header");
      fix_section = (char **)
        memory->srealloc(fix_section,(nfix+1)*sizeof(char *),
                         "read_data:fix_section");
      fix_index[nfix] = modify->find_fix(arg[iarg+1]);
      if (fix_index[nfix] < 0)
        error->all(FLERR,"Fix ID for read_data does not exist");
      if (strcmp(arg[iarg+2],"NULL") == 0) fix_header[nfix] = NULL;
      else {
        int n = strlen(arg[iarg+2]) + 1;
        fix_header[nfix] = new char[n];
        strcpy(fix_header[nfix],arg[iarg+2]);
      }
      int n = strlen(arg[iarg+3]) + 1;
      fix_section[nfix] = new char[n];
      strcpy(fix_section[nfix],arg[iarg+3]);
      nfix++;
      iarg += 4;
    } else error->all(FLERR,"Illegal read_data command");
  }

  // perform 1-pass read if no molecular topoogy in file
  // perform 2-pass read if molecular topology,
  //   first pass calculates max topology/atom

  int atomflag,topoflag;
  int bondflag,angleflag,dihedralflag,improperflag;
  int ellipsoidflag,lineflag,triflag,bodyflag;

  atomflag = topoflag = 0;
  bondflag = angleflag = dihedralflag = improperflag = 0;
  ellipsoidflag = lineflag = triflag = bodyflag = 0;

  int firstpass = 1;

  while (1) {

    // open file on proc 0

    if (me == 0) {
      if (firstpass && screen) fprintf(screen,"Reading data file ...\n");
      open(arg[0]);
    } else fp = NULL;
    
    // read header info
    
    header();

    // problem setup using info from header
    // 1st pass only

    if (firstpass) {
      domain->box_exist = 1;
      update->ntimestep = 0;
    
      int n;
      if (comm->nprocs == 1) n = static_cast<int> (atom->natoms);
      else n = static_cast<int> (LB_FACTOR * atom->natoms / comm->nprocs);

      atom->allocate_type_arrays();
      atom->avec->grow(n);
<<<<<<< HEAD

      // initialize here, in case there are no bonds in the data file yet.
      atom->bond_per_atom = atom->extra_bond_per_atom;
      n = atom->nmax;
=======
>>>>>>> 63c9df46

      domain->print_box("  ");
      domain->set_initial_box();
      domain->set_global_box();
      comm->set_proc_grid();
      domain->set_local_box();
    }

    // customize for new sections
    // read rest of file in free format

    while (strlen(keyword)) {

      // if special fix matches, it processes section

      if (nfix) {
        int i;
        for (i = 0; i < nfix; i++)
          if (strcmp(keyword,fix_section[i]) == 0) {
            if (firstpass) fix(i,keyword);
            else skip_lines(modify->fix[fix_index[i]]->
                            read_data_skip_lines(keyword));
            parse_keyword(0);
            break;
          }
        if (i < nfix) continue;
      }

      if (strcmp(keyword,"Atoms") == 0) {
        atomflag = 1;
        if (firstpass) {
          if (me == 0 && !style_match(style,atom->atom_style))
            error->warning(FLERR,"Recommended atom style in data file differs");
          atoms();
        } else skip_lines(atom->natoms);
      } else if (strcmp(keyword,"Velocities") == 0) {
        if (atomflag == 0) 
          error->all(FLERR,"Must read Atoms before Velocities");
        if (firstpass) velocities();
        else skip_lines(atom->natoms);

      } else if (strcmp(keyword,"Bonds") == 0) {
        topoflag = bondflag = 1;
        if (atom->nbonds == 0)
          error->all(FLERR,"Invalid data file section: Bonds");
        if (atomflag == 0) error->all(FLERR,"Must read Atoms before Bonds");
        bonds(firstpass);
      } else if (strcmp(keyword,"Angles") == 0) {
        topoflag = angleflag = 1;
        if (atom->nangles == 0)
          error->all(FLERR,"Invalid data file section: Angles");
        if (atomflag == 0) error->all(FLERR,"Must read Atoms before Angles");
        angles(firstpass);
      } else if (strcmp(keyword,"Dihedrals") == 0) {
        topoflag = dihedralflag = 1;
        if (atom->ndihedrals == 0)
          error->all(FLERR,"Invalid data file section: Dihedrals");
        if (atomflag == 0) error->all(FLERR,"Must read Atoms before Dihedrals");
        dihedrals(firstpass);
      } else if (strcmp(keyword,"Impropers") == 0) {
        topoflag = improperflag = 1;
        if (atom->nimpropers == 0)
          error->all(FLERR,"Invalid data file section: Impropers");
        if (atomflag == 0) error->all(FLERR,"Must read Atoms before Impropers");
        impropers(firstpass);
        
      } else if (strcmp(keyword,"Ellipsoids") == 0) {
        ellipsoidflag = 1;
        if (!avec_ellipsoid)
          error->all(FLERR,"Invalid data file section: Ellipsoids");
        if (atomflag == 0) 
          error->all(FLERR,"Must read Atoms before Ellipsoids");
        if (firstpass) 
          bonus(nellipsoids,(AtomVec *) avec_ellipsoid,"ellipsoids");
        else skip_lines(nellipsoids);
      } else if (strcmp(keyword,"Lines") == 0) {
        lineflag = 1;
        if (!avec_line)
          error->all(FLERR,"Invalid data file section: Lines");
        if (atomflag == 0) error->all(FLERR,"Must read Atoms before Lines");
        if (firstpass) bonus(nlines,(AtomVec *) avec_line,"lines");
        else skip_lines(nlines);
      } else if (strcmp(keyword,"Triangles") == 0) {
        triflag = 1;
        if (!avec_tri)
          error->all(FLERR,"Invalid data file section: Triangles");
        if (atomflag == 0) error->all(FLERR,"Must read Atoms before Triangles");
        if (firstpass) bonus(ntris,(AtomVec *) avec_tri,"triangles");
        else skip_lines(ntris);
      } else if (strcmp(keyword,"Bodies") == 0) {
        bodyflag = 1;
        if (!avec_body)
          error->all(FLERR,"Invalid data file section: Bodies");
        if (atomflag == 0) error->all(FLERR,"Must read Atoms before Bodies");
        bodies(firstpass);

      } else if (strcmp(keyword,"Masses") == 0) {
        if (firstpass) mass();
        else skip_lines(atom->ntypes);
      } else if (strcmp(keyword,"Pair Coeffs") == 0) {
        if (force->pair == NULL)
          error->all(FLERR,"Must define pair_style before Pair Coeffs");
        if (firstpass) {
          if (me == 0 && !style_match(style,force->pair_style))
            error->warning(FLERR,"Recommended pair style in data file differs");
          paircoeffs();
        } else skip_lines(atom->ntypes);
      } else if (strcmp(keyword,"PairIJ Coeffs") == 0) {
        if (force->pair == NULL)
          error->all(FLERR,"Must define pair_style before PairIJ Coeffs");
        if (firstpass) {
          if (me == 0 && !style_match(style,force->pair_style))
            error->warning(FLERR,"Recommended pair style in data file differs");
          pairIJcoeffs();
        } else skip_lines(atom->ntypes*(atom->ntypes+1)/2);
      } else if (strcmp(keyword,"Bond Coeffs") == 0) {
        if (atom->avec->bonds_allow == 0)
          error->all(FLERR,"Invalid data file section: Bond Coeffs");
        if (force->bond == NULL)
          error->all(FLERR,"Must define bond_style before Bond Coeffs");
        if (firstpass) {
          if (me == 0 && !style_match(style,force->bond_style))
            error->warning(FLERR,"Recommended bond style in data file differs");
          bondcoeffs();
        } else skip_lines(atom->nbondtypes);
      } else if (strcmp(keyword,"Angle Coeffs") == 0) {
        if (atom->avec->angles_allow == 0)
          error->all(FLERR,"Invalid data file section: Angle Coeffs");
        if (force->angle == NULL)
          error->all(FLERR,"Must define angle_style before Angle Coeffs");
        if (firstpass) {
          if (me == 0 && !style_match(style,force->angle_style))
            error->warning(FLERR,"Recommended angle style in data file differs");
          anglecoeffs(0);
        } else skip_lines(atom->nangletypes);
      } else if (strcmp(keyword,"Dihedral Coeffs") == 0) {
        if (atom->avec->dihedrals_allow == 0)
          error->all(FLERR,"Invalid data file section: Dihedral Coeffs");
        if (force->dihedral == NULL)
          error->all(FLERR,"Must define dihedral_style before Dihedral Coeffs");
        if (firstpass) {
          if (me == 0 && !style_match(style,force->dihedral_style))
            error->warning(FLERR,"Recommended dihedral style in data file differs");
          dihedralcoeffs(0);
        } else skip_lines(atom->ndihedraltypes);
      } else if (strcmp(keyword,"Improper Coeffs") == 0) {
        if (atom->avec->impropers_allow == 0)
          error->all(FLERR,"Invalid data file section: Improper Coeffs");
        if (force->improper == NULL)
          error->all(FLERR,"Must define improper_style before Improper Coeffs");
        if (firstpass) {
          if (me == 0 && !style_match(style,force->improper_style))
            error->warning(FLERR,"Recommended improper style in data file differs");
          impropercoeffs(0);
        } else skip_lines(atom->nimpropertypes);

      } else if (strcmp(keyword,"BondBond Coeffs") == 0) {
        if (atom->avec->angles_allow == 0)
          error->all(FLERR,"Invalid data file section: BondBond Coeffs");
        if (force->angle == NULL)
          error->all(FLERR,"Must define angle_style before BondBond Coeffs");
        if (firstpass) anglecoeffs(1);
        else skip_lines(atom->nangletypes);
      } else if (strcmp(keyword,"BondAngle Coeffs") == 0) {
        if (atom->avec->angles_allow == 0)
          error->all(FLERR,"Invalid data file section: BondAngle Coeffs");
        if (force->angle == NULL)
          error->all(FLERR,"Must define angle_style before BondAngle Coeffs");
        if (firstpass) anglecoeffs(2);
        else skip_lines(atom->nangletypes);

      } else if (strcmp(keyword,"MiddleBondTorsion Coeffs") == 0) {
        if (atom->avec->dihedrals_allow == 0)
          error->all(FLERR,
                     "Invalid data file section: MiddleBondTorsion Coeffs");
        if (force->dihedral == NULL)
          error->all(FLERR,
                     "Must define dihedral_style before "
                     "MiddleBondTorsion Coeffs");
        if (firstpass) dihedralcoeffs(1);
        else skip_lines(atom->ndihedraltypes);
      } else if (strcmp(keyword,"EndBondTorsion Coeffs") == 0) {
        if (atom->avec->dihedrals_allow == 0)
          error->all(FLERR,"Invalid data file section: EndBondTorsion Coeffs");
        if (force->dihedral == NULL)
          error->all(FLERR,
                     "Must define dihedral_style before EndBondTorsion Coeffs");
        if (firstpass) dihedralcoeffs(2);
        else skip_lines(atom->ndihedraltypes);
      } else if (strcmp(keyword,"AngleTorsion Coeffs") == 0) {
        if (atom->avec->dihedrals_allow == 0)
          error->all(FLERR,"Invalid data file section: AngleTorsion Coeffs");
        if (force->dihedral == NULL)
          error->all(FLERR,
                     "Must define dihedral_style before AngleTorsion Coeffs");
        if (firstpass) dihedralcoeffs(3);
        else skip_lines(atom->ndihedraltypes);
      } else if (strcmp(keyword,"AngleAngleTorsion Coeffs") == 0) {
        if (atom->avec->dihedrals_allow == 0)
          error->all(FLERR,
                     "Invalid data file section: AngleAngleTorsion Coeffs");
        if (force->dihedral == NULL)
          error->all(FLERR,
                     "Must define dihedral_style before "
                     "AngleAngleTorsion Coeffs");
        if (firstpass) dihedralcoeffs(4);
        else skip_lines(atom->ndihedraltypes);
      } else if (strcmp(keyword,"BondBond13 Coeffs") == 0) {
        if (atom->avec->dihedrals_allow == 0)
          error->all(FLERR,"Invalid data file section: BondBond13 Coeffs");
        if (force->dihedral == NULL)
          error->all(FLERR,
                     "Must define dihedral_style before BondBond13 Coeffs");
        if (firstpass) dihedralcoeffs(5);
        else skip_lines(atom->ndihedraltypes);
        
      } else if (strcmp(keyword,"AngleAngle Coeffs") == 0) {
        if (atom->avec->impropers_allow == 0)
          error->all(FLERR,"Invalid data file section: AngleAngle Coeffs");
        if (force->improper == NULL)
          error->all(FLERR,
                     "Must define improper_style before AngleAngle Coeffs");
        if (firstpass) impropercoeffs(1);
        else skip_lines(atom->nimpropertypes);

      } else {
        char str[128];
        sprintf(str,"Unknown identifier in data file: %s",keyword);
        error->all(FLERR,str);
      }
      
      parse_keyword(0);
    }

    // error if natoms > 0 yet no atoms were read

    if (atom->natoms > 0 && atomflag == 0)
      error->all(FLERR,"No atoms in data file");
    
    // close file
    
    if (me == 0) {
      if (compressed) pclose(fp);
      else fclose(fp);
    }

    // done if this was 2nd pass

    if (!firstpass) break;

    // at end of 1st pass, error check for required sections
    // customize for new sections

    if ((atom->nbonds && !bondflag) || (atom->nangles && !angleflag) ||
        (atom->ndihedrals && !dihedralflag) ||
        (atom->nimpropers && !improperflag))
      error->one(FLERR,"Needed molecular topology not in data file");

    if ((nellipsoids && !ellipsoidflag) || (nlines && !lineflag) ||
        (ntris && !triflag) || (nbodies && !bodyflag))
      error->one(FLERR,"Needed bonus data not in data file");

    // break out of loop if no molecular topology in file
    // else make 2nd pass
    
    if (!topoflag) break;
    firstpass = 0;

    // reallocate bond,angle,diehdral,improper arrays via grow()
    // use new bond,angle,dihedral,improper per-atom values from 1st pass
    // should leave other atom arrays unchanged, since already nmax in length
    // if bonds/etc not in data file, initialize per-atom size 
    //   with extra settings before grow() of these topology arrays

    if (bondflag) {
      memory->destroy(atom->bond_type);
      memory->destroy(atom->bond_atom);
      atom->bond_type = NULL;
      atom->bond_atom = NULL;
    } else atom->bond_per_atom = atom->extra_bond_per_atom;

    if (angleflag) {
      memory->destroy(atom->angle_type);
      memory->destroy(atom->angle_atom1);
      memory->destroy(atom->angle_atom2);
      memory->destroy(atom->angle_atom3);
      atom->angle_type = NULL;
      atom->angle_atom1 = atom->angle_atom2 = atom->angle_atom3 = NULL;
    } else atom->angle_per_atom = atom->extra_angle_per_atom;

    if (dihedralflag) {
      memory->destroy(atom->dihedral_type);
      memory->destroy(atom->dihedral_atom1);
      memory->destroy(atom->dihedral_atom2);
      memory->destroy(atom->dihedral_atom3);
      memory->destroy(atom->dihedral_atom4);
      atom->dihedral_type = NULL;
      atom->dihedral_atom1 = atom->dihedral_atom2 = 
        atom->dihedral_atom3 = atom->dihedral_atom4 = NULL;
    } else atom->dihedral_per_atom = atom->extra_dihedral_per_atom;

    if (improperflag) {
      memory->destroy(atom->improper_type);
      memory->destroy(atom->improper_atom1);
      memory->destroy(atom->improper_atom2);
      memory->destroy(atom->improper_atom3);
      memory->destroy(atom->improper_atom4);
      atom->improper_type = NULL;
      atom->improper_atom1 = atom->improper_atom2 = 
        atom->improper_atom3 = atom->improper_atom4 = NULL;
    } else atom->improper_per_atom = atom->extra_improper_per_atom;

    atom->avec->grow(atom->nmax);
  }

  // create special bond lists for molecular systems

  if (atom->molecular == 1) {
    Special special(lmp);
    special.build();
  }

  // for atom style template systems, count total bonds,angles,etc 

  if (atom->molecular == 2) {
    Molecule **onemols = atom->avec->onemols;
    int *molindex = atom->molindex;
    int *molatom = atom->molatom;
    int nlocal = atom->nlocal;

    int imol,iatom;
    bigint nbonds,nangles,ndihedrals,nimpropers;
    nbonds = nangles = ndihedrals = nimpropers = 0;

    for (int i = 0; i < nlocal; i++) {
      imol = molindex[i];
      iatom = molatom[i];
      nbonds += onemols[imol]->num_bond[iatom];
      nangles += onemols[imol]->num_angle[iatom];
      ndihedrals += onemols[imol]->num_dihedral[iatom];
      nimpropers += onemols[imol]->num_improper[iatom];
    }

    MPI_Allreduce(&nbonds,&atom->nbonds,1,MPI_LMP_BIGINT,MPI_SUM,world);
    MPI_Allreduce(&nangles,&atom->nangles,1,MPI_LMP_BIGINT,MPI_SUM,world);
    MPI_Allreduce(&ndihedrals,&atom->ndihedrals,1,MPI_LMP_BIGINT,MPI_SUM,world);
    MPI_Allreduce(&nimpropers,&atom->nimpropers,1,MPI_LMP_BIGINT,MPI_SUM,world);

    if (!force->newton_bond) {
      atom->nbonds /= 2;
      atom->nangles /= 3;
      atom->ndihedrals /= 4;
      atom->nimpropers /= 4;
    }

    if (me == 0) {
      if (atom->nbonds) {
        if (screen)
          fprintf(screen,"  " BIGINT_FORMAT " template bonds\n",atom->nbonds);
        if (logfile)
          fprintf(logfile,"  " BIGINT_FORMAT " template bonds\n",atom->nbonds);
      }
      if (atom->nangles) {
        if (screen)
          fprintf(screen,"  " BIGINT_FORMAT " template angles\n",
                  atom->nangles);
        if (logfile)
          fprintf(logfile,"  " BIGINT_FORMAT " template angles\n",
                  atom->nangles);
      }
      if (atom->ndihedrals) {
        if (screen)
          fprintf(screen,"  " BIGINT_FORMAT " template dihedrals\n",
                  atom->nbonds);
        if (logfile)
          fprintf(logfile,"  " BIGINT_FORMAT " template bonds\n",
                  atom->ndihedrals);
      }
      if (atom->nimpropers) {
        if (screen)
          fprintf(screen,"  " BIGINT_FORMAT " template impropers\n",
                  atom->nimpropers);
        if (logfile)
          fprintf(logfile,"  " BIGINT_FORMAT " template impropers\n",
                  atom->nimpropers);
      }
    }
  }

  // for atom style template systems
  // insure nbondtypes,etc are still consistent with template molecules,
  //   in case data file re-defined them

  if (atom->molecular == 2) atom->avec->onemols[0]->check_attributes(1);
}

/* ----------------------------------------------------------------------
   read free-format header of data file
   1st line and blank lines are skipped
   non-blank lines are checked for header keywords and leading value is read
   header ends with EOF or non-blank line containing no header keyword
     if EOF, line is set to blank line
     else line has first keyword line for rest of file
------------------------------------------------------------------------- */

void ReadData::header()
{
  int n;
  char *ptr;

  // customize for new sections

  const char *section_keywords[NSECTIONS] =
    {"Atoms","Velocities","Ellipsoids","Lines","Triangles","Bodies",
     "Bonds","Angles","Dihedrals","Impropers",
     "Masses","Pair Coeffs","PairIJ Coeffs","Bond Coeffs","Angle Coeffs",
     "Dihedral Coeffs","Improper Coeffs",
     "BondBond Coeffs","BondAngle Coeffs","MiddleBondTorsion Coeffs",
     "EndBondTorsion Coeffs","AngleTorsion Coeffs",
     "AngleAngleTorsion Coeffs","BondBond13 Coeffs","AngleAngle Coeffs"};

  // skip 1st line of file

  if (me == 0) {
    char *eof = fgets(line,MAXLINE,fp);
    if (eof == NULL) error->one(FLERR,"Unexpected end of data file");
  }

  // customize for new header lines

  while (1) {

    // read a line and bcast length if flag is set

    if (me == 0) {
      if (fgets(line,MAXLINE,fp) == NULL) n = 0;
      else n = strlen(line) + 1;
    }
    MPI_Bcast(&n,1,MPI_INT,0,world);

    // if n = 0 then end-of-file so return with blank line

    if (n == 0) {
      line[0] = '\0';
      return;
    }

    MPI_Bcast(line,n,MPI_CHAR,0,world);

    // trim anything from '#' onward
    // if line is blank, continue

    if ((ptr = strchr(line,'#'))) *ptr = '\0';
    if (strspn(line," \t\n\r") == strlen(line)) continue;

    // allow special fixes first chance to match and process the line
    // if fix matches, continue to next header line

    if (nfix) {
      for (n = 0; n < nfix; n++) {
        if (!fix_header[n]) continue;
        if (strstr(line,fix_header[n])) {
          modify->fix[fix_index[n]]->read_data_header(line);
          break;
        }
      }
      if (n < nfix) continue;
    }

    // search line for header keyword and set corresponding variable

    if (strstr(line,"atoms")) {
      sscanf(line,BIGINT_FORMAT,&atom->natoms);

    // check for these first
    // otherwise "triangles" will be matched as "angles"

    } else if (strstr(line,"ellipsoids")) {
      if (!avec_ellipsoid)
        error->all(FLERR,"No ellipsoids allowed with this atom style");
      sscanf(line,BIGINT_FORMAT,&nellipsoids);
    } else if (strstr(line,"lines")) {
      if (!avec_line)
        error->all(FLERR,"No lines allowed with this atom style");
      sscanf(line,BIGINT_FORMAT,&nlines);
    } else if (strstr(line,"triangles")) {
      if (!avec_tri)
        error->all(FLERR,"No triangles allowed with this atom style");
      sscanf(line,BIGINT_FORMAT,&ntris);
    } else if (strstr(line,"bodies")) {
      if (!avec_body)
        error->all(FLERR,"No bodies allowed with this atom style");
      sscanf(line,BIGINT_FORMAT,&nbodies);
    }

    else if (strstr(line,"bonds")) sscanf(line,BIGINT_FORMAT,&atom->nbonds);
    else if (strstr(line,"angles")) sscanf(line,BIGINT_FORMAT,&atom->nangles);
    else if (strstr(line,"dihedrals")) sscanf(line,BIGINT_FORMAT,
                                              &atom->ndihedrals);
    else if (strstr(line,"impropers")) sscanf(line,BIGINT_FORMAT,
                                              &atom->nimpropers);

    else if (strstr(line,"atom types")) sscanf(line,"%d",&atom->ntypes);
    else if (strstr(line,"bond types")) sscanf(line,"%d",&atom->nbondtypes);
    else if (strstr(line,"angle types")) sscanf(line,"%d",&atom->nangletypes);
    else if (strstr(line,"dihedral types"))
      sscanf(line,"%d",&atom->ndihedraltypes);
    else if (strstr(line,"improper types"))
      sscanf(line,"%d",&atom->nimpropertypes);

    else if (strstr(line,"extra bond per atom"))
      sscanf(line,"%d",&atom->extra_bond_per_atom);
    else if (strstr(line,"extra angle per atom"))
      sscanf(line,"%d",&atom->extra_angle_per_atom);
    else if (strstr(line,"extra dihedral per atom"))
      sscanf(line,"%d",&atom->extra_dihedral_per_atom);
    else if (strstr(line,"extra improper per atom"))
      sscanf(line,"%d",&atom->extra_improper_per_atom);
    else if (strstr(line,"extra special per atom"))
      sscanf(line,"%d",&force->special_extra);

    else if (strstr(line,"xlo xhi"))
      sscanf(line,"%lg %lg",&domain->boxlo[0],&domain->boxhi[0]);
    else if (strstr(line,"ylo yhi"))
      sscanf(line,"%lg %lg",&domain->boxlo[1],&domain->boxhi[1]);
    else if (strstr(line,"zlo zhi"))
      sscanf(line,"%lg %lg",&domain->boxlo[2],&domain->boxhi[2]);
    else if (strstr(line,"xy xz yz")) {
      domain->triclinic = 1;
      sscanf(line,"%lg %lg %lg",&domain->xy,&domain->xz,&domain->yz);
    } else break;
  }

  // error check on total system size

  if (atom->natoms < 0 || atom->natoms >= MAXBIGINT ||
      atom->nbonds < 0 || atom->nbonds >= MAXBIGINT ||
      atom->nangles < 0 || atom->nangles >= MAXBIGINT ||
      atom->ndihedrals < 0 || atom->ndihedrals >= MAXBIGINT ||
      atom->nimpropers < 0 || atom->nimpropers >= MAXBIGINT)
    error->all(FLERR,"System in data file is too big");

  // check that exiting string is a valid section keyword

  parse_keyword(1);
  for (n = 0; n < NSECTIONS; n++)
    if (strcmp(keyword,section_keywords[n]) == 0) break;
  if (n == NSECTIONS) {
    char str[128];
    sprintf(str,"Unknown identifier in data file: %s",keyword);
    error->all(FLERR,str);
  }

  // error checks on header values
  // must be consistent with atom style and other header values

  if ((atom->nbonds || atom->nbondtypes) &&
      atom->avec->bonds_allow == 0)
    error->all(FLERR,"No bonds allowed with this atom style");
  if ((atom->nangles || atom->nangletypes) &&
      atom->avec->angles_allow == 0)
    error->all(FLERR,"No angles allowed with this atom style");
  if ((atom->ndihedrals || atom->ndihedraltypes) &&
      atom->avec->dihedrals_allow == 0)
    error->all(FLERR,"No dihedrals allowed with this atom style");
  if ((atom->nimpropers || atom->nimpropertypes) &&
      atom->avec->impropers_allow == 0)
    error->all(FLERR,"No impropers allowed with this atom style");
  
  if (atom->nbonds > 0 && atom->nbondtypes <= 0)
    error->all(FLERR,"Bonds defined but no bond types");
  if (atom->nangles > 0 && atom->nangletypes <= 0)
    error->all(FLERR,"Angles defined but no angle types");
  if (atom->ndihedrals > 0 && atom->ndihedraltypes <= 0)
    error->all(FLERR,"Dihedrals defined but no dihedral types");
  if (atom->nimpropers > 0 && atom->nimpropertypes <= 0)
    error->all(FLERR,"Impropers defined but no improper types");

  if (atom->molecular == 2) {
    if (atom->nbonds || atom->nangles || atom->ndihedrals || atom->nimpropers)
      error->all(FLERR,"No molecule topology allowed with atom style template");
  }
}

/* ----------------------------------------------------------------------
   read all atoms
------------------------------------------------------------------------- */

void ReadData::atoms()
{
  int nchunk,eof;

  if (me == 0) {
    if (screen) fprintf(screen,"  reading atoms ...\n");
    if (logfile) fprintf(logfile,"  reading atoms ...\n");
  }

  bigint nread = 0;
  bigint natoms = atom->natoms;

  while (nread < natoms) {
    nchunk = MIN(natoms-nread,CHUNK);
    eof = comm->read_lines_from_file(fp,nchunk,MAXLINE,buffer);
    if (eof) error->all(FLERR,"Unexpected end of data file");
    atom->data_atoms(nchunk,buffer);
    nread += nchunk;
  }

  // check that all atoms were assigned correctly

  bigint tmp = atom->nlocal;
  MPI_Allreduce(&tmp,&natoms,1,MPI_LMP_BIGINT,MPI_SUM,world);

  if (me == 0) {
    if (screen) fprintf(screen,"  " BIGINT_FORMAT " atoms\n",natoms);
    if (logfile) fprintf(logfile,"  " BIGINT_FORMAT " atoms\n",natoms);
  }

  if (natoms != atom->natoms)
    error->all(FLERR,"Did not assign all atoms correctly");
  
  // check that atom IDs are valid

  atom->tag_check();

  // create global mapping of atoms

  if (atom->map_style) {
    atom->map_init();
    atom->map_set();
  }
}

/* ----------------------------------------------------------------------
   read all velocities
   to find atoms, must build atom map if not a molecular system
------------------------------------------------------------------------- */

void ReadData::velocities()
{
  int nchunk,eof;

  if (me == 0) {
    if (screen) fprintf(screen,"  reading velocities ...\n");
    if (logfile) fprintf(logfile,"  reading velocities ...\n");
  }

  int mapflag = 0;
  if (atom->map_style == 0) {
    mapflag = 1;
    atom->map_init();
    atom->map_set();
  }

  bigint nread = 0;
  bigint natoms = atom->natoms;

  while (nread < natoms) {
    nchunk = MIN(natoms-nread,CHUNK);
    eof = comm->read_lines_from_file(fp,nchunk,MAXLINE,buffer);
    if (eof) error->all(FLERR,"Unexpected end of data file");
    atom->data_vels(nchunk,buffer);
    nread += nchunk;
  }

  if (mapflag) {
    atom->map_delete();
    atom->map_style = 0;
  }

  if (me == 0) {
    if (screen) fprintf(screen,"  " BIGINT_FORMAT " velocities\n",natoms);
    if (logfile) fprintf(logfile,"  " BIGINT_FORMAT " velocities\n",natoms);
  }
}

/* ----------------------------------------------------------------------
   scan or read all bonds
------------------------------------------------------------------------- */

void ReadData::bonds(int firstpass)
{
  if (me == 0) {
    if (firstpass) {
      if (screen) fprintf(screen,"  scanning bonds ...\n");
      if (logfile) fprintf(logfile,"  scanning bonds ...\n");
    } else {
      if (screen) fprintf(screen,"  reading bonds ...\n");
      if (logfile) fprintf(logfile,"  reading bonds ...\n");
    }
  }

  // allocate count if firstpass

  int nlocal = atom->nlocal;
  int *count = NULL;
  if (firstpass) {
    memory->create(count,nlocal,"read_data:count");
    for (int i = 0; i < nlocal; i++) count[i] = 0;
  }

  // read and process bonds

  int nchunk,eof;
  bigint nread = 0;
  bigint nbonds = atom->nbonds;

  while (nread < nbonds) {
    nchunk = MIN(nbonds-nread,CHUNK);
    eof = comm->read_lines_from_file(fp,nchunk,MAXLINE,buffer);
    if (eof) error->all(FLERR,"Unexpected end of data file");
    atom->data_bonds(nchunk,buffer,count);
    nread += nchunk;
  }

  // if firstpass: tally max bond/atom and return

  if (firstpass) {
    int max = 0;
    for (int i = 0; i < nlocal; i++) max = MAX(max,count[i]);
    int maxall;
    MPI_Allreduce(&max,&maxall,1,MPI_INT,MPI_MAX,world);

    if (me == 0) {
      if (screen) fprintf(screen,"  %d = max bonds/atom\n",maxall);
      if (logfile) fprintf(logfile,"  %d = max bonds/atom\n",maxall);
    }
    atom->bond_per_atom = maxall + atom->extra_bond_per_atom;
    memory->destroy(count);
    return;
  }

  // if 2nd pass: check that bonds were assigned correctly

  bigint n = 0;
  for (int i = 0; i < nlocal; i++) n += atom->num_bond[i];
  bigint sum;
  MPI_Allreduce(&n,&sum,1,MPI_LMP_BIGINT,MPI_SUM,world);
  int factor = 1;
  if (!force->newton_bond) factor = 2;

  if (me == 0) {
    if (screen) fprintf(screen,"  " BIGINT_FORMAT " bonds\n",sum/factor);
    if (logfile) fprintf(logfile,"  " BIGINT_FORMAT " bonds\n",sum/factor);
  }

  if (sum != factor*atom->nbonds)
    error->all(FLERR,"Bonds assigned incorrectly");
}

/* ----------------------------------------------------------------------
   scan or read all angles
------------------------------------------------------------------------- */

void ReadData::angles(int firstpass)
{
  if (me == 0) {
    if (firstpass) {
      if (screen) fprintf(screen,"  scanning angles ...\n");
      if (logfile) fprintf(logfile,"  scanning angles ...\n");
    } else {
      if (screen) fprintf(screen,"  reading angles ...\n");
      if (logfile) fprintf(logfile,"  reading angles ...\n");
    }
  }

  // allocate count if firstpass

  int nlocal = atom->nlocal;
  int *count = NULL;
  if (firstpass) {
    memory->create(count,nlocal,"read_data:count");
    for (int i = 0; i < nlocal; i++) count[i] = 0;
  }

  // read and process angles

  int nchunk,eof;
  bigint nread = 0;
  bigint nangles = atom->nangles;

  while (nread < nangles) {
    nchunk = MIN(nangles-nread,CHUNK);
    eof = comm->read_lines_from_file(fp,nchunk,MAXLINE,buffer);
    if (eof) error->all(FLERR,"Unexpected end of data file");
    atom->data_angles(nchunk,buffer,count);
    nread += nchunk;
  }

  // if firstpass: tally max angle/atom and return

  if (firstpass) {
    int max = 0;
    for (int i = 0; i < nlocal; i++) max = MAX(max,count[i]);
    int maxall;
    MPI_Allreduce(&max,&maxall,1,MPI_INT,MPI_MAX,world);

    if (me == 0) {
      if (screen) fprintf(screen,"  %d = max angles/atom\n",maxall);
      if (logfile) fprintf(logfile,"  %d = max angles/atom\n",maxall);
    }
    atom->angle_per_atom = maxall + atom->extra_angle_per_atom;
    memory->destroy(count);
    return;
  }

  // if 2nd pass: check that angles were assigned correctly

  bigint n = 0;
  for (int i = 0; i < nlocal; i++) n += atom->num_angle[i];
  bigint sum;
  MPI_Allreduce(&n,&sum,1,MPI_LMP_BIGINT,MPI_SUM,world);
  int factor = 1;
  if (!force->newton_bond) factor = 3;

  if (me == 0) {
    if (screen) fprintf(screen,"  " BIGINT_FORMAT " angles\n",sum/factor);
    if (logfile) fprintf(logfile,"  " BIGINT_FORMAT " angles\n",sum/factor);
  }

  if (sum != factor*atom->nangles)
    error->all(FLERR,"Angles assigned incorrectly");
}

/* ----------------------------------------------------------------------
   scan or read all dihedrals
------------------------------------------------------------------------- */

void ReadData::dihedrals(int firstpass)
{
  if (me == 0) {
    if (firstpass) {
      if (screen) fprintf(screen,"  scanning dihedrals ...\n");
      if (logfile) fprintf(logfile,"  scanning dihedrals ...\n");
    } else {
      if (screen) fprintf(screen,"  reading dihedrals ...\n");
      if (logfile) fprintf(logfile,"  reading dihedrals ...\n");
    }
  }

  // allocate count if firstpass

  int nlocal = atom->nlocal;
  int *count = NULL;
  if (firstpass) {
    memory->create(count,nlocal,"read_data:count");
    for (int i = 0; i < nlocal; i++) count[i] = 0;
  }

  // read and process dihedrals

  int nchunk,eof;
  bigint nread = 0;
  bigint ndihedrals = atom->ndihedrals;

  while (nread < ndihedrals) {
    nchunk = MIN(ndihedrals-nread,CHUNK);
    eof = comm->read_lines_from_file(fp,nchunk,MAXLINE,buffer);
    if (eof) error->all(FLERR,"Unexpected end of data file");
    atom->data_dihedrals(nchunk,buffer,count);
    nread += nchunk;
  }

  // if firstpass: tally max dihedral/atom and return

  if (firstpass) {
    int max = 0;
    for (int i = 0; i < nlocal; i++) max = MAX(max,count[i]);
    int maxall;
    MPI_Allreduce(&max,&maxall,1,MPI_INT,MPI_MAX,world);

    if (me == 0) {
      if (screen) fprintf(screen,"  %d = max dihedrals/atom\n",maxall);
      if (logfile) fprintf(logfile,"  %d = max dihedrals/atom\n",maxall);
    }
    atom->dihedral_per_atom = maxall + atom->extra_dihedral_per_atom;
    memory->destroy(count);
    return;
  }

  // if 2nd pass: check that dihedrals were assigned correctly

  bigint n = 0;
  for (int i = 0; i < nlocal; i++) n += atom->num_dihedral[i];
  bigint sum;
  MPI_Allreduce(&n,&sum,1,MPI_LMP_BIGINT,MPI_SUM,world);
  int factor = 1;
  if (!force->newton_bond) factor = 4;

  if (me == 0) {
    if (screen) fprintf(screen,"  " BIGINT_FORMAT " dihedrals\n",sum/factor);
    if (logfile) fprintf(logfile,"  " BIGINT_FORMAT " dihedrals\n",sum/factor);
  }

  if (sum != factor*atom->ndihedrals)
    error->all(FLERR,"Dihedrals assigned incorrectly");
}

/* ----------------------------------------------------------------------
   scan or read all impropers
------------------------------------------------------------------------- */

void ReadData::impropers(int firstpass)
{
  if (me == 0) {
    if (firstpass) {
      if (screen) fprintf(screen,"  scanning impropers ...\n");
      if (logfile) fprintf(logfile,"  scanning impropers ...\n");
    } else {
      if (screen) fprintf(screen,"  reading impropers ...\n");
      if (logfile) fprintf(logfile,"  reading impropers ...\n");
    }
  }

  // allocate count if firstpass

  int nlocal = atom->nlocal;
  int *count = NULL;
  if (firstpass) {
    memory->create(count,nlocal,"read_data:count");
    for (int i = 0; i < nlocal; i++) count[i] = 0;
  }

  // read and process impropers

  int nchunk,eof;
  bigint nread = 0;
  bigint nimpropers = atom->nimpropers;

  while (nread < nimpropers) {
    nchunk = MIN(nimpropers-nread,CHUNK);
    eof = comm->read_lines_from_file(fp,nchunk,MAXLINE,buffer);
    if (eof) error->all(FLERR,"Unexpected end of data file");
    atom->data_impropers(nchunk,buffer,count);
    nread += nchunk;
  }

  // if firstpass: tally max improper/atom and return

  if (firstpass) {
    int max = 0;
    for (int i = 0; i < nlocal; i++) max = MAX(max,count[i]);
    int maxall;
    MPI_Allreduce(&max,&maxall,1,MPI_INT,MPI_MAX,world);

    if (me == 0) {
      if (screen) fprintf(screen,"  %d = max impropers/atom\n",maxall);
      if (logfile) fprintf(logfile,"  %d = max impropers/atom\n",maxall);
    }
    atom->improper_per_atom = maxall + atom->extra_improper_per_atom;
    memory->destroy(count);
    return;
  }

  // if 2nd pass: check that impropers were assigned correctly

  bigint n = 0;
  for (int i = 0; i < nlocal; i++) n += atom->num_improper[i];
  bigint sum;
  MPI_Allreduce(&n,&sum,1,MPI_LMP_BIGINT,MPI_SUM,world);
  int factor = 1;
  if (!force->newton_bond) factor = 4;

  if (me == 0) {
    if (screen) fprintf(screen,"  " BIGINT_FORMAT " impropers\n",sum/factor);
    if (logfile) fprintf(logfile,"  " BIGINT_FORMAT " impropers\n",sum/factor);
  }

  if (sum != factor*atom->nimpropers)
    error->all(FLERR,"Impropers assigned incorrectly");
}

/* ----------------------------------------------------------------------
   read all bonus data
   to find atoms, must build atom map if not a molecular system
------------------------------------------------------------------------- */

void ReadData::bonus(bigint nbonus, AtomVec *ptr, const char *type)
{
  int nchunk,eof;

  int mapflag = 0;
  if (atom->map_style == 0) {
    mapflag = 1;
    atom->map_init();
    atom->map_set();
  }

  bigint nread = 0;
  bigint natoms = nbonus;

  while (nread < natoms) {
    nchunk = MIN(natoms-nread,CHUNK);
    eof = comm->read_lines_from_file(fp,nchunk,MAXLINE,buffer);
    if (eof) error->all(FLERR,"Unexpected end of data file");
    atom->data_bonus(nchunk,buffer,ptr);
    nread += nchunk;
  }

  if (mapflag) {
    atom->map_delete();
    atom->map_style = 0;
  }

  if (me == 0) {
    if (screen) fprintf(screen,"  " BIGINT_FORMAT " %s\n",natoms,type);
    if (logfile) fprintf(logfile,"  " BIGINT_FORMAT " %s\n",natoms,type);
  }
}

/* ----------------------------------------------------------------------
   read all body data
   variable amount of info per body, described by ninteger and ndouble
   to find atoms, must build atom map if not a molecular system
   if not firstpass, just read but no processing of data
------------------------------------------------------------------------- */

void ReadData::bodies(int firstpass)
{
  int i,m,nchunk,nline,nmax,ninteger,ndouble,tmp,onebody;
  char *eof;

  int mapflag = 0;
  if (atom->map_style == 0 && firstpass) {
    mapflag = 1;
    atom->map_init();
    atom->map_set();
  }

  // nmax = max # of bodies to read in this chunk
  // nchunk = actual # read

  bigint nread = 0;
  bigint natoms = nbodies;

  while (nread < natoms) {
    if (natoms-nread > CHUNK) nmax = CHUNK;
    else nmax = natoms-nread;

    if (me == 0) {
      nchunk = 0;
      nline = 0;
      m = 0;

      while (nchunk < nmax && nline <= CHUNK-MAXBODY) {
        eof = fgets(&buffer[m],MAXLINE,fp);
        if (eof == NULL) error->one(FLERR,"Unexpected end of data file");
        sscanf(&buffer[m],"%d %d %d",&tmp,&ninteger,&ndouble);
        m += strlen(&buffer[m]);

        onebody = 0;
        if (ninteger) onebody += (ninteger-1)/10 + 1;
        if (ndouble) onebody += (ndouble-1)/10 + 1;
        if (onebody+1 > MAXBODY)
          error->one(FLERR,
                     "Too many lines in one body in data file - boost MAXBODY");

        for (i = 0; i < onebody; i++) {
          eof = fgets(&buffer[m],MAXLINE,fp);
          if (eof == NULL) error->one(FLERR,"Unexpected end of data file");
          m += strlen(&buffer[m]);
        }

        nchunk++;
        nline += onebody+1;
      }

      if (buffer[m-1] != '\n') strcpy(&buffer[m++],"\n");
      m++;
    }

    MPI_Bcast(&nchunk,1,MPI_INT,0,world);
    MPI_Bcast(&m,1,MPI_INT,0,world);
    MPI_Bcast(buffer,m,MPI_CHAR,0,world);

    if (firstpass) atom->data_bodies(nchunk,buffer,avec_body);
    nread += nchunk;
  }

  if (mapflag && firstpass) {
    atom->map_delete();
    atom->map_style = 0;
  }

  if (me == 0 && firstpass) {
    if (screen) fprintf(screen,"  " BIGINT_FORMAT " bodies\n",natoms);
    if (logfile) fprintf(logfile,"  " BIGINT_FORMAT " bodies\n",natoms);
  }
}

/* ---------------------------------------------------------------------- */

void ReadData::mass()
{
  int i,m;
  char *next;
  char *buf = new char[atom->ntypes*MAXLINE];

  int eof = comm->read_lines_from_file(fp,atom->ntypes,MAXLINE,buf);
  if (eof) error->all(FLERR,"Unexpected end of data file");

  char *original = buf;
  for (i = 0; i < atom->ntypes; i++) {
    next = strchr(buf,'\n');
    *next = '\0';
    atom->set_mass(buf);
    buf = next + 1;
  }
  delete [] original;
}

/* ---------------------------------------------------------------------- */

void ReadData::paircoeffs()
{
  char *next;
  char *buf = new char[atom->ntypes*MAXLINE];

  int eof = comm->read_lines_from_file(fp,atom->ntypes,MAXLINE,buf);
  if (eof) error->all(FLERR,"Unexpected end of data file");

  char *original = buf;
  for (int i = 0; i < atom->ntypes; i++) {
    next = strchr(buf,'\n');
    *next = '\0';
    parse_coeffs(buf,NULL,1);
    force->pair->coeff(narg,arg);
    buf = next + 1;
  }
  delete [] original;
}

/* ---------------------------------------------------------------------- */

void ReadData::pairIJcoeffs()
{
  int i,j;
  char *next;
  
  int nsq = atom->ntypes* (atom->ntypes+1) / 2;
  char *buf = new char[nsq * MAXLINE];

  int eof = comm->read_lines_from_file(fp,nsq,MAXLINE,buf);
  if (eof) error->all(FLERR,"Unexpected end of data file");

  char *original = buf;
  for (i = 0; i < atom->ntypes; i++)
    for (j = i; j < atom->ntypes; j++) {
      next = strchr(buf,'\n');
      *next = '\0';
      parse_coeffs(buf,NULL,0);
      force->pair->coeff(narg,arg);
      buf = next + 1;
    }
  delete [] original;
}

/* ---------------------------------------------------------------------- */

void ReadData::bondcoeffs()
{
  char *next;
  char *buf = new char[atom->nbondtypes*MAXLINE];

  int eof = comm->read_lines_from_file(fp,atom->nbondtypes,MAXLINE,buf);
  if (eof) error->all(FLERR,"Unexpected end of data file");

  char *original = buf;
  for (int i = 0; i < atom->nbondtypes; i++) {
    next = strchr(buf,'\n');
    *next = '\0';
    parse_coeffs(buf,NULL,0);
    force->bond->coeff(narg,arg);
    buf = next + 1;
  }
  delete [] original;
}

/* ---------------------------------------------------------------------- */

void ReadData::anglecoeffs(int which)
{
  char *next;
  char *buf = new char[atom->nangletypes*MAXLINE];

  int eof = comm->read_lines_from_file(fp,atom->nangletypes,MAXLINE,buf);
  if (eof) error->all(FLERR,"Unexpected end of data file");

  char *original = buf;
  for (int i = 0; i < atom->nangletypes; i++) {
    next = strchr(buf,'\n');
    *next = '\0';
    if (which == 0) parse_coeffs(buf,NULL,0);
    else if (which == 1) parse_coeffs(buf,"bb",0);
    else if (which == 2) parse_coeffs(buf,"ba",0);
    force->angle->coeff(narg,arg);
    buf = next + 1;
  }
  delete [] original;
}

/* ---------------------------------------------------------------------- */

void ReadData::dihedralcoeffs(int which)
{
  char *next;
  char *buf = new char[atom->ndihedraltypes*MAXLINE];

  int eof = comm->read_lines_from_file(fp,atom->ndihedraltypes,MAXLINE,buf);
  if (eof) error->all(FLERR,"Unexpected end of data file");

  char *original = buf;
  for (int i = 0; i < atom->ndihedraltypes; i++) {
    next = strchr(buf,'\n');
    *next = '\0';
    if (which == 0) parse_coeffs(buf,NULL,0);
    else if (which == 1) parse_coeffs(buf,"mbt",0);
    else if (which == 2) parse_coeffs(buf,"ebt",0);
    else if (which == 3) parse_coeffs(buf,"at",0);
    else if (which == 4) parse_coeffs(buf,"aat",0);
    else if (which == 5) parse_coeffs(buf,"bb13",0);
    force->dihedral->coeff(narg,arg);
    buf = next + 1;
  }
  delete [] original;
}

/* ---------------------------------------------------------------------- */

void ReadData::impropercoeffs(int which)
{
  char *next;
  char *buf = new char[atom->nimpropertypes*MAXLINE];

  int eof = comm->read_lines_from_file(fp,atom->nimpropertypes,MAXLINE,buf);
  if (eof) error->all(FLERR,"Unexpected end of data file");

  char *original = buf;
  for (int i = 0; i < atom->nimpropertypes; i++) {
    next = strchr(buf,'\n');
    *next = '\0';
    if (which == 0) parse_coeffs(buf,NULL,0);
    else if (which == 1) parse_coeffs(buf,"aa",0);
    force->improper->coeff(narg,arg);
    buf = next + 1;
  }
  delete [] original;
}

/* ----------------------------------------------------------------------
   read fix section, pass lines to fix to process
   n = index of fix
------------------------------------------------------------------------- */

void ReadData::fix(int ifix, char *keyword)
{
  int nchunk,eof;

  bigint nline = modify->fix[ifix]->read_data_skip_lines(keyword);

  bigint nread = 0;
  while (nread < nline) {
    nchunk = MIN(nline-nread,CHUNK);
    eof = comm->read_lines_from_file(fp,nchunk,MAXLINE,buffer);
    if (eof) error->all(FLERR,"Unexpected end of data file");
    modify->fix[ifix]->read_data_section(keyword,nchunk,buffer);
    nread += nchunk;
  }
}

/* ----------------------------------------------------------------------
   reallocate the count vector from cmax to amax+1 and return new length
   zero new locations
------------------------------------------------------------------------- */

int ReadData::reallocate(int **pcount, int cmax, int amax)
{
  int *count = *pcount;
  memory->grow(count,amax+1,"read_data:count");
  for (int i = cmax; i <= amax; i++) count[i] = 0;
  *pcount = count;
  return amax+1;
}

/* ----------------------------------------------------------------------
   proc 0 opens data file
   test if gzipped
------------------------------------------------------------------------- */

void ReadData::open(char *file)
{
  compressed = 0;
  char *suffix = file + strlen(file) - 3;
  if (suffix > file && strcmp(suffix,".gz") == 0) compressed = 1;
  if (!compressed) fp = fopen(file,"r");
  else {
#ifdef LAMMPS_GZIP
    char gunzip[128];
    sprintf(gunzip,"gzip -c -d %s",file);

#ifdef _WIN32
    fp = _popen(gunzip,"rb");
#else
    fp = popen(gunzip,"r");
#endif

#else
    error->one(FLERR,"Cannot open gzipped file");
#endif
  }

  if (fp == NULL) {
    char str[128];
    sprintf(str,"Cannot open file %s",file);
    error->one(FLERR,str);
  }
}

/* ----------------------------------------------------------------------
   grab next keyword
   read lines until one is non-blank
   keyword is all text on line w/out leading & trailing white space
   read one additional line (assumed blank)
   if any read hits EOF, set keyword to empty
   if first = 1, line variable holds non-blank line that ended header
------------------------------------------------------------------------- */

void ReadData::parse_keyword(int first)
{
  int eof = 0;

  // proc 0 reads upto non-blank line plus 1 following line
  // eof is set to 1 if any read hits end-of-file

  if (me == 0) {
    if (!first) {
      if (fgets(line,MAXLINE,fp) == NULL) eof = 1;
    }
    while (eof == 0 && strspn(line," \t\n\r") == strlen(line)) {
      if (fgets(line,MAXLINE,fp) == NULL) eof = 1;
    }
    if (fgets(buffer,MAXLINE,fp) == NULL) eof = 1;
  }

  // if eof, set keyword empty and return

  MPI_Bcast(&eof,1,MPI_INT,0,world);
  if (eof) {
    keyword[0] = '\0';
    return;
  }

  // bcast keyword line to all procs

  int n;
  if (me == 0) n = strlen(line) + 1;
  MPI_Bcast(&n,1,MPI_INT,0,world);
  MPI_Bcast(line,n,MPI_CHAR,0,world);

  // handle comments following the keyword
  // truncate string and increment pointer over whitespace

  char *ptr;
  if ((ptr = strrchr(line,'#'))) {
      *ptr++ = '\0';
      while (*ptr == ' ' || *ptr == '\t') ++ptr;

      int stop = strlen(ptr) - 1;
      while (ptr[stop] == ' ' || ptr[stop] == '\t'
             || ptr[stop] == '\n' || ptr[stop] == '\r') stop--;
      ptr[stop+1] = '\0';

      strcpy(style,ptr);
  } else style[0] = '\0';

  // copy non-whitespace portion of line into keyword

  int start = strspn(line," \t\n\r");
  int stop = strlen(line) - 1;
  while (line[stop] == ' ' || line[stop] == '\t'
         || line[stop] == '\n' || line[stop] == '\r') stop--;
  line[stop+1] = '\0';
  strcpy(keyword,&line[start]);
}

/* ----------------------------------------------------------------------
   proc 0 reads N lines from file
   could be skipping Natoms lines, so use bigints
------------------------------------------------------------------------- */

void ReadData::skip_lines(bigint n)
{
  if (me) return;
  char *eof;
  for (bigint i = 0; i < n; i++) eof = fgets(line,MAXLINE,fp);
  if (eof == NULL) error->one(FLERR,"Unexpected end of data file");
}

/* ----------------------------------------------------------------------
   parse a line of coeffs into words, storing them in narg,arg
   trim anything from '#' onward
   word strings remain in line, are not copied
   if addstr != NULL, add addstr as extra arg for class2 angle/dihedral/improper
     if 2nd word starts with letter, then is hybrid style, add addstr after it
     else add addstr before 2nd word
   if dupflag, duplicate 1st word, so pair_coeff "2" becomes "2 2"
------------------------------------------------------------------------- */

void ReadData::parse_coeffs(char *line, const char *addstr, int dupflag)
{
  char *ptr;
  if ((ptr = strchr(line,'#'))) *ptr = '\0';

  narg = 0;
  char *word = strtok(line," \t\n\r\f");
  while (word) {
    if (narg == maxarg) {
      maxarg += DELTA;
      arg = (char **)
        memory->srealloc(arg,maxarg*sizeof(char *),"read_data:arg");
    }
    if (addstr && narg == 1 && !islower(word[0])) arg[narg++] = (char *) addstr;
    arg[narg++] = word;
    if (addstr && narg == 2 && islower(word[0])) arg[narg++] = (char *) addstr;
    if (dupflag && narg == 1) arg[narg++] = word;
    word = strtok(NULL," \t\n\r\f");
  }
}<|MERGE_RESOLUTION|>--- conflicted
+++ resolved
@@ -224,13 +224,6 @@
 
       atom->allocate_type_arrays();
       atom->avec->grow(n);
-<<<<<<< HEAD
-
-      // initialize here, in case there are no bonds in the data file yet.
-      atom->bond_per_atom = atom->extra_bond_per_atom;
-      n = atom->nmax;
-=======
->>>>>>> 63c9df46
 
       domain->print_box("  ");
       domain->set_initial_box();
