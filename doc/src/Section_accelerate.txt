--- conflicted
+++ resolved
@@ -210,23 +210,11 @@
   only for USER-INTEL, KOKKOS, USER-OMP, OPT packages |
 re-build LAMMPS |
   make machine |
-<<<<<<< HEAD
-run a LAMMPS simulation |
-  lmp_machine < in.script <br>
-  mpirun -np 32 lmp_machine -in in.script |
-enable the accelerator package |
-  via "-c on" and "-k on" "command-line switches"_Section_start.html#start_7, <br>
-  only for KOKKOS package |
-set any needed options for the package |
-  via "-pk" "command-line switch"_Section_start.html#start_7 or
-  "package"_package.html command, <br>
-=======
 prepare and test a regular LAMMPS simulation |
   lmp_machine -in in.script; mpirun -np 32 lmp_machine -in in.script |
 enable specific accelerator support via '-k on' "command-line switch"_Section_start.html#start_7, |
   only needed for KOKKOS package |
 set any needed options for the package via "-pk" "command-line switch"_Section_start.html#start_7 or "package"_package.html command, |
->>>>>>> 1dd7a13d
   only if defaults need to be changed |
 use accelerated styles in your input via "-sf" "command-line switch"_Section_start.html#start_7 or "suffix"_suffix.html command | lmp_machine -in in.script -sf gpu
 :tb(c=2,s=|)
