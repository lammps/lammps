# Makefile for LAMMPS documentation

SHELL 	      = /bin/bash
SHA1          = $(shell echo $USER-$PWD | python utils/sha1sum.py)
BUILDDIR      = /tmp/lammps-docs-$(SHA1)
RSTDIR        = $(BUILDDIR)/rst
VENV          = $(BUILDDIR)/docenv
TXT2RST       = $(VENV)/bin/txt2rst
ANCHORCHECK   = $(VENV)/bin/doc_anchor_check

PYTHON        = $(shell which python3)
VIRTUALENV     = virtualenv
HAS_PYTHON3    = NO
HAS_VIRTUALENV = NO

ifeq ($(shell which python3 >/dev/null 2>&1; echo $$?), 0)
HAS_PYTHON3 = YES
endif

ifeq ($(shell which virtualenv-3 >/dev/null 2>&1; echo $$?), 0)
VIRTUALENV     = virtualenv-3
HAS_VIRTUALENV = YES
endif

ifeq ($(shell which virtualenv >/dev/null 2>&1; echo $$?), 0)
VIRTUALENV     = virtualenv
HAS_VIRTUALENV = YES
endif

SPHINXEXTRA = -j $(shell $(PYTHON) -c 'import multiprocessing;print(multiprocessing.cpu_count())')
SOURCES=$(filter-out $(wildcard src/lammps_commands*.txt) src/lammps_support.txt src/lammps_tutorials.txt,$(wildcard src/*.txt))
OBJECTS=$(SOURCES:src/%.txt=$(RSTDIR)/%.rst)

.PHONY: help clean-all clean epub mobi html pdf old venv spelling anchor_check

# ------------------------------------------

help:
	@echo "Please use \`make <target>' where <target> is one of"
	@echo "  html       create HTML doc pages in html dir"
	@echo "  pdf        create Manual.pdf and Developer.pdf in this dir"
	@echo "  old        create old-style HTML doc pages in old dir"
	@echo "  fetch      fetch HTML and PDF files from LAMMPS web site"
	@echo "  epub       create ePUB format manual for e-book readers"
	@echo "  mobi       convert ePUB to MOBI format manual for e-book readers (e.g. Kindle)"
	@echo "                      (requires ebook-convert tool from calibre)"
	@echo "  clean      remove all intermediate RST files"
	@echo "  clean-all  reset the entire build environment"
	@echo "  txt2html   build txt2html tool"
	@echo "  anchor_check  scan for duplicate anchor labels"

# ------------------------------------------

clean-all: clean
	rm -rf $(BUILDDIR)/* utils/txt2html/txt2html.exe

clean:
	rm -rf $(RSTDIR) html old epub
	rm -rf spelling

clean-spelling:
	rm -rf spelling

html: $(OBJECTS) $(ANCHORCHECK)
	@(\
		. $(VENV)/bin/activate ;\
		cp -r src/* $(RSTDIR)/ ;\
		sphinx-build $(SPHINXEXTRA) -b html -c utils/sphinx-config -d $(BUILDDIR)/doctrees $(RSTDIR) html ;\
		echo "############################################" ;\
		doc_anchor_check src/*.txt ;\
		echo "############################################" ;\
		deactivate ;\
	)
	-rm html/searchindex.js
	@rm -rf html/_sources
	@rm -rf html/PDF
	@rm -rf html/USER
	@cp -r src/PDF html/PDF
	@cp -r src/USER html/USER
	@rm -rf html/PDF/.[sg]*
	@rm -rf html/USER/.[sg]*
	@rm -rf html/USER/*/.[sg]*
	@rm -rf html/USER/*/*.[sg]*
	@echo "Build finished. The HTML pages are in doc/html."

spelling: $(OBJECTS) utils/sphinx-config/false_positives.txt
	@(\
		. $(VENV)/bin/activate ;\
		pip install sphinxcontrib-spelling ;\
		cp -r src/* $(RSTDIR)/ ;\
        cp utils/sphinx-config/false_positives.txt $(RSTDIR)/ ;\
		sphinx-build -b spelling -c utils/sphinx-config -d $(BUILDDIR)/doctrees $(RSTDIR) spelling ;\
		deactivate ;\
	)
	@echo "Spell check finished."

epub: $(OBJECTS)
	@mkdir -p epub
	@rm -f LAMMPS.epub
	@cp src/JPG/lammps-logo.png epub/
	@(\
		. $(VENV)/bin/activate ;\
		cp -r src/* $(RSTDIR)/ ;\
		sphinx-build $(SPHINXEXTRA) -b epub -c utils/sphinx-config -d $(BUILDDIR)/doctrees $(RSTDIR) epub ;\
		deactivate ;\
	)
	@mv  epub/LAMMPS.epub .
	@rm -rf epub
	@echo "Build finished. The ePUB manual file is created."

<<<<<<< HEAD
pdf: utils/txt2html/txt2html.exe $(VENV)
=======
mobi: epub
	@rm -f LAMMPS.mobi
	@ebook-convert LAMMPS.epub LAMMPS.mobi
	@echo "Conversion finished. The MOBI manual file is created."

pdf: utils/txt2html/txt2html.exe
>>>>>>> 447a6c33
	@(\
		set -e; \
		cd src; \
		../utils/txt2html/txt2html.exe -b *.txt; \
		htmldoc --batch lammps.book;          \
		for s in `echo *.txt | sed -e 's,\.txt,\.html,g'` ; \
			do grep -q $$s lammps.book || \
			echo doc file $$s missing in src/lammps.book; done; \
		rm *.html; \
		cd Developer; \
		. $(VENV)/bin/activate ;\
		pdflatex -shell-escape developer; \
		pdflatex -shell-escape developer; \
		pdflatex -shell-escape developer; \
		mv developer.pdf ../../Developer.pdf; \
	)

old: utils/txt2html/txt2html.exe
	@rm -rf old
	@mkdir old; mkdir old/Eqs; mkdir old/JPG; mkdir old/PDF
	@cd src; ../utils/txt2html/txt2html.exe -b *.txt; \
	  mv *.html ../old; \
	  cp Eqs/*.jpg ../old/Eqs; \
	  cp JPG/* ../old/JPG; \
	  cp PDF/* ../old/PDF;

fetch:
	@rm -rf html_www Manual_www.pdf Developer_www.pdf
	@curl -s -o Manual_www.pdf http://lammps.sandia.gov/doc/Manual.pdf
	@curl -s -o Developer_www.pdf http://lammps.sandia.gov/doc/Developer.pdf
	@curl -s -o lammps-doc.tar.gz http://lammps.sandia.gov/tars/lammps-doc.tar.gz
	@tar xzf lammps-doc.tar.gz
	@rm -f lammps-doc.tar.gz

txt2html: utils/txt2html/txt2html.exe

anchor_check : $(ANCHORCHECK)
	@(\
		. $(VENV)/bin/activate ;\
		doc_anchor_check src/*.txt ;\
		deactivate ;\
	)

# ------------------------------------------

utils/txt2html/txt2html.exe: utils/txt2html/txt2html.cpp
	g++ -O -Wall -o $@ $<

$(RSTDIR)/%.rst : src/%.txt $(TXT2RST)
	@(\
		mkdir -p $(RSTDIR) ; \
		. $(VENV)/bin/activate ;\
		txt2rst -v $< > $@ ;\
		deactivate ;\
	)

$(VENV):
	@if [ "$(HAS_PYTHON3)" == "NO" ] ; then echo "Python3 was not found! Please check README.md for further instructions" 1>&2; exit 1; fi
	@if [ "$(HAS_VIRTUALENV)" == "NO" ] ; then echo "virtualenv was not found! Please check README.md for further instructions" 1>&2; exit 1; fi
	@( \
		$(VIRTUALENV) -p $(PYTHON) $(VENV); \
		. $(VENV)/bin/activate; \
		pip install Sphinx; \
		pip install sphinxcontrib-images; \
		pip install Pygments; \
		deactivate;\
	)

$(TXT2RST) $(ANCHORCHECK): $(VENV)
	@( \
		. $(VENV)/bin/activate; \
		(cd utils/converters;\
		python setup.py develop);\
		deactivate;\
	)<|MERGE_RESOLUTION|>--- conflicted
+++ resolved
@@ -108,16 +108,12 @@
 	@rm -rf epub
 	@echo "Build finished. The ePUB manual file is created."
 
-<<<<<<< HEAD
-pdf: utils/txt2html/txt2html.exe $(VENV)
-=======
 mobi: epub
 	@rm -f LAMMPS.mobi
 	@ebook-convert LAMMPS.epub LAMMPS.mobi
 	@echo "Conversion finished. The MOBI manual file is created."
 
-pdf: utils/txt2html/txt2html.exe
->>>>>>> 447a6c33
+pdf: utils/txt2html/txt2html.exe $(VENV)
 	@(\
 		set -e; \
 		cd src; \
