/* ----------------------------------------------------------------------
   LAMMPS - Large-scale Atomic/Molecular Massively Parallel Simulator
   http://lammps.sandia.gov, Sandia National Laboratories
   Steve Plimpton, sjplimp@sandia.gov

   Copyright (2003) Sandia Corporation.  Under the terms of Contract
   DE-AC04-94AL85000 with Sandia Corporation, the U.S. Government retains
   certain rights in this software.  This software is distributed under
   the GNU General Public License.

   See the README file in the top-level LAMMPS directory.
------------------------------------------------------------------------- */

#include "atom_vec.h"
#include <cstdio>
#include <cstring>
#include "atom.h"
#include "comm.h"
#include "domain.h"
#include "force.h"
#include "modify.h"
#include "fix.h"
#include "math_const.h"
#include "memory.h"
#include "error.h"
#include "utils.h"
#include "tokenizer.h"
#include "fmt/format.h"

using namespace LAMMPS_NS;
using namespace MathConst;

#define DELTA 16384
#define DELTA_BONUS 8192

/* ---------------------------------------------------------------------- */

AtomVec::AtomVec(LAMMPS *lmp) : Pointers(lmp)
{
  nmax = 0;
  ngrow = 0;

  molecular = 0;
  bonds_allow = angles_allow = dihedrals_allow = impropers_allow = 0;
  mass_type = dipole_type = 0;
  forceclearflag = 0;
  maxexchange = 0;
  bonus_flag = 0;
  size_forward_bonus = size_border_bonus = 0;

  kokkosable = 0;

  nargcopy = 0;
  argcopy = nullptr;

  tag = nullptr;
  type = mask = nullptr;
  image = nullptr;
  x = v = f = nullptr;

  threads = nullptr;

  // peratom variables auto-included in corresponding child style fields string
  // these fields cannot be specified in the fields string

  default_grow = "id type mask image x v f";
  default_copy = "id type mask image x v";
  default_comm = "x";
  default_comm_vel = "x v";
  default_reverse = "f";
  default_border = "id type mask x";
  default_border_vel = "id type mask x v";
  default_exchange = "id type mask image x v";
  default_restart = "id type mask image x v";
  default_create = "id type mask image x v";
  default_data_atom = "";
  default_data_vel = "";

  // initializations

  init_method(&mgrow);
  init_method(&mcopy);
  init_method(&mcomm);
  init_method(&mcomm_vel);
  init_method(&mreverse);
  init_method(&mborder);
  init_method(&mborder_vel);
  init_method(&mexchange);
  init_method(&mrestart);
  init_method(&mcreate);
  init_method(&mdata_atom);
  init_method(&mdata_vel);
}

/* ---------------------------------------------------------------------- */

AtomVec::~AtomVec()
{
  int datatype,cols;
  void *pdata;

  for (int i = 0; i < nargcopy; i++) delete [] argcopy[i];
  delete [] argcopy;

  for (int i = 0; i < ngrow; i++) {
    pdata = mgrow.pdata[i];
    datatype = mgrow.datatype[i];
    cols = mgrow.cols[i];
    if (datatype == Atom::DOUBLE) {
      if (cols == 0)
        memory->destroy(*((double **) pdata));
      else if (cols > 0)
        memory->destroy(*((double ***) pdata));
      else {
        memory->destroy(*((double ***) pdata));
      }
    } else if (datatype == Atom::INT) {
      if (cols == 0)
        memory->destroy(*((int **) pdata));
      else if (cols > 0)
        memory->destroy(*((int ***) pdata));
      else {
        memory->destroy(*((int ***) pdata));
      }
    } else if (datatype == Atom::BIGINT) {
      if (cols == 0)
        memory->destroy(*((bigint **) pdata));
      else if (cols > 0)
        memory->destroy(*((bigint ***) pdata));
      else {
        memory->destroy(*((bigint ***) pdata));
      }
    }
  }

  destroy_method(&mgrow);
  destroy_method(&mcopy);
  destroy_method(&mcomm);
  destroy_method(&mcomm_vel);
  destroy_method(&mreverse);
  destroy_method(&mborder);
  destroy_method(&mborder_vel);
  destroy_method(&mexchange);
  destroy_method(&mrestart);
  destroy_method(&mcreate);
  destroy_method(&mdata_atom);
  destroy_method(&mdata_vel);

  delete [] threads;
}

/* ----------------------------------------------------------------------
   make copy of args for use by restart & replicate
------------------------------------------------------------------------- */

void AtomVec::store_args(int narg, char **arg)
{
  nargcopy = narg;
  if (nargcopy) argcopy = new char*[nargcopy];
  else argcopy = nullptr;
  for (int i = 0; i < nargcopy; i++) {
    int n = strlen(arg[i]) + 1;
    argcopy[i] = new char[n];
    strcpy(argcopy[i],arg[i]);
  }
}

/* ----------------------------------------------------------------------
   no additional args by default
------------------------------------------------------------------------- */

void AtomVec::process_args(int narg, char ** /*arg*/)
{
  if (narg) error->all(FLERR,"Invalid atom_style command");
}

/* ----------------------------------------------------------------------
   pull settings from Domain needed for pack_comm_vel and pack_border_vel
   child classes may override this method, but should also invoke it
------------------------------------------------------------------------- */

void AtomVec::init()
{
  deform_vremap = domain->deform_vremap;
  deform_groupbit = domain->deform_groupbit;
  h_rate = domain->h_rate;

  if (lmp->kokkos != nullptr && !kokkosable)
    error->all(FLERR,"KOKKOS package requires a kokkos enabled atom_style");
}

/* ----------------------------------------------------------------------
   roundup N so it is a multiple of DELTA
   error if N exceeds 32-bit int, since will be used as arg to grow()
------------------------------------------------------------------------- */

bigint AtomVec::roundup(bigint n)
{
  if (n % DELTA) n = n/DELTA * DELTA + DELTA;
  if (n > MAXSMALLINT)
    error->one(FLERR,"Too many atoms created on one or more procs");
  return n;
}

/* ----------------------------------------------------------------------
   grow nmax so it is a multiple of DELTA
------------------------------------------------------------------------- */

void AtomVec::grow_nmax()
{
  nmax = nmax/DELTA * DELTA;
  nmax += DELTA;
}

/* ----------------------------------------------------------------------
   grow nmax_bonus so it is a multiple of DELTA_BONUS
------------------------------------------------------------------------- */

int AtomVec::grow_nmax_bonus(int nmax_bonus)
{
  nmax_bonus = nmax_bonus/DELTA_BONUS * DELTA_BONUS;
  nmax_bonus += DELTA_BONUS;
  return nmax_bonus;
}

/* ----------------------------------------------------------------------
   grow atom arrays
   n = 0 grows arrays by a chunk
   n > 0 allocates arrays to size n
------------------------------------------------------------------------- */

void AtomVec::grow(int n)
{
  int datatype,cols,maxcols;
  void *pdata;

  if (n == 0) grow_nmax();
  else nmax = n;
  atom->nmax = nmax;
  if (nmax < 0 || nmax > MAXSMALLINT)
    error->one(FLERR,"Per-processor system is too big");

  tag = memory->grow(atom->tag,nmax,"atom:tag");
  type = memory->grow(atom->type,nmax,"atom:type");
  mask = memory->grow(atom->mask,nmax,"atom:mask");
  image = memory->grow(atom->image,nmax,"atom:image");
  x = memory->grow(atom->x,nmax,3,"atom:x");
  v = memory->grow(atom->v,nmax,3,"atom:v");
  f = memory->grow(atom->f,nmax*comm->nthreads,3,"atom:f");

  for (int i = 0; i < ngrow; i++) {
    pdata = mgrow.pdata[i];
    datatype = mgrow.datatype[i];
    cols = mgrow.cols[i];
    const int nthreads = threads[i] ? comm->nthreads : 1;
    if (datatype == Atom::DOUBLE) {
      if (cols == 0)
        memory->grow(*((double **) pdata),nmax*nthreads,"atom:dvec");
      else if (cols > 0)
        memory->grow(*((double ***) pdata),nmax*nthreads,cols,"atom:darray");
      else {
        maxcols = *(mgrow.maxcols[i]);
        memory->grow(*((double ***) pdata),nmax*nthreads,maxcols,"atom:darray");
      }
    } else if (datatype == Atom::INT) {
      if (cols == 0)
        memory->grow(*((int **) pdata),nmax*nthreads,"atom:ivec");
      else if (cols > 0)
        memory->grow(*((int ***) pdata),nmax*nthreads,cols,"atom:iarray");
      else {
        maxcols = *(mgrow.maxcols[i]);
        memory->grow(*((int ***) pdata),nmax*nthreads,maxcols,"atom:iarray");
      }
    } else if (datatype == Atom::BIGINT) {
      if (cols == 0)
        memory->grow(*((bigint **) pdata),nmax*nthreads,"atom:bvec");
      else if (cols > 0)
        memory->grow(*((bigint ***) pdata),nmax*nthreads,cols,"atom:barray");
      else {
        maxcols = *(mgrow.maxcols[i]);
        memory->grow(*((bigint ***) pdata),nmax*nthreads,maxcols,"atom:barray");
      }
    }
  }

  for (int iextra = 0; iextra < atom->nextra_grow; iextra++)
    modify->fix[atom->extra_grow[iextra]]->grow_arrays(nmax);

  grow_pointers();
}

/* ----------------------------------------------------------------------
   copy atom I info to atom J
------------------------------------------------------------------------- */

void AtomVec::copy(int i, int j, int delflag)
{
  int m,n,datatype,cols,collength,ncols;
  void *pdata,*plength;

  tag[j] = tag[i];
  type[j] = type[i];
  mask[j] = mask[i];
  image[j] = image[i];
  x[j][0] = x[i][0];
  x[j][1] = x[i][1];
  x[j][2] = x[i][2];
  v[j][0] = v[i][0];
  v[j][1] = v[i][1];
  v[j][2] = v[i][2];

  if (ncopy) {
    for (n = 0; n < ncopy; n++) {
      pdata = mcopy.pdata[n];
      datatype = mcopy.datatype[n];
      cols = mcopy.cols[n];
      if (datatype == Atom::DOUBLE) {
        if (cols == 0) {
          double *vec = *((double **) pdata);
          vec[j] = vec[i];
        } else if (cols > 0) {
          double **array = *((double ***) pdata);
          for (m = 0; m < cols; m++)
            array[j][m] = array[i][m];
        } else {
          double **array = *((double ***) pdata);
          collength = mcopy.collength[n];
          plength = mcopy.plength[n];
          if (collength) ncols = (*((int ***) plength))[i][collength-1];
          else ncols = (*((int **) plength))[i];
          for (m = 0; m < ncols; m++)
            array[j][m] = array[i][m];
       }
      } else if (datatype == Atom::INT) {
        if (cols == 0) {
          int *vec = *((int **) pdata);
          vec[j] = vec[i];
        } else if (cols > 0) {
          int **array = *((int ***) pdata);
          for (m = 0; m < cols; m++)
            array[j][m] = array[i][m];
        } else {
          int **array = *((int ***) pdata);
          collength = mcopy.collength[n];
          plength = mcopy.plength[n];
          if (collength) ncols = (*((int ***) plength))[i][collength-1];
          else ncols = (*((int **) plength))[i];
          for (m = 0; m < ncols; m++)
            array[j][m] = array[i][m];
        }
      } else if (datatype == Atom::BIGINT) {
        if (cols == 0) {
          bigint *vec = *((bigint **) pdata);
          vec[j] = vec[i];
        } else if (cols > 0) {
          bigint **array = *((bigint ***) pdata);
          for (m = 0; m < cols; m++)
            array[j][m] = array[i][m];
        } else {
          bigint **array = *((bigint ***) pdata);
          collength = mcopy.collength[n];
          plength = mcopy.plength[n];
          if (collength) ncols = (*((int ***) plength))[i][collength-1];
          else ncols = (*((int **) plength))[i];
          for (m = 0; m < ncols; m++)
            array[j][m] = array[i][m];
        }
      }
    }
  }

  if (bonus_flag) copy_bonus(i,j,delflag);

  if (atom->nextra_grow)
    for (int iextra = 0; iextra < atom->nextra_grow; iextra++)
      modify->fix[atom->extra_grow[iextra]]->copy_arrays(i,j,delflag);
}

/* ---------------------------------------------------------------------- */

int AtomVec::pack_comm(int n, int *list, double *buf,
                             int pbc_flag, int *pbc)
{
  int i,j,m,mm,nn,datatype,cols;
  double dx,dy,dz;
  void *pdata;

  m = 0;
  if (pbc_flag == 0) {
    for (i = 0; i < n; i++) {
      j = list[i];
      buf[m++] = x[j][0];
      buf[m++] = x[j][1];
      buf[m++] = x[j][2];
    }
  } else {
    if (domain->triclinic == 0) {
      dx = pbc[0]*domain->xprd;
      dy = pbc[1]*domain->yprd;
      dz = pbc[2]*domain->zprd;
    } else {
      dx = pbc[0]*domain->xprd + pbc[5]*domain->xy + pbc[4]*domain->xz;
      dy = pbc[1]*domain->yprd + pbc[3]*domain->yz;
      dz = pbc[2]*domain->zprd;
    }
    for (i = 0; i < n; i++) {
      j = list[i];
      buf[m++] = x[j][0] + dx;
      buf[m++] = x[j][1] + dy;
      buf[m++] = x[j][2] + dz;
    }
  }

  if (ncomm) {
    for (nn = 0; nn < ncomm; nn++) {
      pdata = mcomm.pdata[nn];
      datatype = mcomm.datatype[nn];
      cols = mcomm.cols[nn];
      if (datatype == Atom::DOUBLE) {
        if (cols == 0) {
          double *vec = *((double **) pdata);
          for (i = 0; i < n; i++) {
            j = list[i];
            buf[m++] = vec[j];
          }
        } else {
          double **array = *((double ***) pdata);
          for (i = 0; i < n; i++) {
            j = list[i];
            for (mm = 0; mm < cols; mm++)
              buf[m++] = array[j][mm];
          }
        }
      } else if (datatype == Atom::INT) {
        if (cols == 0) {
          int *vec = *((int **) pdata);
          for (i = 0; i < n; i++) {
            j = list[i];
            buf[m++] = ubuf(vec[j]).d;
          }
        } else {
          int **array = *((int ***) pdata);
          for (i = 0; i < n; i++) {
            j = list[i];
            for (mm = 0; mm < cols; mm++)
              buf[m++] = ubuf(array[j][mm]).d;
          }
        }
      } else if (datatype == Atom::BIGINT) {
        if (cols == 0) {
          bigint *vec = *((bigint **) pdata);
          for (i = 0; i < n; i++) {
            j = list[i];
            buf[m++] = ubuf(vec[j]).d;
          }
        } else {
          bigint **array = *((bigint ***) pdata);
          for (i = 0; i < n; i++) {
            j = list[i];
            for (mm = 0; mm < cols; mm++)
              buf[m++] = ubuf(array[j][mm]).d;
          }
        }
      }
    }
  }

  if (bonus_flag) m += pack_comm_bonus(n,list,&buf[m]);

  return m;
}

/* ---------------------------------------------------------------------- */

int AtomVec::pack_comm_vel(int n, int *list, double *buf,
                           int pbc_flag, int *pbc)
{
  int i,j,m,mm,nn,datatype,cols;
  double dx,dy,dz,dvx,dvy,dvz;
  void *pdata;

  m = 0;
  if (pbc_flag == 0) {
    for (i = 0; i < n; i++) {
      j = list[i];
      buf[m++] = x[j][0];
      buf[m++] = x[j][1];
      buf[m++] = x[j][2];
      buf[m++] = v[j][0];
      buf[m++] = v[j][1];
      buf[m++] = v[j][2];
    }
  } else {
    if (domain->triclinic == 0) {
      dx = pbc[0]*domain->xprd;
      dy = pbc[1]*domain->yprd;
      dz = pbc[2]*domain->zprd;
    } else {
      dx = pbc[0]*domain->xprd + pbc[5]*domain->xy + pbc[4]*domain->xz;
      dy = pbc[1]*domain->yprd + pbc[3]*domain->yz;
      dz = pbc[2]*domain->zprd;
    }
    if (!deform_vremap) {
      for (i = 0; i < n; i++) {
        j = list[i];
        buf[m++] = x[j][0] + dx;
        buf[m++] = x[j][1] + dy;
        buf[m++] = x[j][2] + dz;
        buf[m++] = v[j][0];
        buf[m++] = v[j][1];
        buf[m++] = v[j][2];
      }
    } else {
      dvx = pbc[0]*h_rate[0] + pbc[5]*h_rate[5] + pbc[4]*h_rate[4];
      dvy = pbc[1]*h_rate[1] + pbc[3]*h_rate[3];
      dvz = pbc[2]*h_rate[2];
      for (i = 0; i < n; i++) {
        j = list[i];
        buf[m++] = x[j][0] + dx;
        buf[m++] = x[j][1] + dy;
        buf[m++] = x[j][2] + dz;
        if (mask[i] & deform_groupbit) {
          buf[m++] = v[j][0] + dvx;
          buf[m++] = v[j][1] + dvy;
          buf[m++] = v[j][2] + dvz;
        } else {
          buf[m++] = v[j][0];
          buf[m++] = v[j][1];
          buf[m++] = v[j][2];
        }
      }
    }
  }

  if (ncomm_vel) {
    for (nn = 0; nn < ncomm_vel; nn++) {
      pdata = mcomm_vel.pdata[nn];
      datatype = mcomm_vel.datatype[nn];
      cols = mcomm_vel.cols[nn];
      if (datatype == Atom::DOUBLE) {
        if (cols == 0) {
          double *vec = *((double **) pdata);
          for (i = 0; i < n; i++) {
            j = list[i];
            buf[m++] = vec[j];
          }
        } else {
          double **array = *((double ***) pdata);
          for (i = 0; i < n; i++) {
            j = list[i];
            for (mm = 0; mm < cols; mm++)
              buf[m++] = array[j][mm];
          }
        }
      } else if (datatype == Atom::INT) {
        if (cols == 0) {
          int *vec = *((int **) pdata);
          for (i = 0; i < n; i++) {
            j = list[i];
            buf[m++] = ubuf(vec[j]).d;
          }
        } else {
          int **array = *((int ***) pdata);
          for (i = 0; i < n; i++) {
            j = list[i];
            for (mm = 0; mm < cols; mm++)
              buf[m++] = ubuf(array[j][mm]).d;
          }
        }
      } else if (datatype == Atom::BIGINT) {
        if (cols == 0) {
          bigint *vec = *((bigint **) pdata);
          for (i = 0; i < n; i++) {
            j = list[i];
            buf[m++] = ubuf(vec[j]).d;
          }
        } else {
          bigint **array = *((bigint ***) pdata);
          for (i = 0; i < n; i++) {
            j = list[i];
            for (mm = 0; mm < cols; mm++)
              buf[m++] = ubuf(array[j][mm]).d;
          }
        }
      }
    }
  }

  if (bonus_flag) m += pack_comm_bonus(n,list,&buf[m]);

  return m;
}

/* ---------------------------------------------------------------------- */

void AtomVec::unpack_comm(int n, int first, double *buf)
{
  int i,m,last,mm,nn,datatype,cols;
  void *pdata;

  m = 0;
  last = first + n;
  for (i = first; i < last; i++) {
    x[i][0] = buf[m++];
    x[i][1] = buf[m++];
    x[i][2] = buf[m++];
  }

  if (ncomm) {
    for (nn = 0; nn < ncomm; nn++) {
      pdata = mcomm.pdata[nn];
      datatype = mcomm.datatype[nn];
      cols = mcomm.cols[nn];
      if (datatype == Atom::DOUBLE) {
        if (cols == 0) {
          double *vec = *((double **) pdata);
          for (i = first; i < last; i++)
            vec[i] = buf[m++];
        } else {
          double **array = *((double ***) pdata);
          for (i = first; i < last; i++)
            for (mm = 0; mm < cols; mm++)
              array[i][mm] = buf[m++];
        }
      } else if (datatype == Atom::INT) {
        if (cols == 0) {
          int *vec = *((int **) pdata);
          for (i = first; i < last; i++)
            vec[i] = (int) ubuf(buf[m++]).i;
        } else {
          int **array = *((int ***) pdata);
          for (i = first; i < last; i++)
            for (mm = 0; mm < cols; mm++)
              array[i][mm] = (int) ubuf(buf[m++]).i;
        }
      } else if (datatype == Atom::BIGINT) {
        if (cols == 0) {
          bigint *vec = *((bigint **) pdata);
          for (i = first; i < last; i++)
            vec[i] = (bigint) ubuf(buf[m++]).i;
        } else {
          bigint **array = *((bigint ***) pdata);
          for (i = first; i < last; i++)
            for (mm = 0; mm < cols; mm++)
              array[i][mm] = (bigint) ubuf(buf[m++]).i;
        }
      }
    }
  }

  if (bonus_flag) unpack_comm_bonus(n,first,&buf[m]);
}

/* ---------------------------------------------------------------------- */

void AtomVec::unpack_comm_vel(int n, int first, double *buf)
{
  int i,m,last,mm,nn,datatype,cols;
  void *pdata;

  m = 0;
  last = first + n;
  for (i = first; i < last; i++) {
    x[i][0] = buf[m++];
    x[i][1] = buf[m++];
    x[i][2] = buf[m++];
    v[i][0] = buf[m++];
    v[i][1] = buf[m++];
    v[i][2] = buf[m++];
  }

  if (ncomm_vel) {
    for (nn = 0; nn < ncomm_vel; nn++) {
      pdata = mcomm_vel.pdata[nn];
      datatype = mcomm_vel.datatype[nn];
      cols = mcomm_vel.cols[nn];
      if (datatype == Atom::DOUBLE) {
        if (cols == 0) {
          double *vec = *((double **) pdata);
          for (i = first; i < last; i++)
            vec[i] = buf[m++];
        } else {
          double **array = *((double ***) pdata);
          for (i = first; i < last; i++)
            for (mm = 0; mm < cols; mm++)
              array[i][mm] = buf[m++];
        }
      } else if (datatype == Atom::INT) {
        if (cols == 0) {
          int *vec = *((int **) pdata);
          for (i = first; i < last; i++)
            vec[i] = (int) ubuf(buf[m++]).i;
        } else {
          int **array = *((int ***) pdata);
          for (i = first; i < last; i++)
            for (mm = 0; mm < cols; mm++)
              array[i][mm] = (int) ubuf(buf[m++]).i;
        }
      } else if (datatype == Atom::BIGINT) {
        if (cols == 0) {
          bigint *vec = *((bigint **) pdata);
          for (i = first; i < last; i++)
            vec[i] = (bigint) ubuf(buf[m++]).i;
        } else {
          bigint **array = *((bigint ***) pdata);
          for (i = first; i < last; i++)
            for (mm = 0; mm < cols; mm++)
              array[i][mm] = (bigint) ubuf(buf[m++]).i;
        }
      }
    }
  }

  if (bonus_flag) unpack_comm_bonus(n,first,&buf[m]);
}

/* ---------------------------------------------------------------------- */

int AtomVec::pack_reverse(int n, int first, double *buf)
{
  int i,m,last,mm,nn,datatype,cols;
  void *pdata;

  m = 0;
  last = first + n;
  for (i = first; i < last; i++) {
    buf[m++] = f[i][0];
    buf[m++] = f[i][1];
    buf[m++] = f[i][2];
  }

  if (nreverse) {
    for (nn = 0; nn < nreverse; nn++) {
      pdata = mreverse.pdata[nn];
      datatype = mreverse.datatype[nn];
      cols = mreverse.cols[nn];
      if (datatype == Atom::DOUBLE) {
        if (cols == 0) {
          double *vec = *((double **) pdata);
          for (i = first; i < last; i++) {
            buf[m++] = vec[i];
          }
        } else {
          double **array = *((double ***) pdata);
          for (i = first; i < last; i++) {
            for (mm = 0; mm < cols; mm++)
              buf[m++] = array[i][mm];
          }
        }
      } else if (datatype == Atom::INT) {
        if (cols == 0) {
          int *vec = *((int **) pdata);
          for (i = first; i < last; i++) {
            buf[m++] = ubuf(vec[i]).d;
          }
        } else {
          int **array = *((int ***) pdata);
          for (i = first; i < last; i++) {
            for (mm = 0; mm < cols; mm++)
              buf[m++] = ubuf(array[i][mm]).d;
          }
        }
      } else if (datatype == Atom::BIGINT) {
        if (cols == 0) {
          bigint *vec = *((bigint **) pdata);
          for (i = first; i < last; i++) {
            buf[m++] = ubuf(vec[i]).d;
          }
        } else {
          bigint **array = *((bigint ***) pdata);
          for (i = first; i < last; i++) {
            for (mm = 0; mm < cols; mm++)
              buf[m++] = ubuf(array[i][mm]).d;
          }
        }
      }
    }
  }

  return m;
}

/* ---------------------------------------------------------------------- */

void AtomVec::unpack_reverse(int n, int *list, double *buf)
{
  int i,j,m,mm,nn,datatype,cols;
  void *pdata;

  m = 0;
  for (i = 0; i < n; i++) {
    j = list[i];
    f[j][0] += buf[m++];
    f[j][1] += buf[m++];
    f[j][2] += buf[m++];
  }

  if (nreverse) {
    for (nn = 0; nn < nreverse; nn++) {
      pdata = mreverse.pdata[nn];
      datatype = mreverse.datatype[nn];
      cols = mreverse.cols[nn];
      if (datatype == Atom::DOUBLE) {
        if (cols == 0) {
          double *vec = *((double **) pdata);
          for (i = 0; i < n; i++) {
            j = list[i];
            vec[j] += buf[m++];
          }
        } else {
          double **array = *((double ***) pdata);
          for (i = 0; i < n; i++) {
            j = list[i];
            for (mm = 0; mm < cols; mm++)
              array[j][mm] += buf[m++];
          }
        }
      } else if (datatype == Atom::INT) {
        if (cols == 0) {
          int *vec = *((int **) pdata);
          for (i = 0; i < n; i++) {
            j = list[i];
            vec[j] += (int) ubuf(buf[m++]).i;
          }
        } else {
          int **array = *((int ***) pdata);
          for (i = 0; i < n; i++) {
            j = list[i];
            for (mm = 0; mm < cols; mm++)
              array[j][mm] += (int) ubuf(buf[m++]).i;
          }
        }
      } else if (datatype == Atom::BIGINT) {
        if (cols == 0) {
          bigint *vec = *((bigint **) pdata);
          for (i = 0; i < n; i++) {
            j = list[i];
            vec[j] += (bigint) ubuf(buf[m++]).i;
          }
        } else {
          bigint **array = *((bigint ***) pdata);
          for (i = 0; i < n; i++) {
            j = list[i];
            for (mm = 0; mm < cols; mm++)
              array[j][mm] += (bigint) ubuf(buf[m++]).i;
          }
        }
      }
    }
  }
}

/* ---------------------------------------------------------------------- */

int AtomVec::pack_border(int n, int *list, double *buf, int pbc_flag, int *pbc)
{
  int i,j,m,mm,nn,datatype,cols;
  double dx,dy,dz;
  void *pdata;

  m = 0;
  if (pbc_flag == 0) {
    for (i = 0; i < n; i++) {
      j = list[i];
      buf[m++] = x[j][0];
      buf[m++] = x[j][1];
      buf[m++] = x[j][2];
      buf[m++] = ubuf(tag[j]).d;
      buf[m++] = ubuf(type[j]).d;
      buf[m++] = ubuf(mask[j]).d;
    }
  } else {
    if (domain->triclinic == 0) {
      dx = pbc[0]*domain->xprd;
      dy = pbc[1]*domain->yprd;
      dz = pbc[2]*domain->zprd;
    } else {
      dx = pbc[0];
      dy = pbc[1];
      dz = pbc[2];
    }
    for (i = 0; i < n; i++) {
      j = list[i];
      buf[m++] = x[j][0] + dx;
      buf[m++] = x[j][1] + dy;
      buf[m++] = x[j][2] + dz;
      buf[m++] = ubuf(tag[j]).d;
      buf[m++] = ubuf(type[j]).d;
      buf[m++] = ubuf(mask[j]).d;
    }
  }

  if (nborder) {
    for (nn = 0; nn < nborder; nn++) {
      pdata = mborder.pdata[nn];
      datatype = mborder.datatype[nn];
      cols = mborder.cols[nn];
      if (datatype == Atom::DOUBLE) {
        if (cols == 0) {
          double *vec = *((double **) pdata);
          for (i = 0; i < n; i++) {
            j = list[i];
            buf[m++] = vec[j];
          }
        } else {
          double **array = *((double ***) pdata);
          for (i = 0; i < n; i++) {
            j = list[i];
            for (mm = 0; mm < cols; mm++)
              buf[m++] = array[j][mm];
          }
        }
      } else if (datatype == Atom::INT) {
        if (cols == 0) {
          int *vec = *((int **) pdata);
          for (i = 0; i < n; i++) {
            j = list[i];
            buf[m++] = ubuf(vec[j]).d;
          }
        } else {
          int **array = *((int ***) pdata);
          for (i = 0; i < n; i++) {
            j = list[i];
            for (mm = 0; mm < cols; mm++)
              buf[m++] = ubuf(array[j][mm]).d;
          }
        }
      } else if (datatype == Atom::BIGINT) {
        if (cols == 0) {
          bigint *vec = *((bigint **) pdata);
          for (i = 0; i < n; i++) {
            j = list[i];
            buf[m++] = ubuf(vec[j]).d;
          }
        } else {
          bigint **array = *((bigint ***) pdata);
          for (i = 0; i < n; i++) {
            j = list[i];
            for (mm = 0; mm < cols; mm++)
              buf[m++] = ubuf(array[j][mm]).d;
          }
        }
      }
    }
  }

  if (bonus_flag) m += pack_border_bonus(n,list,&buf[m]);

  if (atom->nextra_border)
    for (int iextra = 0; iextra < atom->nextra_border; iextra++)
      m += modify->fix[atom->extra_border[iextra]]->pack_border(n,list,&buf[m]);

  return m;
}

/* ---------------------------------------------------------------------- */

int AtomVec::pack_border_vel(int n, int *list, double *buf,
                             int pbc_flag, int *pbc)
{
  int i,j,m,mm,nn,datatype,cols;
  double dx,dy,dz,dvx,dvy,dvz;
  void *pdata;

  m = 0;
  if (pbc_flag == 0) {
    for (i = 0; i < n; i++) {
      j = list[i];
      buf[m++] = x[j][0];
      buf[m++] = x[j][1];
      buf[m++] = x[j][2];
      buf[m++] = ubuf(tag[j]).d;
      buf[m++] = ubuf(type[j]).d;
      buf[m++] = ubuf(mask[j]).d;
      buf[m++] = v[j][0];
      buf[m++] = v[j][1];
      buf[m++] = v[j][2];
    }
  } else {
    if (domain->triclinic == 0) {
      dx = pbc[0]*domain->xprd;
      dy = pbc[1]*domain->yprd;
      dz = pbc[2]*domain->zprd;
    } else {
      dx = pbc[0];
      dy = pbc[1];
      dz = pbc[2];
    }
    if (!deform_vremap) {
      for (i = 0; i < n; i++) {
        j = list[i];
        buf[m++] = x[j][0] + dx;
        buf[m++] = x[j][1] + dy;
        buf[m++] = x[j][2] + dz;
        buf[m++] = ubuf(tag[j]).d;
        buf[m++] = ubuf(type[j]).d;
        buf[m++] = ubuf(mask[j]).d;
        buf[m++] = v[j][0];
        buf[m++] = v[j][1];
        buf[m++] = v[j][2];
      }
    } else {
      dvx = pbc[0]*h_rate[0] + pbc[5]*h_rate[5] + pbc[4]*h_rate[4];
      dvy = pbc[1]*h_rate[1] + pbc[3]*h_rate[3];
      dvz = pbc[2]*h_rate[2];
      for (i = 0; i < n; i++) {
        j = list[i];
        buf[m++] = x[j][0] + dx;
        buf[m++] = x[j][1] + dy;
        buf[m++] = x[j][2] + dz;
        buf[m++] = ubuf(tag[j]).d;
        buf[m++] = ubuf(type[j]).d;
        buf[m++] = ubuf(mask[j]).d;
        if (mask[i] & deform_groupbit) {
          buf[m++] = v[j][0] + dvx;
          buf[m++] = v[j][1] + dvy;
          buf[m++] = v[j][2] + dvz;
        } else {
          buf[m++] = v[j][0];
          buf[m++] = v[j][1];
          buf[m++] = v[j][2];
        }
      }
    }
  }

  if (nborder_vel) {
    for (nn = 0; nn < nborder_vel; nn++) {
      pdata = mborder_vel.pdata[nn];
      datatype = mborder_vel.datatype[nn];
      cols = mborder_vel.cols[nn];
      if (datatype == Atom::DOUBLE) {
        if (cols == 0) {
          double *vec = *((double **) pdata);
          for (i = 0; i < n; i++) {
            j = list[i];
            buf[m++] = vec[j];
          }
        } else {
          double **array = *((double ***) pdata);
          for (i = 0; i < n; i++) {
            j = list[i];
            for (mm = 0; mm < cols; mm++)
              buf[m++] = array[j][mm];
          }
        }
      } else if (datatype == Atom::INT) {
        if (cols == 0) {
          int *vec = *((int **) pdata);
          for (i = 0; i < n; i++) {
            j = list[i];
            buf[m++] = ubuf(vec[j]).d;
          }
        } else {
          int **array = *((int ***) pdata);
          for (i = 0; i < n; i++) {
            j = list[i];
            for (mm = 0; mm < cols; mm++)
              buf[m++] = ubuf(array[j][mm]).d;
          }
        }
      } else if (datatype == Atom::BIGINT) {
        if (cols == 0) {
          bigint *vec = *((bigint **) pdata);
          for (i = 0; i < n; i++) {
            j = list[i];
            buf[m++] = ubuf(vec[j]).d;
          }
        } else {
          bigint **array = *((bigint ***) pdata);
          for (i = 0; i < n; i++) {
            j = list[i];
            for (mm = 0; mm < cols; mm++)
              buf[m++] = ubuf(array[j][mm]).d;
          }
        }
      }
    }
  }

  if (bonus_flag) m += pack_border_bonus(n,list,&buf[m]);

  if (atom->nextra_border)
    for (int iextra = 0; iextra < atom->nextra_border; iextra++)
      m += modify->fix[atom->extra_border[iextra]]->pack_border(n,list,&buf[m]);

  return m;
}

/* ---------------------------------------------------------------------- */

void AtomVec::unpack_border(int n, int first, double *buf)
{
  int i,m,last,mm,nn,datatype,cols;
  void *pdata;

  m = 0;
  last = first + n;
  while (last > nmax) grow(0);

  for (i = first; i < last; i++) {
    x[i][0] = buf[m++];
    x[i][1] = buf[m++];
    x[i][2] = buf[m++];
    tag[i] = (tagint) ubuf(buf[m++]).i;
    type[i] = (int) ubuf(buf[m++]).i;
    mask[i] = (int) ubuf(buf[m++]).i;
  }

  if (nborder) {
    for (nn = 0; nn < nborder; nn++) {
      pdata = mborder.pdata[nn];
      datatype = mborder.datatype[nn];
      cols = mborder.cols[nn];
      if (datatype == Atom::DOUBLE) {
        if (cols == 0) {
          double *vec = *((double **) pdata);
          for (i = first; i < last; i++)
            vec[i] = buf[m++];
        } else {
          double **array = *((double ***) pdata);
          for (i = first; i < last; i++)
            for (mm = 0; mm < cols; mm++)
              array[i][mm] = buf[m++];
        }
      } else if (datatype == Atom::INT) {
        if (cols == 0) {
          int *vec = *((int **) pdata);
          for (i = first; i < last; i++)
            vec[i] = (int) ubuf(buf[m++]).i;
        } else {
          int **array = *((int ***) pdata);
          for (i = first; i < last; i++)
            for (mm = 0; mm < cols; mm++)
              array[i][mm] = (int) ubuf(buf[m++]).i;
        }
      } else if (datatype == Atom::BIGINT) {
        if (cols == 0) {
          bigint *vec = *((bigint **) pdata);
          for (i = first; i < last; i++)
            vec[i] = (bigint) ubuf(buf[m++]).i;
        } else {
          bigint **array = *((bigint ***) pdata);
          for (i = first; i < last; i++)
            for (mm = 0; mm < cols; mm++)
              array[i][mm] = (bigint) ubuf(buf[m++]).i;
        }
      }
    }
  }

  if (bonus_flag) m += unpack_border_bonus(n,first,&buf[m]);

  if (atom->nextra_border)
    for (int iextra = 0; iextra < atom->nextra_border; iextra++)
      m += modify->fix[atom->extra_border[iextra]]->
        unpack_border(n,first,&buf[m]);
}

/* ---------------------------------------------------------------------- */

void AtomVec::unpack_border_vel(int n, int first, double *buf)
{
  int i,m,last,mm,nn,datatype,cols;
  void *pdata;

  m = 0;
  last = first + n;
  while (last > nmax) grow(0);

  for (i = first; i < last; i++) {
    x[i][0] = buf[m++];
    x[i][1] = buf[m++];
    x[i][2] = buf[m++];
    tag[i] = (tagint) ubuf(buf[m++]).i;
    type[i] = (int) ubuf(buf[m++]).i;
    mask[i] = (int) ubuf(buf[m++]).i;
    v[i][0] = buf[m++];
    v[i][1] = buf[m++];
    v[i][2] = buf[m++];
  }

  if (nborder_vel) {
    for (nn = 0; nn < nborder_vel; nn++) {
      pdata = mborder_vel.pdata[nn];
      datatype = mborder_vel.datatype[nn];
      cols = mborder_vel.cols[nn];
      if (datatype == Atom::DOUBLE) {
        if (cols == 0) {
          double *vec = *((double **) pdata);
          for (i = first; i < last; i++)
            vec[i] = buf[m++];
        } else {
          double **array = *((double ***) pdata);
          for (i = first; i < last; i++)
            for (mm = 0; mm < cols; mm++)
              array[i][mm] = buf[m++];
        }
      } else if (datatype == Atom::INT) {
        if (cols == 0) {
          int *vec = *((int **) pdata);
          for (i = first; i < last; i++)
            vec[i] = (int) ubuf(buf[m++]).i;
        } else {
          int **array = *((int ***) pdata);
          for (i = first; i < last; i++)
            for (mm = 0; mm < cols; mm++)
              array[i][mm] = (int) ubuf(buf[m++]).i;
        }
      } else if (datatype == Atom::BIGINT) {
        if (cols == 0) {
          bigint *vec = *((bigint **) pdata);
          for (i = first; i < last; i++)
            vec[i] = (bigint) ubuf(buf[m++]).i;
        } else {
          bigint **array = *((bigint ***) pdata);
          for (i = first; i < last; i++)
            for (mm = 0; mm < cols; mm++)
              array[i][mm] = (bigint) ubuf(buf[m++]).i;
        }
      }
    }
  }

  if (bonus_flag) m += unpack_border_bonus(n,first,&buf[m]);

  if (atom->nextra_border)
    for (int iextra = 0; iextra < atom->nextra_border; iextra++)
      m += modify->fix[atom->extra_border[iextra]]->
        unpack_border(n,first,&buf[m]);
}

/* ----------------------------------------------------------------------
   pack data for atom I for sending to another proc
   xyz must be 1st 3 values, so comm::exchange() can test on them
------------------------------------------------------------------------- */

int AtomVec::pack_exchange(int i, double *buf)
{
  int mm,nn,datatype,cols,collength,ncols;
  void *pdata,*plength;

  int m = 1;
  buf[m++] = x[i][0];
  buf[m++] = x[i][1];
  buf[m++] = x[i][2];
  buf[m++] = v[i][0];
  buf[m++] = v[i][1];
  buf[m++] = v[i][2];
  buf[m++] = ubuf(tag[i]).d;
  buf[m++] = ubuf(type[i]).d;
  buf[m++] = ubuf(mask[i]).d;
  buf[m++] = ubuf(image[i]).d;

  if (nexchange) {
    for (nn = 0; nn < nexchange; nn++) {
      pdata = mexchange.pdata[nn];
      datatype = mexchange.datatype[nn];
      cols = mexchange.cols[nn];
      if (datatype == Atom::DOUBLE) {
        if (cols == 0) {
          double *vec = *((double **) pdata);
          buf[m++] = vec[i];
        } else if (cols > 0) {
          double **array = *((double ***) pdata);
          for (mm = 0; mm < cols; mm++)
            buf[m++] = array[i][mm];
        } else {
          double **array = *((double ***) pdata);
          collength = mexchange.collength[nn];
          plength = mexchange.plength[nn];
          if (collength) ncols = (*((int ***) plength))[i][collength-1];
          else ncols = (*((int **) plength))[i];
          for (mm = 0; mm < ncols; mm++)
            buf[m++] = array[i][mm];
        }
      } if (datatype == Atom::INT) {
        if (cols == 0) {
          int *vec = *((int **) pdata);
          buf[m++] = ubuf(vec[i]).d;
        } else if (cols > 0) {
          int **array = *((int ***) pdata);
          for (mm = 0; mm < cols; mm++)
            buf[m++] = ubuf(array[i][mm]).d;
        } else {
          int **array = *((int ***) pdata);
          collength = mexchange.collength[nn];
          plength = mexchange.plength[nn];
          if (collength) ncols = (*((int ***) plength))[i][collength-1];
          else ncols = (*((int **) plength))[i];
          for (mm = 0; mm < ncols; mm++)
            buf[m++] = ubuf(array[i][mm]).d;
        }
      } if (datatype == Atom::BIGINT) {
        if (cols == 0) {
          bigint *vec = *((bigint **) pdata);
          buf[m++] = ubuf(vec[i]).d;
        } else if (cols > 0) {
          bigint **array = *((bigint ***) pdata);
          for (mm = 0; mm < cols; mm++)
            buf[m++] = ubuf(array[i][mm]).d;
        } else {
          bigint **array = *((bigint ***) pdata);
          collength = mexchange.collength[nn];
          plength = mexchange.plength[nn];
          if (collength) ncols = (*((int ***) plength))[i][collength-1];
          else ncols = (*((int **) plength))[i];
          for (mm = 0; mm < ncols; mm++)
            buf[m++] = ubuf(array[i][mm]).d;
        }
      }
    }
  }

  if (bonus_flag) m += pack_exchange_bonus(i,&buf[m]);

  if (atom->nextra_grow)
    for (int iextra = 0; iextra < atom->nextra_grow; iextra++)
      m += modify->fix[atom->extra_grow[iextra]]->pack_exchange(i,&buf[m]);

  buf[0] = m;
  return m;
}

/* ---------------------------------------------------------------------- */

int AtomVec::unpack_exchange(double *buf)
{
  int mm,nn,datatype,cols,collength,ncols;
  void *pdata,*plength;

  int nlocal = atom->nlocal;
  if (nlocal == nmax) grow(0);

  int m = 1;
  x[nlocal][0] = buf[m++];
  x[nlocal][1] = buf[m++];
  x[nlocal][2] = buf[m++];
  v[nlocal][0] = buf[m++];
  v[nlocal][1] = buf[m++];
  v[nlocal][2] = buf[m++];
  tag[nlocal] = (tagint) ubuf(buf[m++]).i;
  type[nlocal] = (int) ubuf(buf[m++]).i;
  mask[nlocal] = (int) ubuf(buf[m++]).i;
  image[nlocal] = (imageint) ubuf(buf[m++]).i;

  if (nexchange) {
    for (nn = 0; nn < nexchange; nn++) {
      pdata = mexchange.pdata[nn];
      datatype = mexchange.datatype[nn];
      cols = mexchange.cols[nn];
      if (datatype == Atom::DOUBLE) {
        if (cols == 0) {
          double *vec = *((double **) pdata);
          vec[nlocal] = buf[m++];
        } else if (cols > 0) {
          double **array = *((double ***) pdata);
          for (mm = 0; mm < cols; mm++)
            array[nlocal][mm] = buf[m++];
        } else {
          double **array = *((double ***) pdata);
          collength = mexchange.collength[nn];
          plength = mexchange.plength[nn];
          if (collength) ncols = (*((int ***) plength))[nlocal][collength-1];
          else ncols = (*((int **) plength))[nlocal];
          for (mm = 0; mm < ncols; mm++)
            array[nlocal][mm] = buf[m++];
        }
      } else if (datatype == Atom::INT) {
        if (cols == 0) {
          int *vec = *((int **) pdata);
          vec[nlocal] = (int) ubuf(buf[m++]).i;
        } else if (cols > 0) {
          int **array = *((int ***) pdata);
          for (mm = 0; mm < cols; mm++)
            array[nlocal][mm] = (int) ubuf(buf[m++]).i;
        } else {
          int **array = *((int ***) pdata);
          collength = mexchange.collength[nn];
          plength = mexchange.plength[nn];
          if (collength) ncols = (*((int ***) plength))[nlocal][collength-1];
          else ncols = (*((int **) plength))[nlocal];
          for (mm = 0; mm < ncols; mm++)
            array[nlocal][mm] = (int) ubuf(buf[m++]).i;
        }
      } else if (datatype == Atom::BIGINT) {
        if (cols == 0) {
          bigint *vec = *((bigint **) pdata);
          vec[nlocal] = (bigint) ubuf(buf[m++]).i;
        } else if (cols > 0) {
          bigint **array = *((bigint ***) pdata);
          for (mm = 0; mm < cols; mm++)
            array[nlocal][mm] = (bigint) ubuf(buf[m++]).i;
        } else {
          bigint **array = *((bigint ***) pdata);
          collength = mexchange.collength[nn];
          plength = mexchange.plength[nn];
          if (collength) ncols = (*((int ***) plength))[nlocal][collength-1];
          else ncols = (*((int **) plength))[nlocal];
          for (mm = 0; mm < ncols; mm++)
            array[nlocal][mm] = (bigint) ubuf(buf[m++]).i;
        }
      }
    }
  }

  if (bonus_flag) m += unpack_exchange_bonus(nlocal,&buf[m]);

  if (atom->nextra_grow)
    for (int iextra = 0; iextra < atom->nextra_grow; iextra++)
      m += modify->fix[atom->extra_grow[iextra]]->
        unpack_exchange(nlocal,&buf[m]);

  atom->nlocal++;
  return m;
}

/* ----------------------------------------------------------------------
   size of restart data for all atoms owned by this proc
   include extra data stored by fixes
------------------------------------------------------------------------- */

int AtomVec::size_restart()
{
<<<<<<< HEAD
  int i,nn,cols,collength,ncols;
  void *plength;

  // NOTE: need to worry about overflow of returned int N

  int nlocal = atom->nlocal;

  // 11 = length storage + id,type,mask,image,x,v

  int n = 11 * nlocal;

  if (nrestart) {
    for (nn = 0; nn < nrestart; nn++) {
      cols = mrestart.cols[nn];
      if (cols == 0) n += nlocal;
      else if (cols > 0) n += cols*nlocal;
      else {
        collength = mrestart.collength[nn];
        plength = mrestart.plength[nn];
        for (i = 0; i < nlocal; i++) {
          if (collength) ncols = (*((int ***) plength))[i][collength-1];
          else ncols = (*((int **) plength))[i];
          n += ncols;
        }
      }
    }
  }

  if (bonus_flag) n += size_restart_bonus();

  if (atom->nextra_restart)
    for (int iextra = 0; iextra < atom->nextra_restart; iextra++)
      for (i = 0; i < nlocal; i++)
        n += modify->fix[atom->extra_restart[iextra]]->size_restart(i);

  return n;
=======
  nmax = 0;
  bonds_allow = angles_allow = dihedrals_allow = impropers_allow = 0;
  mass_type = dipole_type = 0;
  forceclearflag = 0;
  size_data_bonus = 0;
  maxexchange = 0;
  kokkosable = 0;

  check_distance_flag=0;

  nargcopy = 0;
  argcopy = NULL;
>>>>>>> dbaf17bc
}

/* ----------------------------------------------------------------------
   pack atom I's data for restart file including extra quantities
   xyz must be 1st 3 values, so that read_restart can test on them
   molecular types may be negative, but write as positive
------------------------------------------------------------------------- */

int AtomVec::pack_restart(int i, double *buf)
{
  int mm,nn,datatype,cols,collength,ncols;
  void *pdata,*plength;

  // if needed, change values before packing

  pack_restart_pre(i);

  int m = 1;
  buf[m++] = x[i][0];
  buf[m++] = x[i][1];
  buf[m++] = x[i][2];
  buf[m++] = ubuf(tag[i]).d;
  buf[m++] = ubuf(type[i]).d;
  buf[m++] = ubuf(mask[i]).d;
  buf[m++] = ubuf(image[i]).d;
  buf[m++] = v[i][0];
  buf[m++] = v[i][1];
  buf[m++] = v[i][2];

  for (nn = 0; nn < nrestart; nn++) {
    pdata = mrestart.pdata[nn];
    datatype = mrestart.datatype[nn];
    cols = mrestart.cols[nn];
    if (datatype == Atom::DOUBLE) {
      if (cols == 0) {
        double *vec = *((double **) pdata);
        buf[m++] = vec[i];
      } else if (cols > 0) {
        double **array = *((double ***) pdata);
        for (mm = 0; mm < cols; mm++)
          buf[m++] = array[i][mm];
      } else {
        double **array = *((double ***) pdata);
        collength = mexchange.collength[nn];
        plength = mexchange.plength[nn];
        if (collength) ncols = (*((int ***) plength))[i][collength-1];
        else ncols = (*((int **) plength))[i];
        for (mm = 0; mm < ncols; mm++)
          buf[m++] = array[i][mm];
      }
    } else if (datatype == Atom::INT) {
      if (cols == 0) {
        int *vec = *((int **) pdata);
        buf[m++] = ubuf(vec[i]).d;
      } else if (cols > 0) {
        int **array = *((int ***) pdata);
        for (mm = 0; mm < cols; mm++)
          buf[m++] = ubuf(array[i][mm]).d;
      } else {
        int **array = *((int ***) pdata);
        collength = mexchange.collength[nn];
        plength = mexchange.plength[nn];
        if (collength) ncols = (*((int ***) plength))[i][collength-1];
        else ncols = (*((int **) plength))[i];
        for (mm = 0; mm < ncols; mm++)
          buf[m++] = ubuf(array[i][mm]).d;
      }
    } else if (datatype == Atom::BIGINT) {
      if (cols == 0) {
        bigint *vec = *((bigint **) pdata);
        buf[m++] = ubuf(vec[i]).d;
      } else if (cols > 0) {
        bigint **array = *((bigint ***) pdata);
        for (mm = 0; mm < cols; mm++)
          buf[m++] = ubuf(array[i][mm]).d;
      } else {
        bigint **array = *((bigint ***) pdata);
        collength = mexchange.collength[nn];
        plength = mexchange.plength[nn];
        if (collength) ncols = (*((int ***) plength))[i][collength-1];
        else ncols = (*((int **) plength))[i];
        for (mm = 0; mm < ncols; mm++)
          buf[m++] = ubuf(array[i][mm]).d;
      }
    }
  }

  if (bonus_flag) m += pack_restart_bonus(i,&buf[m]);

  // if needed, restore values after packing

  pack_restart_post(i);

  // invoke fixes which store peratom restart info

  for (int iextra = 0; iextra < atom->nextra_restart; iextra++)
    m += modify->fix[atom->extra_restart[iextra]]->pack_restart(i,&buf[m]);

  buf[0] = m;
  return m;
}

/* ----------------------------------------------------------------------
   unpack data for one atom from restart file including extra quantities
------------------------------------------------------------------------- */

int AtomVec::unpack_restart(double *buf)
{
  int mm,nn,datatype,cols,collength,ncols;
  void *pdata,*plength;

  int nlocal = atom->nlocal;
  if (nlocal == nmax) {
    grow(0);
    if (atom->nextra_store)
      memory->grow(atom->extra,nmax,atom->nextra_store,"atom:extra");
  }

  int m = 1;
  x[nlocal][0] = buf[m++];
  x[nlocal][1] = buf[m++];
  x[nlocal][2] = buf[m++];
  tag[nlocal] = (tagint) ubuf(buf[m++]).i;
  type[nlocal] = (int) ubuf(buf[m++]).i;
  mask[nlocal] = (int) ubuf(buf[m++]).i;
  image[nlocal] = (imageint) ubuf(buf[m++]).i;
  v[nlocal][0] = buf[m++];
  v[nlocal][1] = buf[m++];
  v[nlocal][2] = buf[m++];

  for (nn = 0; nn < nrestart; nn++) {
    pdata = mrestart.pdata[nn];
    datatype = mrestart.datatype[nn];
    cols = mrestart.cols[nn];
    if (datatype == Atom::DOUBLE) {
      if (cols == 0) {
        double *vec = *((double **) pdata);
        vec[nlocal] = buf[m++];
      } else if (cols > 0) {
        double **array = *((double ***) pdata);
        for (mm = 0; mm < cols; mm++)
          array[nlocal][mm] = buf[m++];
      } else {
        double **array = *((double ***) pdata);
        collength = mexchange.collength[nn];
        plength = mexchange.plength[nn];
        if (collength) ncols = (*((int ***) plength))[nlocal][collength-1];
        else ncols = (*((int **) plength))[nlocal];
        for (mm = 0; mm < ncols; mm++)
          array[nlocal][mm] = buf[m++];
      }
    } else if (datatype == Atom::INT) {
      if (cols == 0) {
        int *vec = *((int **) pdata);
        vec[nlocal] = (int) ubuf(buf[m++]).i;
      } else if (cols > 0) {
        int **array = *((int ***) pdata);
        for (mm = 0; mm < cols; mm++)
            array[nlocal][mm] = (int) ubuf(buf[m++]).i;
      } else {
        int **array = *((int ***) pdata);
        collength = mexchange.collength[nn];
        plength = mexchange.plength[nn];
        if (collength) ncols = (*((int ***) plength))[nlocal][collength-1];
        else ncols = (*((int **) plength))[nlocal];
        for (mm = 0; mm < ncols; mm++)
            array[nlocal][mm] = (int) ubuf(buf[m++]).i;
      }
    } else if (datatype == Atom::BIGINT) {
      if (cols == 0) {
        bigint *vec = *((bigint **) pdata);
        vec[nlocal] = (bigint) ubuf(buf[m++]).i;
      } else if (cols > 0) {
        bigint **array = *((bigint ***) pdata);
        for (mm = 0; mm < cols; mm++)
          array[nlocal][mm] = (bigint) ubuf(buf[m++]).i;
      } else {
        bigint **array = *((bigint ***) pdata);
        collength = mexchange.collength[nn];
        plength = mexchange.plength[nn];
        if (collength) ncols = (*((int ***) plength))[nlocal][collength-1];
        else ncols = (*((int **) plength))[nlocal];
        for (mm = 0; mm < ncols; mm++)
          array[nlocal][mm] = (bigint) ubuf(buf[m++]).i;
      }
    }
  }

  if (bonus_flag) m += unpack_restart_bonus(nlocal,&buf[m]);

  // if needed, initialize other peratom values

  unpack_restart_init(nlocal);

  // store extra restart info which fixes can unpack when instantiated

  double **extra = atom->extra;
  if (atom->nextra_store) {
    int size = static_cast<int> (buf[0]) - m;
    for (int i = 0; i < size; i++) extra[nlocal][i] = buf[m++];
  }

  atom->nlocal++;
  return m;
}

/* ----------------------------------------------------------------------
   create one atom of itype at coord
   set other values to defaults
------------------------------------------------------------------------- */

void AtomVec::create_atom(int itype, double *coord)
{
  int m,n,datatype,cols;
  void *pdata;

  int nlocal = atom->nlocal;
  if (nlocal == nmax) grow(0);

  tag[nlocal] = 0;
  type[nlocal] = itype;
  x[nlocal][0] = coord[0];
  x[nlocal][1] = coord[1];
  x[nlocal][2] = coord[2];
  mask[nlocal] = 1;
  image[nlocal] = ((imageint) IMGMAX << IMG2BITS) |
    ((imageint) IMGMAX << IMGBITS) | IMGMAX;
  v[nlocal][0] = 0.0;
  v[nlocal][1] = 0.0;
  v[nlocal][2] = 0.0;

  // initialization additional fields

  for (n = 0; n < ncreate; n++) {
    pdata = mcreate.pdata[n];
    datatype = mcreate.datatype[n];
    cols = mcreate.cols[n];
    if (datatype == Atom::DOUBLE) {
      if (cols == 0) {
        double *vec = *((double **) pdata);
        vec[nlocal] = 0.0;
      } else {
        double **array = *((double ***) pdata);
        for (m = 0; m < cols; m++)
          array[nlocal][m] = 0.0;
      }
    } else if (datatype == Atom::INT) {
      if (cols == 0) {
        int *vec = *((int **) pdata);
        vec[nlocal] = 0;
      } else {
        int **array = *((int ***) pdata);
        for (m = 0; m < cols; m++)
          array[nlocal][m] = 0;
      }
    } else if (datatype == Atom::BIGINT) {
      if (cols == 0) {
        bigint *vec = *((bigint **) pdata);
        vec[nlocal] = 0;
      } else {
        bigint **array = *((bigint ***) pdata);
        for (m = 0; m < cols; m++)
          array[nlocal][m] = 0;
      }
    }
  }

  // if needed, initialize non-zero peratom values

  create_atom_post(nlocal);

  atom->nlocal++;
}

/* ----------------------------------------------------------------------
   unpack one line from Atoms section of data file
   initialize other peratom quantities
------------------------------------------------------------------------- */

void AtomVec::data_atom(double *coord, imageint imagetmp, char **values)
{
  int m,n,datatype,cols;
  void *pdata;

  int nlocal = atom->nlocal;
  if (nlocal == nmax) grow(0);

  x[nlocal][0] = coord[0];
  x[nlocal][1] = coord[1];
  x[nlocal][2] = coord[2];
  mask[nlocal] = 1;
  image[nlocal] = imagetmp;
  v[nlocal][0] = 0.0;
  v[nlocal][1] = 0.0;
  v[nlocal][2] = 0.0;

  int ivalue = 0;
  for (n = 0; n < ndata_atom; n++) {
    pdata = mdata_atom.pdata[n];
    datatype = mdata_atom.datatype[n];
    cols = mdata_atom.cols[n];
    if (datatype == Atom::DOUBLE) {
      if (cols == 0) {
        double *vec = *((double **) pdata);
        vec[nlocal] = utils::numeric(FLERR,values[ivalue++],true,lmp);
      } else {
        double **array = *((double ***) pdata);
        if (array == atom->x) {      // x was already set by coord arg
          ivalue += cols;
          continue;
        }
        for (m = 0; m < cols; m++)
          array[nlocal][m] = utils::numeric(FLERR,values[ivalue++],true,lmp);
      }
    } else if (datatype == Atom::INT) {
      if (cols == 0) {
        int *vec = *((int **) pdata);
        vec[nlocal] = utils::inumeric(FLERR,values[ivalue++],true,lmp);
      } else {
        int **array = *((int ***) pdata);
        for (m = 0; m < cols; m++)
          array[nlocal][m] = utils::inumeric(FLERR,values[ivalue++],true,lmp);
      }
    } else if (datatype == Atom::BIGINT) {
      if (cols == 0) {
        bigint *vec = *((bigint **) pdata);
        vec[nlocal] = utils::bnumeric(FLERR,values[ivalue++],true,lmp);
      } else {
        bigint **array = *((bigint ***) pdata);
        for (m = 0; m < cols; m++)
          array[nlocal][m] = utils::bnumeric(FLERR,values[ivalue++],true,lmp);
      }
    }
  }

  // error checks applicable to all styles

  if (tag[nlocal] <= 0)
    error->one(FLERR,"Invalid atom ID in Atoms section of data file");
  if (type[nlocal] <= 0 || type[nlocal] > atom->ntypes)
    error->one(FLERR,"Invalid atom type in Atoms section of data file");

  // if needed, modify unpacked values or initialize other peratom values

  data_atom_post(nlocal);

  atom->nlocal++;
}

/* ----------------------------------------------------------------------
   pack atom info for data file including 3 image flags
------------------------------------------------------------------------- */

void AtomVec::pack_data(double **buf)
{
  int i,j,m,n,datatype,cols;
  void *pdata;

  int nlocal = atom->nlocal;

  for (i = 0; i < nlocal; i++) {

    // if needed, change values before packing

    pack_data_pre(i);

    j = 0;
    for (n = 0; n < ndata_atom; n++) {
      pdata = mdata_atom.pdata[n];
      datatype = mdata_atom.datatype[n];
      cols = mdata_atom.cols[n];
      if (datatype == Atom::DOUBLE) {
        if (cols == 0) {
          double *vec = *((double **) pdata);
          buf[i][j++] = vec[i];
        } else {
          double **array = *((double ***) pdata);
          for (m = 0; m < cols; m++)
            buf[i][j++] = array[i][m];
        }
      } else if (datatype == Atom::INT) {
        if (cols == 0) {
          int *vec = *((int **) pdata);
          buf[i][j++] = ubuf(vec[i]).d;
        } else {
          int **array = *((int ***) pdata);
          for (m = 0; m < cols; m++)
            buf[i][j++] = ubuf(array[i][m]).d;
        }
      } else if (datatype == Atom::BIGINT) {
        if (cols == 0) {
          bigint *vec = *((bigint **) pdata);
          buf[i][j++] = ubuf(vec[i]).d;
        } else {
          bigint **array = *((bigint ***) pdata);
          for (m = 0; m < cols; m++)
            buf[i][j++] = ubuf(array[i][m]).d;
        }
      }
    }

    buf[i][j++] = ubuf((image[i] & IMGMASK) - IMGMAX).d;
    buf[i][j++] = ubuf((image[i] >> IMGBITS & IMGMASK) - IMGMAX).d;
    buf[i][j++] = ubuf((image[i] >> IMG2BITS) - IMGMAX).d;

    // if needed, restore values after packing

    pack_data_post(i);
  }
}

/* ----------------------------------------------------------------------
   write atom info to data file
   id is first field, 3 image flags are final fields
------------------------------------------------------------------------- */

void AtomVec::write_data(FILE *fp, int n, double **buf)
{
  int i,j,m,nn,datatype,cols;

  for (i = 0; i < n; i++) {
    fmt::print(fp,"{}",ubuf(buf[i][0]).i);

    j = 1;
    for (nn = 1; nn < ndata_atom; nn++) {
      datatype = mdata_atom.datatype[nn];
      cols = mdata_atom.cols[nn];
      if (datatype == Atom::DOUBLE) {
        if (cols == 0) {
          fmt::print(fp," {}",buf[i][j++]);
        } else {
          for (m = 0; m < cols; m++)
            fmt::print(fp," {}",buf[i][j++]);
        }
      } else if (datatype == Atom::INT) {
        if (cols == 0) {
          fmt::print(fp," {}",ubuf(buf[i][j++]).i);
        } else {
          for (m = 0; m < cols; m++)
            fmt::print(fp," {}",ubuf(buf[i][j++]).i);
        }
      } else if (datatype == Atom::BIGINT) {
        if (cols == 0) {
          fmt::print(fp," {}",ubuf(buf[i][j++]).i);
        } else {
          for (m = 0; m < cols; m++)
            fmt::print(fp," {}",ubuf(buf[i][j++]).i);
        }
      }
    }

    fmt::print(fp," {} {} {}\n",
            (int) ubuf(buf[i][j]).i,
            (int) ubuf(buf[i][j+1]).i,
            (int) ubuf(buf[i][j+2]).i);
  }
}

/* ----------------------------------------------------------------------
   unpack one line from Velocities section of data file
------------------------------------------------------------------------- */

void AtomVec::data_vel(int ilocal, char **values)
{
  int m,n,datatype,cols;
  void *pdata;

  double **v = atom->v;
  v[ilocal][0] = utils::numeric(FLERR,values[0],true,lmp);
  v[ilocal][1] = utils::numeric(FLERR,values[1],true,lmp);
  v[ilocal][2] = utils::numeric(FLERR,values[2],true,lmp);

  if (ndata_vel > 2) {
    int ivalue = 3;
    for (n = 2; n < ndata_vel; n++) {
      pdata = mdata_vel.pdata[n];
      datatype = mdata_vel.datatype[n];
      cols = mdata_vel.cols[n];
      if (datatype == Atom::DOUBLE) {
        if (cols == 0) {
          double *vec = *((double **) pdata);
          vec[ilocal] = utils::numeric(FLERR,values[ivalue++],true,lmp);
        } else {
          double **array = *((double ***) pdata);
          for (m = 0; m < cols; m++)
            array[ilocal][m] = utils::numeric(FLERR,values[ivalue++],true,lmp);
        }
      } else if (datatype == Atom::INT) {
        if (cols == 0) {
          int *vec = *((int **) pdata);
          vec[ilocal] = utils::inumeric(FLERR,values[ivalue++],true,lmp);
        } else {
          int **array = *((int ***) pdata);
          for (m = 0; m < cols; m++)
            array[ilocal][m] = utils::inumeric(FLERR,values[ivalue++],true,lmp);
        }
      } else if (datatype == Atom::BIGINT) {
        if (cols == 0) {
          bigint *vec = *((bigint **) pdata);
          vec[ilocal] = utils::bnumeric(FLERR,values[ivalue++],true,lmp);
        } else {
          bigint **array = *((bigint ***) pdata);
          for (m = 0; m < cols; m++)
            array[ilocal][m] = utils::bnumeric(FLERR,values[ivalue++],true,lmp);
        }
      }
    }
  }
}

/* ----------------------------------------------------------------------
   pack velocity info for data file
------------------------------------------------------------------------- */

void AtomVec::pack_vel(double **buf)
{
  int i,j,m,n,datatype,cols;
  void *pdata;

  int nlocal = atom->nlocal;

  for (i = 0; i < nlocal; i++) {
    j = 0;
    for (n = 0; n < ndata_vel; n++) {
      pdata = mdata_vel.pdata[n];
      datatype = mdata_vel.datatype[n];
      cols = mdata_vel.cols[n];
      if (datatype == Atom::DOUBLE) {
        if (cols == 0) {
          double *vec = *((double **) pdata);
          buf[i][j++] = vec[i];
        } else {
          double **array = *((double ***) pdata);
          for (m = 0; m < cols; m++)
            buf[i][j++] = array[i][m];
        }
      } else if (datatype == Atom::INT) {
        if (cols == 0) {
          int *vec = *((int **) pdata);
          buf[i][j++] = ubuf(vec[i]).d;
        } else {
          int **array = *((int ***) pdata);
          for (m = 0; m < cols; m++)
            buf[i][j++] = ubuf(array[i][m]).d;
        }
      } else if (datatype == Atom::BIGINT) {
        if (cols == 0) {
          bigint *vec = *((bigint **) pdata);
          buf[i][j++] = ubuf(vec[i]).d;
        } else {
          bigint **array = *((bigint ***) pdata);
          for (m = 0; m < cols; m++)
            buf[i][j++] = ubuf(array[i][m]).d;
        }
      }
    }
  }
}

/* ----------------------------------------------------------------------
   write velocity info to data file
   id and velocity vector are first 4 fields
------------------------------------------------------------------------- */

void AtomVec::write_vel(FILE *fp, int n, double **buf)
{
  int i,j,m,nn,datatype,cols;

  for (i = 0; i < n; i++) {
    fmt::print(fp,"{}",ubuf(buf[i][0]).i);

    j = 1;
    for (nn = 1; nn < ndata_vel; nn++) {
      datatype = mdata_vel.datatype[nn];
      cols = mdata_vel.cols[nn];
      if (datatype == Atom::DOUBLE) {
        if (cols == 0) {
          fmt::print(fp," {}",buf[i][j++]);
        } else {
          for (m = 0; m < cols; m++)
            fmt::print(fp," {}",buf[i][j++]);
        }
      } else if (datatype == Atom::INT) {
        if (cols == 0) {
          fmt::print(fp," {}",ubuf(buf[i][j++]).i);
        } else {
          for (m = 0; m < cols; m++)
            fmt::print(fp," {}",ubuf(buf[i][j++]).i);
        }
      } else if (datatype == Atom::BIGINT) {
        if (cols == 0) {
          fmt::print(fp," {}",ubuf(buf[i][j++]).i);
        } else {
          for (m = 0; m < cols; m++)
            fmt::print(fp," {}",ubuf(buf[i][j++]).i);
        }
      }
    }
    fputs("\n",fp);
  }
}

/* ----------------------------------------------------------------------
   pack bond info for data file into buf if non-NULL
   return count of bonds from this proc
   do not count/pack bonds with bondtype = 0
   if bondtype is negative, flip back to positive
------------------------------------------------------------------------- */

int AtomVec::pack_bond(tagint **buf)
{
  tagint *tag = atom->tag;
  int *num_bond = atom->num_bond;
  int **bond_type = atom->bond_type;
  tagint **bond_atom = atom->bond_atom;
  int nlocal = atom->nlocal;
  int newton_bond = force->newton_bond;

  int i,j;
  int m = 0;
  if (newton_bond) {
    for (i = 0; i < nlocal; i++)
      for (j = 0; j < num_bond[i]; j++) {
        if (bond_type[i][j] == 0) continue;
        if (buf) {
          buf[m][0] = MAX(bond_type[i][j],-bond_type[i][j]);
          buf[m][1] = tag[i];
          buf[m][2] = bond_atom[i][j];
        }
        m++;
      }
  } else {
    for (i = 0; i < nlocal; i++)
      for (j = 0; j < num_bond[i]; j++)
        if (tag[i] < bond_atom[i][j]) {
          if (bond_type[i][j] == 0) continue;
          if (buf) {
            buf[m][0] = MAX(bond_type[i][j],-bond_type[i][j]);
            buf[m][1] = tag[i];
            buf[m][2] = bond_atom[i][j];
          }
          m++;
        }
  }

  return m;
}

/* ----------------------------------------------------------------------
   write bond info to data file
------------------------------------------------------------------------- */

void AtomVec::write_bond(FILE *fp, int n, tagint **buf, int index)
{
  for (int i = 0; i < n; i++) {
    fmt::print(fp,"{} {} {} {}\n",index,buf[i][0],buf[i][1],buf[i][2]);
    index++;
  }
}

/* ----------------------------------------------------------------------
   pack angle info for data file into buf if non-NULL
   return count of angles from this proc
   do not count/pack angles with angletype = 0
   if angletype is negative, flip back to positive
------------------------------------------------------------------------- */

int AtomVec::pack_angle(tagint **buf)
{
  tagint *tag = atom->tag;
  int *num_angle = atom->num_angle;
  int **angle_type = atom->angle_type;
  tagint **angle_atom1 = atom->angle_atom1;
  tagint **angle_atom2 = atom->angle_atom2;
  tagint **angle_atom3 = atom->angle_atom3;
  int nlocal = atom->nlocal;
  int newton_bond = force->newton_bond;

  int i,j;
  int m = 0;
  if (newton_bond) {
    for (i = 0; i < nlocal; i++)
      for (j = 0; j < num_angle[i]; j++) {
        if (angle_type[i][j] == 0) continue;
        if (buf) {
          buf[m][0] = MAX(angle_type[i][j],-angle_type[i][j]);
          buf[m][1] = angle_atom1[i][j];
          buf[m][2] = angle_atom2[i][j];
          buf[m][3] = angle_atom3[i][j];
        }
        m++;
      }
  } else {
    for (i = 0; i < nlocal; i++)
      for (j = 0; j < num_angle[i]; j++)
        if (tag[i] == angle_atom2[i][j]) {
          if (angle_type[i][j] == 0) continue;
          if (buf) {
            buf[m][0] = MAX(angle_type[i][j],-angle_type[i][j]);
            buf[m][1] = angle_atom1[i][j];
            buf[m][2] = angle_atom2[i][j];
            buf[m][3] = angle_atom3[i][j];
          }
          m++;
        }
  }

  return m;
}

/* ----------------------------------------------------------------------
   write angle info to data file
------------------------------------------------------------------------- */

void AtomVec::write_angle(FILE *fp, int n, tagint **buf, int index)
{
  for (int i = 0; i < n; i++) {
    fmt::print(fp,"{} {} {} {} {}\n",index,
               buf[i][0],buf[i][1],buf[i][2],buf[i][3]);
    index++;
  }
}

/* ----------------------------------------------------------------------
   pack dihedral info for data file
------------------------------------------------------------------------- */

int AtomVec::pack_dihedral(tagint **buf)
{
  tagint *tag = atom->tag;
  int *num_dihedral = atom->num_dihedral;
  int **dihedral_type = atom->dihedral_type;
  tagint **dihedral_atom1 = atom->dihedral_atom1;
  tagint **dihedral_atom2 = atom->dihedral_atom2;
  tagint **dihedral_atom3 = atom->dihedral_atom3;
  tagint **dihedral_atom4 = atom->dihedral_atom4;
  int nlocal = atom->nlocal;
  int newton_bond = force->newton_bond;

  int i,j;
  int m = 0;
  if (newton_bond) {
    for (i = 0; i < nlocal; i++)
      for (j = 0; j < num_dihedral[i]; j++) {
        if (buf) {
          buf[m][0] = MAX(dihedral_type[i][j],-dihedral_type[i][j]);
          buf[m][1] = dihedral_atom1[i][j];
          buf[m][2] = dihedral_atom2[i][j];
          buf[m][3] = dihedral_atom3[i][j];
          buf[m][4] = dihedral_atom4[i][j];
        }
        m++;
      }
  } else {
    for (i = 0; i < nlocal; i++)
      for (j = 0; j < num_dihedral[i]; j++)
        if (tag[i] == dihedral_atom2[i][j]) {
          if (buf) {
            buf[m][0] = MAX(dihedral_type[i][j],-dihedral_type[i][j]);
            buf[m][1] = dihedral_atom1[i][j];
            buf[m][2] = dihedral_atom2[i][j];
            buf[m][3] = dihedral_atom3[i][j];
            buf[m][4] = dihedral_atom4[i][j];
          }
          m++;
        }
  }

  return m;
}

/* ----------------------------------------------------------------------
   write dihedral info to data file
------------------------------------------------------------------------- */

void AtomVec::write_dihedral(FILE *fp, int n, tagint **buf, int index)
{
  for (int i = 0; i < n; i++) {
    fmt::print(fp,"{} {} {} {} {} {}\n",index,buf[i][0],
               buf[i][1],buf[i][2],buf[i][3],buf[i][4]);
    index++;
  }
}

/* ----------------------------------------------------------------------
   pack improper info for data file
------------------------------------------------------------------------- */

int AtomVec::pack_improper(tagint **buf)
{
  tagint *tag = atom->tag;
  int *num_improper = atom->num_improper;
  int **improper_type = atom->improper_type;
  tagint **improper_atom1 = atom->improper_atom1;
  tagint **improper_atom2 = atom->improper_atom2;
  tagint **improper_atom3 = atom->improper_atom3;
  tagint **improper_atom4 = atom->improper_atom4;
  int nlocal = atom->nlocal;
  int newton_bond = force->newton_bond;

  int i,j;
  int m = 0;
  if (newton_bond) {
    for (i = 0; i < nlocal; i++)
      for (j = 0; j < num_improper[i]; j++) {
        if (buf) {
          buf[m][0] = MAX(improper_type[i][j],-improper_type[i][j]);
          buf[m][1] = improper_atom1[i][j];
          buf[m][2] = improper_atom2[i][j];
          buf[m][3] = improper_atom3[i][j];
          buf[m][4] = improper_atom4[i][j];
        }
        m++;
      }
  } else {
    for (i = 0; i < nlocal; i++)
      for (j = 0; j < num_improper[i]; j++)
        if (tag[i] == improper_atom2[i][j]) {
          if (buf) {
            buf[m][0] = MAX(improper_type[i][j],-improper_type[i][j]);
            buf[m][1] = improper_atom1[i][j];
            buf[m][2] = improper_atom2[i][j];
            buf[m][3] = improper_atom3[i][j];
            buf[m][4] = improper_atom4[i][j];
          }
          m++;
        }
  }

  return m;
}

/* ----------------------------------------------------------------------
   write improper info to data file
------------------------------------------------------------------------- */

void AtomVec::write_improper(FILE *fp, int n, tagint **buf, int index)
{
  for (int i = 0; i < n; i++) {
    fmt::print(fp,"{} {} {} {} {} {}\n",index,buf[i][0],
               buf[i][1],buf[i][2],buf[i][3],buf[i][4]);
    index++;
  }
}

/* ----------------------------------------------------------------------
   return # of bytes of allocated memory
------------------------------------------------------------------------- */

bigint AtomVec::memory_usage()
{
  int datatype,cols,maxcols;
  void *pdata;

  bigint bytes = 0;

  bytes += memory->usage(tag,nmax);
  bytes += memory->usage(type,nmax);
  bytes += memory->usage(mask,nmax);
  bytes += memory->usage(image,nmax);
  bytes += memory->usage(x,nmax,3);
  bytes += memory->usage(v,nmax,3);
  bytes += memory->usage(f,nmax*comm->nthreads,3);

  for (int i = 0; i < ngrow; i++) {
    pdata = mgrow.pdata[i];
    datatype = mgrow.datatype[i];
    cols = mgrow.cols[i];
    const int nthreads = threads[i] ? comm->nthreads : 1;
    if (datatype == Atom::DOUBLE) {
      if (cols == 0) {
        bytes += memory->usage(*((double **) pdata),nmax*nthreads);
      } else if (cols > 0) {
        bytes += memory->usage(*((double ***) pdata),nmax*nthreads,cols);
      } else {
        maxcols = *(mgrow.maxcols[i]);
        bytes += memory->usage(*((double ***) pdata),nmax*nthreads,maxcols);
      }
    } else if (datatype == Atom::INT) {
      if (cols == 0) {
        bytes += memory->usage(*((int **) pdata),nmax*nthreads);
      } else if (cols > 0) {
        bytes += memory->usage(*((int ***) pdata),nmax*nthreads,cols);
      } else {
        maxcols = *(mgrow.maxcols[i]);
        bytes += memory->usage(*((int ***) pdata),nmax*nthreads,maxcols);
      }
    } else if (datatype == Atom::BIGINT) {
      if (cols == 0) {
        bytes += memory->usage(*((bigint **) pdata),nmax*nthreads);
      } else if (cols > 0) {
        bytes += memory->usage(*((bigint ***) pdata),nmax*nthreads,cols);
      } else {
        maxcols = *(mgrow.maxcols[i]);
        bytes += memory->usage(*((bigint ***) pdata),nmax*nthreads,maxcols);
      }
    }
  }

  if (bonus_flag) bytes += memory_usage_bonus();

  return bytes;
}

// ----------------------------------------------------------------------
// internal methods
// ----------------------------------------------------------------------

/* ----------------------------------------------------------------------
   process field strings to initialize data structs for all other methods
------------------------------------------------------------------------- */

void AtomVec::setup_fields()
{
  int n,cols;

  if (!utils::strmatch(fields_data_atom,"^id "))
    error->all(FLERR,"Atom style fields_data_atom must have id as first field");
  if (!utils::strmatch(fields_data_vel,"^id v"))
    error->all(FLERR,"Atom style fields_data_vel must have "
               "'id v' as first fields");

  // process field strings
  // return # of fields and matching index into atom->peratom (in Method struct)

  ngrow = process_fields(fields_grow,default_grow,&mgrow);
  ncopy = process_fields(fields_copy,default_copy,&mcopy);
  ncomm = process_fields(fields_comm,default_comm,&mcomm);
  ncomm_vel = process_fields(fields_comm_vel,default_comm_vel,&mcomm_vel);
  nreverse = process_fields(fields_reverse,default_reverse,&mreverse);
  nborder = process_fields(fields_border,default_border,&mborder);
  nborder_vel = process_fields(fields_border_vel,default_border_vel,&mborder_vel);
  nexchange = process_fields(fields_exchange,default_exchange,&mexchange);
  nrestart = process_fields(fields_restart,default_restart,&mrestart);
  ncreate = process_fields(fields_create,default_create,&mcreate);
  ndata_atom = process_fields(fields_data_atom,default_data_atom,&mdata_atom);
  ndata_vel = process_fields(fields_data_vel,default_data_vel,&mdata_vel);

  // populate field-based data struct for each method to use

  create_method(ngrow,&mgrow);
  create_method(ncopy,&mcopy);
  create_method(ncomm,&mcomm);
  create_method(ncomm_vel,&mcomm_vel);
  create_method(nreverse,&mreverse);
  create_method(nborder,&mborder);
  create_method(nborder_vel,&mborder_vel);
  create_method(nexchange,&mexchange);
  create_method(nrestart,&mrestart);
  create_method(ncreate,&mcreate);
  create_method(ndata_atom,&mdata_atom);
  create_method(ndata_vel,&mdata_vel);

  // create threads data struct for grow and memory_usage to use

  if (ngrow) threads = new bool[ngrow];
  else threads = nullptr;
  for (int i = 0; i < ngrow; i++) {
    Atom::PerAtom *field = &atom->peratom[mgrow.index[i]];
    threads[i] = (field->threadflag) ? true : false;
  }

  // set style-specific sizes

  comm_x_only = 1;
  if (ncomm) comm_x_only = 0;
  if (bonus_flag && size_forward_bonus) comm_x_only = 0;

  if (nreverse == 0) comm_f_only = 1;
  else comm_f_only = 0;

  size_forward = 3;
  for (n = 0; n < ncomm; n++) {
    cols = mcomm.cols[n];
    if (cols == 0) size_forward++;
    else size_forward += cols;
  }
  if (bonus_flag) size_forward += size_forward_bonus;

  size_reverse = 3;
  for (n = 0; n < nreverse; n++) {
    cols = mreverse.cols[n];
    if (cols == 0) size_reverse++;
    else size_reverse += cols;
  }

  size_border = 6;
  for (n = 0; n < nborder; n++) {
    cols = mborder.cols[n];
    if (cols == 0) size_border++;
    else size_border += cols;
  }
  if (bonus_flag) size_border += size_border_bonus;

  size_velocity = 3;
  for (n = 0; n < ncomm_vel; n++) {
    cols = mcomm_vel.cols[n];
    if (cols == 0) size_velocity++;
    else size_velocity += cols;
  }

  size_data_atom = 0;
  for (n = 0; n < ndata_atom; n++) {
    cols = mdata_atom.cols[n];
    if (strcmp(atom->peratom[mdata_atom.index[n]].name,"x") == 0)
      xcol_data = size_data_atom + 1;
    if (cols == 0) size_data_atom++;
    else size_data_atom += cols;
  }

  size_data_vel = 0;
  for (n = 0; n < ndata_vel; n++) {
    cols = mdata_vel.cols[n];
    if (cols == 0) size_data_vel++;
    else size_data_vel += cols;
  }
}

/* ----------------------------------------------------------------------
   process a single field string
------------------------------------------------------------------------- */

int AtomVec::process_fields(char *str, const char *default_str, Method *method)
{
  if (str == nullptr) {
    method->index = nullptr;
    return 0;
  }

  // tokenize words in both strings
  std::vector<std::string> words = Tokenizer(str, " ").as_vector();
  std::vector<std::string> def_words = Tokenizer(default_str, " ").as_vector();

  int nfield = words.size();
  int ndef   = def_words.size();

  // process fields one by one, add to index vector

  Atom::PerAtom *peratom = atom->peratom;
  int nperatom = atom->nperatom;

  int *index;
  int match;

  if (nfield) index = new int[nfield];
  for (int i = 0; i < nfield; i++) {
    const char * field = words[i].c_str();

    // find field in master Atom::peratom list

    for (match = 0; match < nperatom; match++)
      if (strcmp(field, peratom[match].name) == 0) break;
    if (match == nperatom)
      error->all(FLERR,fmt::format("Peratom field {} not recognized", field));
    index[i] = match;

    // error if field appears multiple times

    for (match = 0; match < i; match++)
      if (index[i] == index[match])
        error->all(FLERR,fmt::format("Peratom field {} is repeated", field));

    // error if field is in default str

    for (match = 0; match < ndef; match++)
      if (strcmp(field, def_words[match].c_str()) == 0)
        error->all(FLERR,fmt::format("Peratom field {} is a default", field));
  }

  if (nfield) method->index = index;
  else method->index = nullptr;
  return nfield;
}

/* ----------------------------------------------------------------------
   create a method data structs for processing fields
------------------------------------------------------------------------- */

void AtomVec::create_method(int nfield, Method *method)
{
  if (nfield > 0) {
    method->pdata = new void*[nfield];
    method->datatype = new int[nfield];
    method->cols = new int[nfield];
    method->maxcols = new int*[nfield];
    method->collength = new int[nfield];
    method->plength = new void*[nfield];
  } else {
    method->pdata = nullptr;
    method->datatype = nullptr;
    method->cols = nullptr;
    method->maxcols = nullptr;
    method->collength = nullptr;
    method->plength = nullptr;
    return;
  }

  for (int i = 0; i < nfield; i++) {
    Atom::PerAtom *field = &atom->peratom[method->index[i]];
    method->pdata[i] = (void *) field->address;
    method->datatype[i] = field->datatype;
    method->cols[i] = field->cols;
    if (method->cols[i] < 0) {
      method->maxcols[i] = field->address_maxcols;
      method->collength[i] = field->collength;
      method->plength[i] = field->address_length;
    }
  }
}

/* ----------------------------------------------------------------------
   free memory in a method data structs
------------------------------------------------------------------------- */

void AtomVec::init_method(Method *method)
{
  method->pdata = nullptr;
  method->datatype = nullptr;
  method->cols = nullptr;
  method->maxcols = nullptr;
  method->collength = nullptr;
  method->plength = nullptr;
  method->index = nullptr;
}

/* ----------------------------------------------------------------------
   free memory in a method data structs
------------------------------------------------------------------------- */

void AtomVec::destroy_method(Method *method)
{
  delete [] method->pdata;
  delete [] method->datatype;
  delete [] method->cols;
  delete [] method->maxcols;
  delete [] method->collength;
  delete [] method->plength;
  delete [] method->index;
}<|MERGE_RESOLUTION|>--- conflicted
+++ resolved
@@ -47,6 +47,7 @@
   maxexchange = 0;
   bonus_flag = 0;
   size_forward_bonus = size_border_bonus = 0;
+  check_distance_flag=0;
 
   kokkosable = 0;
 
@@ -1422,7 +1423,6 @@
 
 int AtomVec::size_restart()
 {
-<<<<<<< HEAD
   int i,nn,cols,collength,ncols;
   void *plength;
 
@@ -1459,20 +1459,6 @@
         n += modify->fix[atom->extra_restart[iextra]]->size_restart(i);
 
   return n;
-=======
-  nmax = 0;
-  bonds_allow = angles_allow = dihedrals_allow = impropers_allow = 0;
-  mass_type = dipole_type = 0;
-  forceclearflag = 0;
-  size_data_bonus = 0;
-  maxexchange = 0;
-  kokkosable = 0;
-
-  check_distance_flag=0;
-
-  nargcopy = 0;
-  argcopy = NULL;
->>>>>>> dbaf17bc
 }
 
 /* ----------------------------------------------------------------------
