/* ----------------------------------------------------------------------
   LAMMPS - Large-scale Atomic/Molecular Massively Parallel Simulator
   http://lammps.sandia.gov, Sandia National Laboratories
   Steve Plimpton, sjplimp@sandia.gov

   Copyright (2003) Sandia Corporation.  Under the terms of Contract
   DE-AC04-94AL85000 with Sandia Corporation, the U.S. Government retains
   certain rights in this software.  This software is distributed under
   the GNU General Public License.

   See the README file in the top-level LAMMPS directory.
------------------------------------------------------------------------- */

/* ------------------------------------------------------------------------
   Contributing authors: Julien Tranchida (SNL)
                         Aidan Thompson (SNL)

   Please cite the related publication:
   Tranchida, J., Plimpton, S. J., Thibaudeau, P., & Thompson, A. P. (2018).
   Massively parallel symplectic algorithm for coupled magnetic spin dynamics
   and molecular dynamics. Journal of Computational Physics.
------------------------------------------------------------------------- */

#include <cmath>
#include <cstdlib>
#include <cstring>

#include "atom.h"
#include "comm.h"
#include "error.h"
#include "force.h"
#include "fix.h"
#include "fix_nve_spin.h"
#include "force.h"
#include "pair_hybrid.h"
#include "neighbor.h"
#include "neigh_list.h"
#include "neigh_request.h"
#include "math_const.h"
#include "memory.h"
#include "modify.h"
#include "pair_spin_neel.h"
#include "update.h"

using namespace LAMMPS_NS;
using namespace MathConst;

/* ---------------------------------------------------------------------- */

PairSpinNeel::PairSpinNeel(LAMMPS *lmp) : PairSpin(lmp),
lockfixnvespin(NULL)
{
  single_enable = 0;
  no_virial_fdotr_compute = 1;
  lattice_flag = 0;
}

/* ---------------------------------------------------------------------- */

PairSpinNeel::~PairSpinNeel()
{
  if (allocated) {
    memory->destroy(setflag);
    memory->destroy(rs);
    memory->destroy(rl);
    memory->destroy(dr);
    memory->destroy(r0);

    memory->destroy(g1);
    memory->destroy(g2);
    memory->destroy(g3);
    memory->destroy(g4);
    memory->destroy(g5);
    memory->destroy(gm1);
    memory->destroy(gm2);
    memory->destroy(gm3);
    memory->destroy(gm4);
    memory->destroy(gm5);
    
    memory->destroy(q1);
    memory->destroy(q2);
    memory->destroy(q3);
    memory->destroy(q4);
    memory->destroy(q5);
    memory->destroy(qm1);
    memory->destroy(qm2);
    memory->destroy(qm3);
    memory->destroy(qm4);
    memory->destroy(qm5);
    memory->destroy(cutsq); // to be deleted
  }
}

/* ----------------------------------------------------------------------
   global settings
------------------------------------------------------------------------- */

void PairSpinNeel::settings(int narg, char **arg)
{
  if (narg < 1 || narg > 2)
    error->all(FLERR,"Incorrect number of args in pair_style pair/spin command");

  if (strcmp(update->unit_style,"metal") != 0)
    error->all(FLERR,"Spin simulations require metal unit style");

  cut_spin_neel_global = force->numeric(FLERR,arg[0]);

  // reset cutoffs that have been explicitly set

  if (allocated) {
    int i,j;
    for (i = 1; i <= atom->ntypes; i++) {
      for (j = i+1; j <= atom->ntypes; j++) {
        if (setflag[i][j]) {
          rs[i][j] = cut_spin_neel_global;
          rl[i][j] = cut_spin_neel_global;
          dr[i][j] = 0.0;
        }
      }
    }
  }

}

/* ----------------------------------------------------------------------
   set coeffs for one or more type spin pairs (only one for now)
------------------------------------------------------------------------- */

void PairSpinNeel::coeff(int narg, char **arg)
{
  if (!allocated) allocate();

  // check if args correct

  if (strcmp(arg[2],"neel") != 0)
    error->all(FLERR,"Incorrect args in pair_style command");
  if (narg != 17)
    error->all(FLERR,"Incorrect args in pair_style command");

  int ilo,ihi,jlo,jhi;
  force->bounds(FLERR,arg[0],atom->ntypes,ilo,ihi);
  force->bounds(FLERR,arg[1],atom->ntypes,jlo,jhi);

  const double r1 = force->numeric(FLERR,arg[3]);
  const double r2 = force->numeric(FLERR,arg[4]);
  const double r3 = force->numeric(FLERR,arg[5]);
  const double ro = force->numeric(FLERR,arg[6]);
  const double k1 = force->numeric(FLERR,arg[7]);
  const double k2 = force->numeric(FLERR,arg[8]);
  const double k3 = force->numeric(FLERR,arg[9]);
  const double k4 = force->numeric(FLERR,arg[10]);
  const double k5 = force->numeric(FLERR,arg[11]);
  const double l1 = force->numeric(FLERR,arg[12]);
  const double l2 = force->numeric(FLERR,arg[13]);
  const double l3 = force->numeric(FLERR,arg[14]);
  const double l4 = force->numeric(FLERR,arg[15]);
  const double l5 = force->numeric(FLERR,arg[16]);

  int count = 0;
  for (int i = ilo; i <= ihi; i++) {
    for (int j = MAX(jlo,i); j <= jhi; j++) {
      rs[i][j] = r1;
      rl[i][j] = r2;
      dr[i][j] = r3;
      r0[i][j] = ro;

      g1[i][j] = k1/hbar;
      g2[i][j] = k2/hbar;
      g3[i][j] = k3/hbar;
      g4[i][j] = k4/hbar;
      g5[i][j] = k5/hbar;
      gm1[i][j] = k1;
      gm2[i][j] = k2;
      gm3[i][j] = k3;
      gm4[i][j] = k4;
      gm5[i][j] = k5;
      
      q1[i][j] = l1/hbar;
      q2[i][j] = l2/hbar;
      q3[i][j] = l3/hbar;
      q4[i][j] = l4/hbar;
      q5[i][j] = l5/hbar;
      qm1[i][j] = l1;
      qm2[i][j] = l2;
      qm3[i][j] = l3;
      qm4[i][j] = l4;
      qm5[i][j] = l5;
      setflag[i][j] = 1;
      count++;
    }
  }
  if (count == 0)
    error->all(FLERR,"Incorrect args in pair_style command");
}

/* ----------------------------------------------------------------------
   init specific to this pair style
------------------------------------------------------------------------- */

void PairSpinNeel::init_style()
{
  if (!atom->sp_flag)
    error->all(FLERR,"Pair spin requires atom/spin style");

  // need a full neighbor list

  int irequest = neighbor->request(this,instance_me);
  neighbor->requests[irequest]->half = 0;
  neighbor->requests[irequest]->full = 1;

  // checking if nve/spin is a listed fix

  int ifix = 0;
  while (ifix < modify->nfix) {
    if (strcmp(modify->fix[ifix]->style,"nve/spin") == 0) break;
    ifix++;
  }
  if ((ifix == modify->nfix) && (comm->me == 0))
    error->warning(FLERR,"Using pair/spin style without nve/spin");

  // get the lattice_flag from nve/spin

  for (int i = 0; i < modify->nfix; i++) {
    if (strcmp(modify->fix[i]->style,"nve/spin") == 0) {
      lockfixnvespin = (FixNVESpin *) modify->fix[i];
      lattice_flag = lockfixnvespin->lattice_flag;
    }
  }

}

/* ----------------------------------------------------------------------
   init for one type pair i,j and corresponding j,i
------------------------------------------------------------------------- */

double PairSpinNeel::init_one(int i, int j)
{
  if (setflag[i][j] == 0) error->all(FLERR,"All pair coeffs are not set");

  rs[j][i] = rs[i][j];
  rl[j][i] = rl[i][j];
  dr[j][i] = dr[i][j];
  r0[j][i] = r0[i][j];

  g1[j][i] = g1[i][j];
  g2[j][i] = g2[i][j];
  g3[j][i] = g3[i][j];
  g4[j][i] = g4[i][j];
  g5[j][i] = g5[i][j];
  gm1[j][i] = gm1[i][j];
  gm2[j][i] = gm2[i][j];
  gm3[j][i] = gm3[i][j];
  gm4[j][i] = gm4[i][j];
  gm5[j][i] = gm5[i][j];

  q1[j][i] = q1[i][j];
  q2[j][i] = q2[i][j];
  q3[j][i] = q3[i][j];
  q4[j][i] = q4[i][j];
  q5[j][i] = q5[i][j];
  qm1[j][i] = qm1[i][j];
  qm2[j][i] = qm2[i][j];
  qm3[j][i] = qm3[i][j];
  qm4[j][i] = qm4[i][j];
  qm5[j][i] = qm5[i][j];

  return cut_spin_neel_global;
}

/* ----------------------------------------------------------------------
   extract the larger cutoff
------------------------------------------------------------------------- */

void *PairSpinNeel::extract(const char *str, int &dim)
{
  dim = 0;
  if (strcmp(str,"cut") == 0) return (void *) &cut_spin_neel_global;
  return NULL;
}

/* ---------------------------------------------------------------------- */

void PairSpinNeel::compute(int eflag, int vflag)
{
  int i,j,ii,jj,inum,jnum,itype,jtype;
  double evdwl,ecoul;
  double xi[3], rij[3], eij[3];
  double spi[3], spj[3];
  double fi[3], fmi[3];
  double local_cut2;
  double rsq, inorm;
  double r_s,r_l,d_r,r1,r2,r_ij;
  double pi,sm;
  int *ilist,*jlist,*numneigh,**firstneigh;

  evdwl = ecoul = 0.0;
<<<<<<< HEAD
  if (eflag || vflag) ev_setup(eflag,vflag);
  else evflag = vflag_fdotr = 0;
  pi = MY_PI;
=======
  ev_init(eflag,vflag);
>>>>>>> 89886032

  double **x = atom->x;
  double **f = atom->f;
  double *emag = atom->emag;
  double **fm = atom->fm;
  double **sp = atom->sp;
  int *type = atom->type;
  int nlocal = atom->nlocal;
  int newton_pair = force->newton_pair;

  inum = list->inum;
  ilist = list->ilist;
  numneigh = list->numneigh;
  firstneigh = list->firstneigh;

  // computation of the neel interaction
  // loop over atoms and their neighbors

  for (ii = 0; ii < inum; ii++) {
    i = ilist[ii];
    itype = type[i];

    jlist = firstneigh[i];
    jnum = numneigh[i];
    xi[0] = x[i][0];
    xi[1] = x[i][1];
    xi[2] = x[i][2];
    spi[0] = sp[i][0];
    spi[1] = sp[i][1];
    spi[2] = sp[i][2];

    // loop on neighbors

    for (jj = 0; jj < jnum; jj++) {
      j = jlist[jj];
      j &= NEIGHMASK;

      spj[0] = sp[j][0];
      spj[1] = sp[j][1];
      spj[2] = sp[j][2];

      evdwl = 0.0;

      fi[0] = fi[1] = fi[2] = 0.0;
      fmi[0] = fmi[1] = fmi[2] = 0.0;
      rij[0] = rij[1] = rij[2] = 0.0;

      rij[0] = x[j][0] - xi[0];
      rij[1] = x[j][1] - xi[1];
      rij[2] = x[j][2] - xi[2];
      rsq = rij[0]*rij[0] + rij[1]*rij[1] + rij[2]*rij[2];
      inorm = 1.0/sqrt(rsq);
      eij[0] = rij[0]*inorm;
      eij[1] = rij[1]*inorm;
      eij[2] = rij[2]*inorm;

      itype = type[i];
      jtype = type[j];

      r_s = rs[itype][jtype];
      r_l = rl[itype][jtype];
      d_r = dr[itype][jtype];

      local_cut2 = (r_l + d_r) * (r_l + d_r);
     
      // define smoothing factor
      // compute neel interaction and energy

      if (rsq <= local_cut2) {
        r_ij = sqrt(rsq);
        r1 = fabs(r_s - r_ij);
        r2 = fabs(r_l - r_ij);

        sm = 0.0;
        if (r1 <= d_r) {
          sm = (1.0 - sin(pi*(r_s-r_ij)/(2.0*d_r))) / 2.0;
        } else if (r_ij > (r_s+d_r) && r_ij < (r_l-d_r)) {
          sm = 1.0;
        } else if (r2 <= d_r) {
          sm = (1.0 - sin(pi*(r_ij-r_l)/(2.0*d_r))) / 2.0;
        } else sm = 0.0;

        compute_neel(i,j,r_ij,eij,fmi,spi,spj);
        if (lattice_flag) {
          compute_neel_mech(i,j,r_ij,eij,fi,spi,spj);
        }
        
	if (eflag) {
          evdwl = sm * compute_neel_energy(i,j,r_ij,eij,spi,spj);
          emag[i] += evdwl;
        } else evdwl = 0.0;

        if (evflag) ev_tally_xyz(i,j,nlocal,newton_pair,
            evdwl,ecoul,fi[0],fi[1],fi[2],rij[0],rij[1],rij[2]);
      }

      f[i][0] += sm * fi[0];
      f[i][1] += sm * fi[1];
      f[i][2] += sm * fi[2];
      fm[i][0] += sm * fmi[0];
      fm[i][1] += sm * fmi[1];
      fm[i][2] += sm * fmi[2];

      if (newton_pair || j < nlocal) {
        f[j][0] -= fi[0];
        f[j][1] -= fi[1];
        f[j][2] -= fi[2];
      }

    }
  }

  if (vflag_fdotr) virial_fdotr_compute();
}

/* ----------------------------------------------------------------------
   update the pair interactions fmi acting on the spin ii
------------------------------------------------------------------------- */

void PairSpinNeel::compute_single_pair(int ii, double fmi[3])
{
  int i,j,jnum,itype,jtype;
  double local_cut2,rsq, inorm;
  double r_s,r_l,d_r,r1,r2,r_ij;
  double pi,sm;
  double xi[3],rij[3],eij[3];
  double spi[3],spj[3],fmij[3];

  double **x = atom->x;
  double **sp = atom->sp;
<<<<<<< HEAD
  int *type = atom->type;
  int *ilist,*jlist,*numneigh,**firstneigh;
=======
  double local_cut2;

  double xi[3], rij[3], eij[3];
  double spi[3], spj[3];

  int j,jnum,itype,jtype,ntypes;
  int k,locflag;
  int *jlist,*numneigh,**firstneigh;
>>>>>>> 89886032


  numneigh = list->numneigh;
  firstneigh = list->firstneigh;

  // check if interaction applies to type of ii

  itype = type[ii];
  ntypes = atom->ntypes;
  locflag = 0;
  k = 1;
  while (k <= ntypes) {
    if (k <= itype) {
      if (setflag[k][itype] == 1) {
        locflag =1;
        break;
      }
      k++;
    } else if (k > itype) {
      if (setflag[itype][k] == 1) {
        locflag =1;
        break;
      }
      k++;
    } else error->all(FLERR,"Wrong type number");
  }

  // if interaction applies to type ii,
  // locflag = 1 and compute pair interaction

  if (locflag == 1) {

    spi[0] = sp[ii][0];
    spi[1] = sp[ii][1];
    spi[2] = sp[ii][2];

<<<<<<< HEAD
  jlist = firstneigh[i];
  jnum = numneigh[i];
  pi = MY_PI;
=======
    xi[0] = x[ii][0];
    xi[1] = x[ii][1];
    xi[2] = x[ii][2];

    eij[0] = eij[1] = eij[2] = 0.0;
>>>>>>> 89886032

    jlist = firstneigh[ii];
    jnum = numneigh[ii];

    for (int jj = 0; jj < jnum; jj++) {

      j = jlist[jj];
      j &= NEIGHMASK;
      jtype = type[j];

<<<<<<< HEAD
    spj[0] = sp[j][0];
    spj[1] = sp[j][1];
    spj[2] = sp[j][2];

    rij[0] = x[j][0] - xi[0];
    rij[1] = x[j][1] - xi[1];
    rij[2] = x[j][2] - xi[2];
    rsq = rij[0]*rij[0] + rij[1]*rij[1] + rij[2]*rij[2];
    inorm = 1.0/sqrt(rsq);
    eij[0] = inorm*rij[0];
    eij[1] = inorm*rij[1];
    eij[2] = inorm*rij[2];
    
    fmij[0] = fmij[1] = fmij[2] = 0.0;

    r_s = rs[itype][jtype];
    r_l = rl[itype][jtype];
    d_r = dr[itype][jtype];

    local_cut2 = (r_l + d_r) * (r_l + d_r);
    
    // define smoothing factor
    // compute neel interaction

    if (rsq <= local_cut2) {
      r_ij = sqrt(rsq);
      r1 = fabs(r_s - r_ij);
      r2 = fabs(r_l - r_ij);

      // to be corrected (error in sw func)

      sm = 0.0;
      if (r1 <= d_r) {
        sm = (1.0 - sin(pi*(r_s-r_ij)/(2.0*d_r))) / 2.0;
      } else if (r_ij > (r_s+d_r) && r_ij < (r_l-d_r)) {
        sm = 1.0;
      } else if (r2 <= d_r) {
        sm = (1.0 - sin(pi*(r_ij-r_l)/(2.0*d_r))) / 2.0;
      } else sm = 0.0;

      compute_neel(i,j,r_ij,eij,fmij,spi,spj);
=======
      local_cut2 = cut_spin_neel[itype][jtype]*cut_spin_neel[itype][jtype];

      spj[0] = sp[j][0];
      spj[1] = sp[j][1];
      spj[2] = sp[j][2];

      rij[0] = x[j][0] - xi[0];
      rij[1] = x[j][1] - xi[1];
      rij[2] = x[j][2] - xi[2];
      rsq = rij[0]*rij[0] + rij[1]*rij[1] + rij[2]*rij[2];
      inorm = 1.0/sqrt(rsq);
      eij[0] = inorm*rij[0];
      eij[1] = inorm*rij[1];
      eij[2] = inorm*rij[2];

      if (rsq <= local_cut2) {
        compute_neel(ii,j,rsq,eij,fmi,spi,spj);
      }
>>>>>>> 89886032
    }
    
    fmi[0] += sm * fmij[0]; 
    fmi[1] += sm * fmij[1]; 
    fmi[2] += sm * fmij[2]; 
  }
}

/* ---------------------------------------------------------------------- */

void PairSpinNeel::compute_neel(int i, int j, double rij, double eij[3], 
    double fmi[3], double spi[3], double spj[3])
{
  int *type = atom->type;
  int itype, jtype;
  itype = type[i];
  jtype = type[j];

  double ro,ri3;
  double r1,r2,r3,r4;
  double qr,gr,g1r,q1r,q2r;
  double ga,gb,gc,gd,ge;
  double qa,qb,qc,qd,qe;
  double eij_si,eij_sj,si_sj;
  double coeff0,coeff1,coeff2,coeff3,coeff4;
  double fmix,fmiy,fmiz;

  ro = r0[itype][jtype];

  ga = g1[itype][jtype];
  gb = g2[itype][jtype];
  gc = g3[itype][jtype];
  gd = g4[itype][jtype];
  ge = g5[itype][jtype];

  qa = q1[itype][jtype];
  qb = q2[itype][jtype];
  qc = q3[itype][jtype];
  qd = q4[itype][jtype];
  qe = q5[itype][jtype];

  ri3 = 1.0 / 3.0;
  r1 = (rij-ro);
  r2 = r1*r1;
  r3 = r2*r1;
  r4 = r2*r2;

  gr = ga + gb*r1 + gc*r2 + gd*r3 + ge*r4;
  qr = qa + qb*r1 + qc*r2 + qd*r3 + qe*r4;

  g1r = gr + 12.0*qr/35.0;
  q1r = 9.0*qr/5.0;
  //q1r = 0.0;
  q2r = -2.0*qr/5.0;
  //q2r = 0.0;

  //printf("test g1r: %g, q1r: %g \n",g1r,q1r);
  //printf("test %g %g %g | %g \n",g1r,q1r,q2r,rij);
  
  eij_si = eij[0]*spi[0] + eij[1]*spi[1] + eij[2]*spi[2];
  eij_sj = eij[0]*spj[0] + eij[1]*spj[1] + eij[2]*spj[2];
  si_sj = spi[0]*spj[0] + spi[1]*spj[1] + spi[2]*spj[2];
  
  fmix = g1r * (eij[0]*eij_sj - spj[0]*ri3);
  fmiy = g1r * (eij[1]*eij_sj - spj[1]*ri3);
  fmiz = g1r * (eij[2]*eij_sj - spj[2]*ri3);
 
  coeff0 = q1r * (eij_sj*eij_sj - si_sj*ri3);
  coeff1 = coeff0 * 2.0 * eij_si;
  coeff2 = q1r * (eij_si*eij_si - si_sj*ri3);
  fmix += coeff1*eij[0] - spj[0]*ri3*(coeff0 + coeff2);
  fmiy += coeff1*eij[1] - spj[1]*ri3*(coeff0 + coeff2);
  fmiz += coeff1*eij[2] - spj[2]*ri3*(coeff0 + coeff2);

  coeff3 = q2r*eij_sj*eij_sj*eij_sj;
  coeff4 = 3.0*q2r*eij_sj*eij_si*eij_si;
  fmix += (coeff3 + coeff4) * eij[0];
  fmiy += (coeff3 + coeff4) * eij[1];
  fmiz += (coeff3 + coeff4) * eij[2];

  fmi[0] += fmix;
  fmi[1] += fmiy;
  fmi[2] += fmiz;
}

/* ---------------------------------------------------------------------- */

void PairSpinNeel::compute_neel_mech(int i, int j, double rij, double eij[3], 
    double fi[3], double spi[3], double spj[3])
{
  int *type = atom->type;
  int itype, jtype;
  itype = type[i];
  jtype = type[j];
  
  double ro,ri3;
  double r1,r2,r3,r4;
  double qr,gr,g1r,q1r,q2r;
  double dqr,dgr,dg1r,dq1r,dq2r;
  double ga,gb,gc,gd,ge;
  double qa,qb,qc,qd,qe;
  double dga,dgb,dgc,dgd,dge;
  double dqa,dqb,dqc,dqd,dqe;
  double eij_si,eij_sj,si_sj;
  double coeff1,coeff2,coeff3,coeff4;
  double coeff5,coeff6,coeff7,coeff8;
  double coeff9,coeff10,coeff11,coeff12;
  double fix,fiy,fiz;

  ro = r0[itype][jtype];

  ga = gm1[itype][jtype];
  gb = gm2[itype][jtype];
  gc = gm3[itype][jtype];
  gd = gm4[itype][jtype];
  ge = gm5[itype][jtype];

  qa = qm1[itype][jtype];
  qb = qm2[itype][jtype];
  qc = qm3[itype][jtype];
  qd = qm4[itype][jtype];
  qe = qm5[itype][jtype];

  ri3 = 1.0 / 3.0; 
  r1 = (rij-ro);
  r2 = r1*r1;
  r3 = r2*r1;
  r4 = r2*r2;

  gr = ga + gb*r1 + gc*r2 + gd*r3 + ge*r4;
  qr = qa + qb*r1 + qc*r2 + qd*r3 + qe*r4;
  
  dgr = gb + 2.0*gc*r1 + 3.0*gd*r2 + 4.0*ge*r3;
  dqr = qb + 2.0*qc*r1 + 3.0*qd*r2 + 4.0*qe*r3;
  
  g1r = gr + 12.0*qr/35.0;
  q1r = 9.0*qr/5.0;
  q2r = -2.0*qr/5.0;
  
  dg1r = dgr + 12.0*dqr/35.0;
  dq1r = 9.0*dqr/5.0;
  dq2r = -2.0*dqr/5.0;

  eij_si = eij[0]*spi[0] + eij[1]*spi[1] + eij[2]*spi[2];
  eij_sj = eij[0]*spj[0] + eij[1]*spj[1] + eij[2]*spj[2];
  si_sj = spi[0]*spj[0] + spi[1]*spj[1] + spi[2]*spj[2];

  coeff1 = dg1r * (eij_si*eij_sj - si_sj*ri3);
  coeff2 = dq1r * (eij_si*eij_si - si_sj*ri3) * (eij_sj*eij_sj - si_sj*ri3); 
  coeff3 = dq2r * (eij_sj*eij_si*eij_si*eij_si + eij_si*eij_sj*eij_sj*eij_sj);

  fix = (coeff1 + coeff2 + coeff3) * eij[0];
  fiy = (coeff1 + coeff2 + coeff3) * eij[1];
  fiz = (coeff1 + coeff2 + coeff3) * eij[2];

  coeff4 = g1r * eij_sj / rij;
  coeff5 = g1r * eij_si / rij;
  coeff6 = -2.0 * g1r * eij_si * eij_sj / rij;

  fix += coeff4*spi[0] + coeff5*spj[0] + coeff6*eij[0];
  fiy += coeff4*spi[1] + coeff5*spj[1] + coeff6*eij[1];
  fiz += coeff4*spi[2] + coeff5*spj[2] + coeff6*eij[2];

  coeff7 = q1r*2.0*eij_si*(eij_sj*eij_sj - si_sj*ri3)/rij;
  coeff8 = q1r*2.0*eij_sj*(eij_si*eij_si - si_sj*ri3)/rij;
  coeff9 = q1r*2.0*(2.0*eij_si*eij_si*eij_sj*eij_sj 
      + si_sj*si_sj*ri3*(eij_si*eij_si + eij_sj*eij_sj))/rij;

  fix += coeff7*spi[0] + coeff8*spj[0] - coeff9*eij[0];
  fiy += coeff7*spi[1] + coeff8*spj[1] - coeff9*eij[1];
  fiz += coeff7*spi[2] + coeff8*spj[2] - coeff9*eij[2];

  coeff10 = q2r*eij_sj*(eij_sj*eij_sj + 3.0*eij_si*eij_si)/rij;
  coeff11 = q2r*eij_si*(eij_si*eij_si + 3.0*eij_sj*eij_sj)/rij;
  coeff12 = -q2r*4.0*eij_si*eij_sj*(eij_si*eij_si + eij_sj*eij_sj)/rij;

  fix += coeff10*spi[0] + coeff11*spj[0] + coeff12*eij[0];
  fix += coeff10*spi[1] + coeff11*spj[1] + coeff12*eij[1];
  fix += coeff10*spi[2] + coeff11*spj[2] + coeff12*eij[2];

  fi[0] -= fix;
  fi[1] -= fiy;
  fi[2] -= fiz;
}

/* ---------------------------------------------------------------------- */

double PairSpinNeel::compute_neel_energy(int i, int j, double rij, double eij[3], 
    double spi[3], double spj[3])
{
  int *type = atom->type;
  int itype, jtype;
  itype = type[i];
  jtype = type[j];

  double ro,ri3;
  double r1,r2,r3,r4;
  double gr,qr,g1r,q1r,q2r;
  double ga,gb,gc,gd,ge;
  double qa,qb,qc,qd,qe;
  double eij_si,eij_sj,si_sj;
  double energy = 0.0;

  ro = r0[itype][jtype];

  ga = gm1[itype][jtype];
  gb = gm2[itype][jtype];
  gc = gm3[itype][jtype];
  gd = gm4[itype][jtype];
  ge = gm5[itype][jtype];

  qa = qm1[itype][jtype];
  qb = qm2[itype][jtype];
  qc = qm3[itype][jtype];
  qd = qm4[itype][jtype];
  qe = qm5[itype][jtype];

  ri3 = 1.0 / 3.0;
  r1 = (rij-ro);
  r2 = r1*r1;
  r3 = r2*r1;
  r4 = r2*r2;

  gr = ga + gb*r1 + gc*r2 + gd*r3 + ge*r4;
  qr = qa + qb*r1 + qc*r2 + qd*r3 + qe*r4;

  g1r = gr + 12.0*qr/35.0;
  q1r = 9.0*qr/5.0;
  //q1r = 0.0;
  q2r = -2.0*qr/5.0;
  //q2r = 0.0;

  //printf("test energy g1r: %g, q1r: %g, q2r: %g\n",g1r,q1r,q2r);
  //printf("test gi %g %g %g %g %g \n",ga,gb,gc,gd,ge);
  //printf("test %g %g %g | %g \n",g1r,q1r,q2r,rij);
 
  eij_si = eij[0]*spi[0] + eij[1]*spi[1] + eij[2]*spi[2];
  eij_sj = eij[0]*spj[0] + eij[1]*spj[1] + eij[2]*spj[2];
  si_sj = spi[0]*spj[0] + spi[1]*spj[1] + spi[2]*spj[2];
  
  energy = g1r*(si_sj*ri3 - eij_si*eij_sj);
  //printf("test energy1: %g\n",energy);
  energy -= q1r*(eij_si*eij_si - si_sj*ri3)*(eij_sj*eij_sj - si_sj*ri3);
  //printf("test energy2: %g\n",energy);
  energy -= q2r*eij_sj*eij_si*(eij_si*eij_si + eij_sj*eij_sj);
  //printf("test energy3: %g\n",energy);
  
  return energy;
}
  
/* ----------------------------------------------------------------------
   allocate all arrays
------------------------------------------------------------------------- */

void PairSpinNeel::allocate()
{
  allocated = 1;
  int n = atom->ntypes;

  memory->create(setflag,n+1,n+1,"pair:setflag");
  for (int i = 1; i <= n; i++)
    for (int j = i; j <= n; j++)
      setflag[i][j] = 0;

  memory->create(rs,n+1,n+1,"pair/spin/soc/neel:rs");
  memory->create(rl,n+1,n+1,"pair/spin/soc/neel:rl");
  memory->create(dr,n+1,n+1,"pair/spin/soc/neel:dr");
  memory->create(r0,n+1,n+1,"pair/spin/soc/neel:r0");

  memory->create(g1,n+1,n+1,"pair/spin/neel:g1");
  memory->create(g2,n+1,n+1,"pair/spin/neel:g2");
  memory->create(g3,n+1,n+1,"pair/spin/neel:g3");
  memory->create(g4,n+1,n+1,"pair/spin/neel:g4");
  memory->create(g5,n+1,n+1,"pair/spin/neel:g5");
  memory->create(gm1,n+1,n+1,"pair/spin/neel:gm1");
  memory->create(gm2,n+1,n+1,"pair/spin/neel:gm2");
  memory->create(gm3,n+1,n+1,"pair/spin/neel:gm3");
  memory->create(gm4,n+1,n+1,"pair/spin/neel:gm4");
  memory->create(gm5,n+1,n+1,"pair/spin/neel:gm5");

  memory->create(q1,n+1,n+1,"pair/spin/neel:q1");
  memory->create(q2,n+1,n+1,"pair/spin/neel:q2");
  memory->create(q3,n+1,n+1,"pair/spin/neel:q3");
  memory->create(q4,n+1,n+1,"pair/spin/neel:q4");
  memory->create(q5,n+1,n+1,"pair/spin/neel:q5");
  memory->create(qm1,n+1,n+1,"pair/spin/neel:qm1");
  memory->create(qm2,n+1,n+1,"pair/spin/neel:qm2");
  memory->create(qm3,n+1,n+1,"pair/spin/neel:qm3");
  memory->create(qm4,n+1,n+1,"pair/spin/neel:qm4");
  memory->create(qm5,n+1,n+1,"pair/spin/neel:qm5");

  memory->create(cutsq,n+1,n+1,"pair/spin/soc/neel:cutsq");
}

/* ----------------------------------------------------------------------
   proc 0 writes to restart file
------------------------------------------------------------------------- */

void PairSpinNeel::write_restart(FILE *fp)
{
  write_restart_settings(fp);

  int i,j;
  for (i = 1; i <= atom->ntypes; i++)
    for (j = i; j <= atom->ntypes; j++) {
      fwrite(&setflag[i][j],sizeof(int),1,fp);
      if (setflag[i][j]) {
        fwrite(&q1[i][j],sizeof(double),1,fp);
        fwrite(&q2[i][j],sizeof(double),1,fp);
        fwrite(&q3[i][j],sizeof(double),1,fp);
        fwrite(&q4[i][j],sizeof(double),1,fp);
        fwrite(&q5[i][j],sizeof(double),1,fp);
        fwrite(&qm1[i][j],sizeof(double),1,fp);
        fwrite(&qm2[i][j],sizeof(double),1,fp);
        fwrite(&qm3[i][j],sizeof(double),1,fp);
        fwrite(&qm4[i][j],sizeof(double),1,fp);
        fwrite(&qm5[i][j],sizeof(double),1,fp);

        fwrite(&q1[i][j],sizeof(double),1,fp);
        fwrite(&q2[i][j],sizeof(double),1,fp);
        fwrite(&q3[i][j],sizeof(double),1,fp);
        fwrite(&q4[i][j],sizeof(double),1,fp);
        fwrite(&q5[i][j],sizeof(double),1,fp);
        fwrite(&qm1[i][j],sizeof(double),1,fp);
        fwrite(&qm2[i][j],sizeof(double),1,fp);
        fwrite(&qm3[i][j],sizeof(double),1,fp);
        fwrite(&qm4[i][j],sizeof(double),1,fp);
        fwrite(&qm5[i][j],sizeof(double),1,fp);
        fwrite(&rs[i][j],sizeof(double),1,fp);
        fwrite(&rl[i][j],sizeof(double),1,fp);
        fwrite(&dr[i][j],sizeof(double),1,fp);
      }
    }
}

/* ----------------------------------------------------------------------
   proc 0 reads from restart file, bcasts
------------------------------------------------------------------------- */

void PairSpinNeel::read_restart(FILE *fp)
{
  read_restart_settings(fp);

  allocate();

  int i,j;
  int me = comm->me;
  for (i = 1; i <= atom->ntypes; i++) {
    for (j = i; j <= atom->ntypes; j++) {
      if (me == 0) fread(&setflag[i][j],sizeof(int),1,fp);
      MPI_Bcast(&setflag[i][j],1,MPI_INT,0,world);
      if (setflag[i][j]) {
        if (me == 0) {
          fread(&r0[i][j],sizeof(double),1,fp);

          fread(&g1[i][j],sizeof(double),1,fp);
          fread(&g2[i][j],sizeof(double),1,fp);
          fread(&g3[i][j],sizeof(double),1,fp);
          fread(&g4[i][j],sizeof(double),1,fp);
          fread(&g5[i][j],sizeof(double),1,fp);
          fread(&gm1[i][j],sizeof(double),1,fp);
          fread(&gm2[i][j],sizeof(double),1,fp);
          fread(&gm3[i][j],sizeof(double),1,fp);
          fread(&gm4[i][j],sizeof(double),1,fp);
          fread(&gm5[i][j],sizeof(double),1,fp);
          
          fread(&q1[i][j],sizeof(double),1,fp);
          fread(&q2[i][j],sizeof(double),1,fp);
          fread(&q3[i][j],sizeof(double),1,fp);
          fread(&q4[i][j],sizeof(double),1,fp);
          fread(&q5[i][j],sizeof(double),1,fp);
          fread(&qm1[i][j],sizeof(double),1,fp);
          fread(&qm2[i][j],sizeof(double),1,fp);
          fread(&qm3[i][j],sizeof(double),1,fp);
          fread(&qm4[i][j],sizeof(double),1,fp);
          fread(&qm5[i][j],sizeof(double),1,fp);
        }
        MPI_Bcast(&r0[i][j],1,MPI_DOUBLE,0,world);
        
	MPI_Bcast(&g1[i][j],1,MPI_DOUBLE,0,world);
        MPI_Bcast(&g2[i][j],1,MPI_DOUBLE,0,world);
        MPI_Bcast(&g3[i][j],1,MPI_DOUBLE,0,world);
        MPI_Bcast(&g4[i][j],1,MPI_DOUBLE,0,world);
        MPI_Bcast(&g5[i][j],1,MPI_DOUBLE,0,world);
        MPI_Bcast(&gm1[i][j],1,MPI_DOUBLE,0,world);
        MPI_Bcast(&gm2[i][j],1,MPI_DOUBLE,0,world);
        MPI_Bcast(&gm3[i][j],1,MPI_DOUBLE,0,world);
        MPI_Bcast(&gm4[i][j],1,MPI_DOUBLE,0,world);
        MPI_Bcast(&gm5[i][j],1,MPI_DOUBLE,0,world);
        
	MPI_Bcast(&q1[i][j],1,MPI_DOUBLE,0,world);
        MPI_Bcast(&q2[i][j],1,MPI_DOUBLE,0,world);
        MPI_Bcast(&q3[i][j],1,MPI_DOUBLE,0,world);
        MPI_Bcast(&q4[i][j],1,MPI_DOUBLE,0,world);
        MPI_Bcast(&q5[i][j],1,MPI_DOUBLE,0,world);
        MPI_Bcast(&qm1[i][j],1,MPI_DOUBLE,0,world);
        MPI_Bcast(&qm2[i][j],1,MPI_DOUBLE,0,world);
        MPI_Bcast(&qm3[i][j],1,MPI_DOUBLE,0,world);
        MPI_Bcast(&qm4[i][j],1,MPI_DOUBLE,0,world);
        MPI_Bcast(&qm5[i][j],1,MPI_DOUBLE,0,world);
      }
    }
  }
}

/* ----------------------------------------------------------------------
   proc 0 writes to restart file
------------------------------------------------------------------------- */

void PairSpinNeel::write_restart_settings(FILE *fp)
{
  fwrite(&cut_spin_neel_global,sizeof(double),1,fp);
  fwrite(&offset_flag,sizeof(int),1,fp);
  fwrite(&mix_flag,sizeof(int),1,fp);
}

/* ----------------------------------------------------------------------
   proc 0 reads from restart file, bcasts
------------------------------------------------------------------------- */

void PairSpinNeel::read_restart_settings(FILE *fp)
{
  if (comm->me == 0) {
    fread(&cut_spin_neel_global,sizeof(double),1,fp);
    fread(&offset_flag,sizeof(int),1,fp);
    fread(&mix_flag,sizeof(int),1,fp);
  }
  MPI_Bcast(&cut_spin_neel_global,1,MPI_DOUBLE,0,world);
  MPI_Bcast(&offset_flag,1,MPI_INT,0,world);
  MPI_Bcast(&mix_flag,1,MPI_INT,0,world);
}<|MERGE_RESOLUTION|>--- conflicted
+++ resolved
@@ -294,13 +294,9 @@
   int *ilist,*jlist,*numneigh,**firstneigh;
 
   evdwl = ecoul = 0.0;
-<<<<<<< HEAD
   if (eflag || vflag) ev_setup(eflag,vflag);
   else evflag = vflag_fdotr = 0;
   pi = MY_PI;
-=======
-  ev_init(eflag,vflag);
->>>>>>> 89886032
 
   double **x = atom->x;
   double **f = atom->f;
@@ -422,29 +418,18 @@
 
 void PairSpinNeel::compute_single_pair(int ii, double fmi[3])
 {
-  int i,j,jnum,itype,jtype;
+  int *type = atom->type;
+  double **x = atom->x;
+  double **sp = atom->sp;
   double local_cut2,rsq, inorm;
   double r_s,r_l,d_r,r1,r2,r_ij;
   double pi,sm;
   double xi[3],rij[3],eij[3];
   double spi[3],spj[3],fmij[3];
 
-  double **x = atom->x;
-  double **sp = atom->sp;
-<<<<<<< HEAD
-  int *type = atom->type;
-  int *ilist,*jlist,*numneigh,**firstneigh;
-=======
-  double local_cut2;
-
-  double xi[3], rij[3], eij[3];
-  double spi[3], spj[3];
-
-  int j,jnum,itype,jtype,ntypes;
+  int i,j,jnum,itype,jtype,ntypes;
   int k,locflag;
   int *jlist,*numneigh,**firstneigh;
->>>>>>> 89886032
-
 
   numneigh = list->numneigh;
   firstneigh = list->firstneigh;
@@ -471,7 +456,7 @@
     } else error->all(FLERR,"Wrong type number");
   }
 
-  // if interaction applies to type ii,
+  // if interaction applies to type of ii,
   // locflag = 1 and compute pair interaction
 
   if (locflag == 1) {
@@ -479,19 +464,13 @@
     spi[0] = sp[ii][0];
     spi[1] = sp[ii][1];
     spi[2] = sp[ii][2];
-
-<<<<<<< HEAD
-  jlist = firstneigh[i];
-  jnum = numneigh[i];
-  pi = MY_PI;
-=======
+    
     xi[0] = x[ii][0];
     xi[1] = x[ii][1];
     xi[2] = x[ii][2];
-
     eij[0] = eij[1] = eij[2] = 0.0;
->>>>>>> 89886032
-
+
+    pi = MY_PI;
     jlist = firstneigh[ii];
     jnum = numneigh[ii];
 
@@ -500,51 +479,6 @@
       j = jlist[jj];
       j &= NEIGHMASK;
       jtype = type[j];
-
-<<<<<<< HEAD
-    spj[0] = sp[j][0];
-    spj[1] = sp[j][1];
-    spj[2] = sp[j][2];
-
-    rij[0] = x[j][0] - xi[0];
-    rij[1] = x[j][1] - xi[1];
-    rij[2] = x[j][2] - xi[2];
-    rsq = rij[0]*rij[0] + rij[1]*rij[1] + rij[2]*rij[2];
-    inorm = 1.0/sqrt(rsq);
-    eij[0] = inorm*rij[0];
-    eij[1] = inorm*rij[1];
-    eij[2] = inorm*rij[2];
-    
-    fmij[0] = fmij[1] = fmij[2] = 0.0;
-
-    r_s = rs[itype][jtype];
-    r_l = rl[itype][jtype];
-    d_r = dr[itype][jtype];
-
-    local_cut2 = (r_l + d_r) * (r_l + d_r);
-    
-    // define smoothing factor
-    // compute neel interaction
-
-    if (rsq <= local_cut2) {
-      r_ij = sqrt(rsq);
-      r1 = fabs(r_s - r_ij);
-      r2 = fabs(r_l - r_ij);
-
-      // to be corrected (error in sw func)
-
-      sm = 0.0;
-      if (r1 <= d_r) {
-        sm = (1.0 - sin(pi*(r_s-r_ij)/(2.0*d_r))) / 2.0;
-      } else if (r_ij > (r_s+d_r) && r_ij < (r_l-d_r)) {
-        sm = 1.0;
-      } else if (r2 <= d_r) {
-        sm = (1.0 - sin(pi*(r_ij-r_l)/(2.0*d_r))) / 2.0;
-      } else sm = 0.0;
-
-      compute_neel(i,j,r_ij,eij,fmij,spi,spj);
-=======
-      local_cut2 = cut_spin_neel[itype][jtype]*cut_spin_neel[itype][jtype];
 
       spj[0] = sp[j][0];
       spj[1] = sp[j][1];
@@ -558,16 +492,40 @@
       eij[0] = inorm*rij[0];
       eij[1] = inorm*rij[1];
       eij[2] = inorm*rij[2];
+      
+      fmij[0] = fmij[1] = fmij[2] = 0.0;
+
+      r_s = rs[itype][jtype];
+      r_l = rl[itype][jtype];
+      d_r = dr[itype][jtype];
+
+      local_cut2 = (r_l + d_r) * (r_l + d_r);
+      
+      // define smoothing factor
+      // compute neel interaction
 
       if (rsq <= local_cut2) {
-        compute_neel(ii,j,rsq,eij,fmi,spi,spj);
+        r_ij = sqrt(rsq);
+        r1 = fabs(r_s - r_ij);
+        r2 = fabs(r_l - r_ij);
+
+        // to be corrected (error in sw func)
+
+        sm = 0.0;
+        if (r1 <= d_r) {
+          sm = (1.0 - sin(pi*(r_s-r_ij)/(2.0*d_r))) / 2.0;
+        } else if (r_ij > (r_s+d_r) && r_ij < (r_l-d_r)) {
+          sm = 1.0;
+        } else if (r2 <= d_r) {
+          sm = (1.0 - sin(pi*(r_ij-r_l)/(2.0*d_r))) / 2.0;
+        } else sm = 0.0;
+
+        compute_neel(i,j,r_ij,eij,fmij,spi,spj);
       }
->>>>>>> 89886032
+      fmi[0] += sm * fmij[0]; 
+      fmi[1] += sm * fmij[1]; 
+      fmi[2] += sm * fmij[2]; 
     }
-    
-    fmi[0] += sm * fmij[0]; 
-    fmi[1] += sm * fmij[1]; 
-    fmi[2] += sm * fmij[2]; 
   }
 }
 
