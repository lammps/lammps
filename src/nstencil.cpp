--- conflicted
+++ resolved
@@ -69,15 +69,6 @@
   last_stencil = -1;
 
   xyzflag = 0;
-<<<<<<< HEAD
-  maxstencil = maxstencil_multi = 0;
-  post_create_flag=0;
-  stencil = NULL;
-  stencilxyz = NULL;
-  nstencil_multi = NULL;
-  stencil_multi = NULL;
-  distsq_multi = NULL;
-=======
   maxstencil = maxstencil_multi_old = 0;
   stencil = nullptr;
   stencilxyz = nullptr;
@@ -94,7 +85,6 @@
   bin_collection_multi = nullptr;
 
   maxcollections = 0;
->>>>>>> dc08058e
 
   dimension = domain->dimension;
 }
