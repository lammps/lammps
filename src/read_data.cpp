// clang-format off
/* ----------------------------------------------------------------------
   LAMMPS - Large-scale Atomic/Molecular Massively Parallel Simulator
   https://www.lammps.org/, Sandia National Laboratories
   Steve Plimpton, sjplimp@sandia.gov

   Copyright (2003) Sandia Corporation.  Under the terms of Contract
   DE-AC04-94AL85000 with Sandia Corporation, the U.S. Government retains
   certain rights in this software.  This software is distributed under
   the GNU General Public License.

   See the README file in the top-level LAMMPS directory.
------------------------------------------------------------------------- */

#include "read_data.h"

#include "angle.h"
#include "atom.h"
#include "atom_vec.h"
#include "atom_vec_ellipsoid.h"
#include "atom_vec_line.h"
#include "atom_vec_tri.h"
#include "bond.h"
#include "comm.h"
#include "dihedral.h"
#include "domain.h"
#include "error.h"
#include "fix.h"
#include "force.h"
#include "group.h"
#include "improper.h"
#include "irregular.h"
#include "memory.h"
#include "modify.h"
#include "molecule.h"
#include "pair.h"
#include "special.h"
#include "update.h"

#include <cctype>
#include <cstring>

using namespace LAMMPS_NS;

static constexpr int MAXLINE = 256;
static constexpr double LB_FACTOR = 1.1;
static constexpr int CHUNK = 1024;
static constexpr int DELTA = 4;    // must be 2 or larger
static constexpr int MAXBODY = 32; // max # of lines in one body

<<<<<<< HEAD
                           // customize for new sections
#define NSECTIONS 26       // change when add to header::section_keywords
=======
// customize for new sections
// change when add to header::section_keywords
static constexpr int NSECTIONS = 25;
>>>>>>> dc08058e

enum{NONE,APPEND,VALUE,MERGE};

// pair style suffixes to ignore
// when matching Pair Coeffs comment to currently-defined pair style

static const char *suffixes[] = {"/cuda","/gpu","/opt","/omp","/kk",
                                 "/coul/cut","/coul/long","/coul/msm",
                                 "/coul/dsf","/coul/debye","/coul/charmm",
                                 nullptr};

/* ---------------------------------------------------------------------- */

ReadData::ReadData(LAMMPS *lmp) : Command(lmp)
{
  MPI_Comm_rank(world,&me);
  line = new char[MAXLINE];
  keyword = new char[MAXLINE];
  style = new char[MAXLINE];
  buffer = new char[CHUNK*MAXLINE];
  ncoeffarg = maxcoeffarg = 0;
  coeffarg = nullptr;
  fp = nullptr;

  // customize for new sections
  // pointers to atom styles that store bonus info

  nellipsoids = 0;
  avec_ellipsoid = (AtomVecEllipsoid *) atom->style_match("ellipsoid");
  nlines = 0;
  avec_line = (AtomVecLine *) atom->style_match("line");
  ntris = 0;
  avec_tri = (AtomVecTri *) atom->style_match("tri");
  nbodies = 0;
  avec_body = (AtomVecBody *) atom->style_match("body");
}

/* ---------------------------------------------------------------------- */

ReadData::~ReadData()
{
  delete [] line;
  delete [] keyword;
  delete [] style;
  delete [] buffer;
  memory->sfree(coeffarg);

  for (int i = 0; i < nfix; i++) {
    delete [] fix_header[i];
    delete [] fix_section[i];
  }
  memory->destroy(fix_index);
  memory->sfree(fix_header);
  memory->sfree(fix_section);
}

/* ---------------------------------------------------------------------- */

void ReadData::command(int narg, char **arg)
{
  if (narg < 1) error->all(FLERR,"Illegal read_data command");

  MPI_Barrier(world);
  double time1 = MPI_Wtime();

  // optional args

  addflag = NONE;
  coeffflag = 1;
  id_offset = mol_offset = 0;
  offsetflag = shiftflag = 0;
  toffset = boffset = aoffset = doffset = ioffset = 0;
  shift[0] = shift[1] = shift[2] = 0.0;
  extra_atom_types = extra_bond_types = extra_angle_types =
    extra_dihedral_types = extra_improper_types = 0;

  groupbit = 0;

  nfix = 0;
  fix_index = nullptr;
  fix_header = nullptr;
  fix_section = nullptr;

  int iarg = 1;
  while (iarg < narg) {
    if (strcmp(arg[iarg],"add") == 0) {
      if (iarg+2 > narg) error->all(FLERR,"Illegal read_data command");
      if (strcmp(arg[iarg+1],"append") == 0) addflag = APPEND;
      else if (strcmp(arg[iarg+1],"merge") == 0) addflag = MERGE;
      else {
        if (atom->molecule_flag && (iarg+3 > narg))
          error->all(FLERR,"Illegal read_data command");
        addflag = VALUE;
        bigint offset = utils::bnumeric(FLERR,arg[iarg+1],false,lmp);
        if (offset > MAXTAGINT)
          error->all(FLERR,"Read data add atomID offset is too big");
        id_offset = offset;

        if (atom->molecule_flag) {
          offset = utils::bnumeric(FLERR,arg[iarg+2],false,lmp);
          if (offset > MAXTAGINT)
            error->all(FLERR,"Read data add molID offset is too big");
          mol_offset = offset;
          iarg++;
        }
      }
      iarg += 2;
    } else if (strcmp(arg[iarg],"offset") == 0) {
      if (iarg+6 > narg) error->all(FLERR,"Illegal read_data command");
      offsetflag = 1;
      toffset = utils::inumeric(FLERR,arg[iarg+1],false,lmp);
      boffset = utils::inumeric(FLERR,arg[iarg+2],false,lmp);
      aoffset = utils::inumeric(FLERR,arg[iarg+3],false,lmp);
      doffset = utils::inumeric(FLERR,arg[iarg+4],false,lmp);
      ioffset = utils::inumeric(FLERR,arg[iarg+5],false,lmp);
      if (toffset < 0 || boffset < 0 || aoffset < 0 ||
          doffset < 0 || ioffset < 0)
        error->all(FLERR,"Illegal read_data command");
      iarg += 6;
    } else if (strcmp(arg[iarg],"shift") == 0) {
      if (iarg+4 > narg) error->all(FLERR,"Illegal read_data command");
      shiftflag = 1;
      shift[0] = utils::numeric(FLERR,arg[iarg+1],false,lmp);
      shift[1] = utils::numeric(FLERR,arg[iarg+2],false,lmp);
      shift[2] = utils::numeric(FLERR,arg[iarg+3],false,lmp);
      if (domain->dimension == 2 && shift[2] != 0.0)
        error->all(FLERR,"Non-zero read_data shift z value for 2d simulation");
      iarg += 4;
    } else if (strcmp(arg[iarg],"nocoeff") == 0) {
      coeffflag = 0;
      iarg ++;
    } else if (strcmp(arg[iarg],"extra/atom/types") == 0) {
      if (iarg+2 > narg) error->all(FLERR,"Illegal read_data command");
      extra_atom_types = utils::inumeric(FLERR,arg[iarg+1],false,lmp);
      if (extra_atom_types < 0) error->all(FLERR,"Illegal read_data command");
      iarg += 2;
    } else if (strcmp(arg[iarg],"extra/bond/types") == 0) {
      if (iarg+2 > narg) error->all(FLERR,"Illegal read_data command");
      if (!atom->avec->bonds_allow)
        error->all(FLERR,"No bonds allowed with this atom style");
      extra_bond_types = utils::inumeric(FLERR,arg[iarg+1],false,lmp);
      if (extra_bond_types < 0) error->all(FLERR,"Illegal read_data command");
      iarg += 2;
    } else if (strcmp(arg[iarg],"extra/angle/types") == 0) {
      if (iarg+2 > narg) error->all(FLERR,"Illegal read_data command");
      if (!atom->avec->angles_allow)
        error->all(FLERR,"No angles allowed with this atom style");
      extra_angle_types = utils::inumeric(FLERR,arg[iarg+1],false,lmp);
      if (extra_angle_types < 0) error->all(FLERR,"Illegal read_data command");
      iarg += 2;
    } else if (strcmp(arg[iarg],"extra/dihedral/types") == 0) {
      if (iarg+2 > narg) error->all(FLERR,"Illegal read_data command");
      if (!atom->avec->dihedrals_allow)
        error->all(FLERR,"No dihedrals allowed with this atom style");
      extra_dihedral_types = utils::inumeric(FLERR,arg[iarg+1],false,lmp);
      if (extra_dihedral_types < 0)
        error->all(FLERR,"Illegal read_data command");
      iarg += 2;
    } else if (strcmp(arg[iarg],"extra/improper/types") == 0) {
      if (iarg+2 > narg) error->all(FLERR,"Illegal read_data command");
      if (!atom->avec->impropers_allow)
        error->all(FLERR,"No impropers allowed with this atom style");
      extra_improper_types = utils::inumeric(FLERR,arg[iarg+1],false,lmp);
      if (extra_improper_types < 0)
        error->all(FLERR,"Illegal read_data command");
      iarg += 2;
    } else if (strcmp(arg[iarg],"extra/bond/per/atom") == 0) {
      if (iarg+2 > narg) error->all(FLERR,"Illegal read_data command");
      if (atom->molecular == Atom::ATOMIC)
        error->all(FLERR,"No bonds allowed with this atom style");
      atom->extra_bond_per_atom = utils::inumeric(FLERR,arg[iarg+1],false,lmp);
      if (atom->extra_bond_per_atom < 0)
        error->all(FLERR,"Illegal read_data command");
      iarg += 2;
    } else if (strcmp(arg[iarg],"extra/angle/per/atom") == 0) {
      if (iarg+2 > narg) error->all(FLERR,"Illegal read_data command");
      if (atom->molecular == Atom::ATOMIC)
        error->all(FLERR,"No angles allowed with this atom style");
      atom->extra_angle_per_atom = utils::inumeric(FLERR,arg[iarg+1],false,lmp);
      if (atom->extra_angle_per_atom < 0)
        error->all(FLERR,"Illegal read_data command");
      iarg += 2;
    } else if (strcmp(arg[iarg],"extra/dihedral/per/atom") == 0) {
      if (iarg+2 > narg) error->all(FLERR,"Illegal read_data command");
      if (atom->molecular == Atom::ATOMIC)
        error->all(FLERR,"No dihedrals allowed with this atom style");
      atom->extra_dihedral_per_atom = utils::inumeric(FLERR,arg[iarg+1],false,lmp);
      if (atom->extra_dihedral_per_atom < 0)
        error->all(FLERR,"Illegal read_data command");
      iarg += 2;
    } else if (strcmp(arg[iarg],"extra/improper/per/atom") == 0) {
      if (iarg+2 > narg) error->all(FLERR,"Illegal read_data command");
      if (atom->molecular == Atom::ATOMIC)
        error->all(FLERR,"No impropers allowed with this atom style");
      atom->extra_improper_per_atom = utils::inumeric(FLERR,arg[iarg+1],false,lmp);
      if (atom->extra_improper_per_atom < 0)
        error->all(FLERR,"Illegal read_data command");
      iarg += 2;
    } else if (strcmp(arg[iarg],"extra/special/per/atom") == 0) {
      if (iarg+2 > narg) error->all(FLERR,"Illegal read_data command");
      if (atom->molecular == Atom::ATOMIC)
        error->all(FLERR,"No bonded interactions allowed with this atom style");
      force->special_extra = utils::inumeric(FLERR,arg[iarg+1],false,lmp);
      if (force->special_extra < 0)
        error->all(FLERR,"Illegal read_data command");
      iarg += 2;
    } else if (strcmp(arg[iarg],"group") == 0) {
      if (iarg+2 > narg) error->all(FLERR,"Illegal read_data command");
      int igroup = group->find_or_create(arg[iarg+1]);
      groupbit = group->bitmask[igroup];
      iarg += 2;
    } else if (strcmp(arg[iarg],"fix") == 0) {
      if (iarg+4 > narg)
        error->all(FLERR,"Illegal read_data command");
      memory->grow(fix_index,nfix+1,"read_data:fix_index");
      fix_header = (char **)
        memory->srealloc(fix_header,(nfix+1)*sizeof(char *),
                         "read_data:fix_header");
      fix_section = (char **)
        memory->srealloc(fix_section,(nfix+1)*sizeof(char *),
                         "read_data:fix_section");
      fix_index[nfix] = modify->find_fix(arg[iarg+1]);
      if (fix_index[nfix] < 0)
        error->all(FLERR,"Fix ID for read_data does not exist");
      if (strcmp(arg[iarg+2],"NULL") == 0) fix_header[nfix] = nullptr;
      else fix_header[nfix] = utils::strdup(arg[iarg+2]);
      fix_section[nfix] = utils::strdup(arg[iarg+3]);
      nfix++;
      iarg += 4;

    } else error->all(FLERR,"Illegal read_data command");
  }

  // error checks

  if ((domain->dimension == 2) && (domain->zperiodic == 0))
    error->all(FLERR,"Cannot run 2d simulation with nonperiodic Z dimension");
  if ((domain->nonperiodic == 2) && utils::strmatch(force->kspace_style,"^msm"))
    error->all(FLERR,"Reading a data file with shrinkwrap boundaries is "
                    "not compatible with a MSM KSpace style");
  if (domain->box_exist && !addflag)
    error->all(FLERR,"Cannot read_data without add keyword "
               "after simulation box is defined");
  if (!domain->box_exist && addflag)
    error->all(FLERR,"Cannot use read_data add before "
               "simulation box is defined");
  if (offsetflag && addflag == NONE)
    error->all(FLERR,"Cannot use read_data offset without add flag");
  if (shiftflag && addflag == NONE)
    error->all(FLERR,"Cannot use read_data shift without add flag");
  if (addflag != NONE &&
      (extra_atom_types || extra_bond_types || extra_angle_types ||
       extra_dihedral_types || extra_improper_types))
    error->all(FLERR,"Cannot use read_data extra with add flag");

  // check if data file is available and readable

  if (!utils::file_is_readable(arg[0]))
    error->all(FLERR,fmt::format("Cannot open file {}: {}",
                                 arg[0], utils::getsyserror()));

  // first time system initialization

  if (addflag == NONE) {
    domain->box_exist = 1;
    update->ntimestep = 0;
  }

  // compute atomID and optionally moleculeID offset for addflag = APPEND

  if (addflag == APPEND) {
    tagint *tag = atom->tag;
    tagint *molecule = atom->molecule;
    int nlocal = atom->nlocal;
    tagint maxid = 0, maxmol = 0;
    for (int i = 0; i < nlocal; i++) maxid = MAX(maxid,tag[i]);
    if (atom->molecule_flag)
      for (int i = 0; i < nlocal; i++) maxmol = MAX(maxmol,molecule[i]);
    MPI_Allreduce(&maxid,&id_offset,1,MPI_LMP_TAGINT,MPI_MAX,world);
    MPI_Allreduce(&maxmol,&mol_offset,1,MPI_LMP_TAGINT,MPI_MAX,world);
  }

  // set up pointer to hold original styles while we replace them with "zero"

  Pair *saved_pair = nullptr;
  Bond *saved_bond = nullptr;
  Angle *saved_angle = nullptr;
  Dihedral *saved_dihedral = nullptr;
  Improper *saved_improper = nullptr;
  KSpace *saved_kspace = nullptr;
  char *saved_pair_style = nullptr;
  char *saved_bond_style = nullptr;
  char *saved_angle_style = nullptr;
  char *saved_dihedral_style = nullptr;
  char *saved_improper_style = nullptr;
  char *saved_kspace_style = nullptr;

  if (coeffflag == 0) {
    char *coeffs[2];
    coeffs[0] = (char *) "10.0";
    coeffs[1] = (char *) "nocoeff";

    saved_pair = force->pair;
    saved_pair_style = force->pair_style;
    force->pair = nullptr;
    force->pair_style = nullptr;
    force->create_pair("zero",0);
    if (force->pair) force->pair->settings(2,coeffs);

    coeffs[0] = coeffs[1];
    saved_bond = force->bond;
    saved_bond_style = force->bond_style;
    force->bond = nullptr;
    force->bond_style = nullptr;
    force->create_bond("zero",0);
    if (force->bond) force->bond->settings(1,coeffs);

    saved_angle = force->angle;
    saved_angle_style = force->angle_style;
    force->angle = nullptr;
    force->angle_style = nullptr;
    force->create_angle("zero",0);
    if (force->angle) force->angle->settings(1,coeffs);

    saved_dihedral = force->dihedral;
    saved_dihedral_style = force->dihedral_style;
    force->dihedral = nullptr;
    force->dihedral_style = nullptr;
    force->create_dihedral("zero",0);
    if (force->dihedral) force->dihedral->settings(1,coeffs);

    saved_improper = force->improper;
    saved_improper_style = force->improper_style;
    force->improper = nullptr;
    force->improper_style = nullptr;
    force->create_improper("zero",0);
    if (force->improper) force->improper->settings(1,coeffs);

    saved_kspace = force->kspace;
    saved_kspace_style = force->kspace_style;
    force->kspace = nullptr;
    force->kspace_style = nullptr;
  }

  // -----------------------------------------------------------------

  // perform 1-pass read if no molecular topology in file
  // perform 2-pass read if molecular topology,
  //   first pass calculates max topology/atom

  // flags for this data file

  int atomflag,topoflag;
  int bondflag,angleflag,dihedralflag,improperflag;
  int ellipsoidflag,lineflag,triflag,bodyflag,CACflag;

  atomflag = topoflag = 0;
  bondflag = angleflag = dihedralflag = improperflag = 0;
  ellipsoidflag = lineflag = triflag = bodyflag = CACflag = 0;

  // values in this data file

  natoms = 0;
  ntypes = 0;
  nbonds = nangles = ndihedrals = nimpropers = 0;
  nbondtypes = nangletypes = ndihedraltypes = nimpropertypes = 0;

  boxlo[0] = boxlo[1] = boxlo[2] = -0.5;
  boxhi[0] = boxhi[1] = boxhi[2] = 0.5;
  triclinic = 0;
  keyword[0] = '\0';

  nlocal_previous = atom->nlocal;
  int firstpass = 1;

  while (1) {

    // open file on proc 0

    if (me == 0) {
      if (firstpass) utils::logmesg(lmp,"Reading data file ...\n");
      open(arg[0]);
    } else fp = nullptr;

    // read header info

    header(firstpass);

    // problem setup using info from header
    // only done once, if firstpass and first data file
    // apply extra settings before grow(), even if no topology in file
    // deallocate() insures new settings are used for topology arrays
    // if per-atom topology is in file, another grow() is done below

    if (firstpass && addflag == NONE) {
      atom->bond_per_atom = atom->extra_bond_per_atom;
      atom->angle_per_atom = atom->extra_angle_per_atom;
      atom->dihedral_per_atom = atom->extra_dihedral_per_atom;
      atom->improper_per_atom = atom->extra_improper_per_atom;

      int n;
      if (comm->nprocs == 1) n = static_cast<int> (atom->natoms);
      else n = static_cast<int> (LB_FACTOR * atom->natoms / comm->nprocs);

      atom->allocate_type_arrays();
      atom->deallocate_topology();

      // allocate atom arrays to N, rounded up by AtomVec->DELTA

      bigint nbig = n;
      nbig = atom->avec->roundup(nbig);
      n = static_cast<int> (nbig);
      atom->avec->grow(n);

      domain->boxlo[0] = boxlo[0]; domain->boxhi[0] = boxhi[0];
      domain->boxlo[1] = boxlo[1]; domain->boxhi[1] = boxhi[1];
      domain->boxlo[2] = boxlo[2]; domain->boxhi[2] = boxhi[2];

      if (triclinic) {
        domain->triclinic = 1;
        domain->xy = xy; domain->xz = xz; domain->yz = yz;
      }

      domain->print_box("  ");
      domain->set_initial_box();
      domain->set_global_box();
      comm->set_proc_grid();
      domain->set_local_box();
    }

    // change simulation box to be union of existing box and new box + shift
    // only done if firstpass and not first data file

    if (firstpass && addflag != NONE) {
      domain->boxlo[0] = MIN(domain->boxlo[0],boxlo[0]+shift[0]);
      domain->boxhi[0] = MAX(domain->boxhi[0],boxhi[0]+shift[0]);
      domain->boxlo[1] = MIN(domain->boxlo[1],boxlo[1]+shift[1]);
      domain->boxhi[1] = MAX(domain->boxhi[1],boxhi[1]+shift[1]);
      domain->boxlo[2] = MIN(domain->boxlo[2],boxlo[2]+shift[2]);
      domain->boxhi[2] = MAX(domain->boxhi[2],boxhi[2]+shift[2]);

      // NOTE: not sure what to do about tilt value in subsequent data files
      //if (triclinic) {
      //  domain->xy = xy; domain->xz = xz; domain->yz = yz;
      // }

      domain->print_box("  ");
      domain->set_initial_box();
      domain->set_global_box();
      comm->set_proc_grid();
      domain->set_local_box();
    }

    // customize for new sections
    // read rest of file in free format

    while (strlen(keyword)) {

      // if special fix matches, it processes section

      if (nfix) {
        int i;
        for (i = 0; i < nfix; i++)
          if (strcmp(keyword,fix_section[i]) == 0) {
            if (firstpass) fix(fix_index[i],keyword);
            else skip_lines(modify->fix[fix_index[i]]->
                            read_data_skip_lines(keyword));
            parse_keyword(0);
            break;
          }
        if (i < nfix) continue;
      }

      if (strcmp(keyword,"Atoms") == 0) {
        atomflag = 1;
        if (firstpass) {
          if (me == 0 && !style_match(style,atom->atom_style))
            error->warning(FLERR,"Atom style in data file differs "
                           "from currently defined atom style");
          atoms();
        } else skip_lines(natoms);
      } else if (strcmp(keyword,"Velocities") == 0) {
        if (atomflag == 0)
          error->all(FLERR,"Must read Atoms before Velocities");
        if (firstpass) velocities();
        else skip_lines(natoms);

      } else if (strcmp(keyword,"Bonds") == 0) {
        topoflag = bondflag = 1;
        if (nbonds == 0)
          error->all(FLERR,"Invalid data file section: Bonds");
        if (atomflag == 0) error->all(FLERR,"Must read Atoms before Bonds");
        bonds(firstpass);
      } else if (strcmp(keyword,"Angles") == 0) {
        topoflag = angleflag = 1;
        if (nangles == 0)
          error->all(FLERR,"Invalid data file section: Angles");
        if (atomflag == 0) error->all(FLERR,"Must read Atoms before Angles");
        angles(firstpass);
      } else if (strcmp(keyword,"Dihedrals") == 0) {
        topoflag = dihedralflag = 1;
        if (ndihedrals == 0)
          error->all(FLERR,"Invalid data file section: Dihedrals");
        if (atomflag == 0) error->all(FLERR,"Must read Atoms before Dihedrals");
        dihedrals(firstpass);
      } else if (strcmp(keyword,"Impropers") == 0) {
        topoflag = improperflag = 1;
        if (nimpropers == 0)
          error->all(FLERR,"Invalid data file section: Impropers");
        if (atomflag == 0) error->all(FLERR,"Must read Atoms before Impropers");
        impropers(firstpass);

      } else if (strcmp(keyword,"Ellipsoids") == 0) {
        ellipsoidflag = 1;
        if (!avec_ellipsoid)
          error->all(FLERR,"Invalid data file section: Ellipsoids");
        if (atomflag == 0)
          error->all(FLERR,"Must read Atoms before Ellipsoids");
        if (firstpass)
          bonus(nellipsoids,(AtomVec *) avec_ellipsoid,"ellipsoids");
        else skip_lines(nellipsoids);
      } else if (strcmp(keyword,"Lines") == 0) {
        lineflag = 1;
        if (!avec_line)
          error->all(FLERR,"Invalid data file section: Lines");
        if (atomflag == 0) error->all(FLERR,"Must read Atoms before Lines");
        if (firstpass) bonus(nlines,(AtomVec *) avec_line,"lines");
        else skip_lines(nlines);
      } else if (strcmp(keyword,"Triangles") == 0) {
        triflag = 1;
        if (!avec_tri)
          error->all(FLERR,"Invalid data file section: Triangles");
        if (atomflag == 0) error->all(FLERR,"Must read Atoms before Triangles");
        if (firstpass) bonus(ntris,(AtomVec *) avec_tri,"triangles");
        else skip_lines(ntris);
      } else if (strcmp(keyword,"Bodies") == 0) {
        bodyflag = 1;
        if (!avec_body)
          error->all(FLERR,"Invalid data file section: Bodies");
        if (atomflag == 0) error->all(FLERR,"Must read Atoms before Bodies");
        bodies(firstpass,(AtomVec *) avec_body);

      } else if (strcmp(keyword, "CAC Elements") == 0) {
		    CACflag = 1;
		    if (!atom->CAC_flag)
			  error->warning(FLERR, "Atom style in data file (CAC) differs "
				  "from currently defined atom style");
		    CAC_elements();

	    }else if (strcmp(keyword,"Masses") == 0) {
        if (firstpass) mass();
        else skip_lines(ntypes);
      } else if (strcmp(keyword,"Pair Coeffs") == 0) {
        if (force->pair == nullptr)
          error->all(FLERR,"Must define pair_style before Pair Coeffs");
        if (firstpass) {
          if (me == 0 && !style_match(style,force->pair_style))
            error->warning(FLERR,"Pair style in data file differs "
                           "from currently defined pair style");
          paircoeffs();
        } else skip_lines(ntypes);
      } else if (strcmp(keyword,"PairIJ Coeffs") == 0) {
        if (force->pair == nullptr)
          error->all(FLERR,"Must define pair_style before PairIJ Coeffs");
        if (firstpass) {
          if (me == 0 && !style_match(style,force->pair_style))
            error->warning(FLERR,"Pair style in data file differs "
                           "from currently defined pair style");
          pairIJcoeffs();
        } else skip_lines(ntypes*(ntypes+1)/2);
      } else if (strcmp(keyword,"Bond Coeffs") == 0) {
        if (atom->avec->bonds_allow == 0)
          error->all(FLERR,"Invalid data file section: Bond Coeffs");
        if (force->bond == nullptr)
          error->all(FLERR,"Must define bond_style before Bond Coeffs");
        if (firstpass) {
          if (me == 0 && !style_match(style,force->bond_style))
            error->warning(FLERR,"Bond style in data file differs "
                           "from currently defined bond style");
          bondcoeffs();
        } else skip_lines(nbondtypes);
      } else if (strcmp(keyword,"Angle Coeffs") == 0) {
        if (atom->avec->angles_allow == 0)
          error->all(FLERR,"Invalid data file section: Angle Coeffs");
        if (force->angle == nullptr)
          error->all(FLERR,"Must define angle_style before Angle Coeffs");
        if (firstpass) {
          if (me == 0 && !style_match(style,force->angle_style))
            error->warning(FLERR,"Angle style in data file differs "
                           "from currently defined angle style");
          anglecoeffs(0);
        } else skip_lines(nangletypes);
      } else if (strcmp(keyword,"Dihedral Coeffs") == 0) {
        if (atom->avec->dihedrals_allow == 0)
          error->all(FLERR,"Invalid data file section: Dihedral Coeffs");
        if (force->dihedral == nullptr)
          error->all(FLERR,"Must define dihedral_style before Dihedral Coeffs");
        if (firstpass) {
          if (me == 0 && !style_match(style,force->dihedral_style))
            error->warning(FLERR,"Dihedral style in data file differs "
                           "from currently defined dihedral style");
          dihedralcoeffs(0);
        } else skip_lines(ndihedraltypes);
      } else if (strcmp(keyword,"Improper Coeffs") == 0) {
        if (atom->avec->impropers_allow == 0)
          error->all(FLERR,"Invalid data file section: Improper Coeffs");
        if (force->improper == nullptr)
          error->all(FLERR,"Must define improper_style before Improper Coeffs");
        if (firstpass) {
          if (me == 0 && !style_match(style,force->improper_style))
            error->warning(FLERR,"Improper style in data file differs "
                           "from currently defined improper style");
          impropercoeffs(0);
        } else skip_lines(nimpropertypes);

      } else if (strcmp(keyword,"BondBond Coeffs") == 0) {
        if (atom->avec->angles_allow == 0)
          error->all(FLERR,"Invalid data file section: BondBond Coeffs");
        if (force->angle == nullptr)
          error->all(FLERR,"Must define angle_style before BondBond Coeffs");
        if (firstpass) anglecoeffs(1);
        else skip_lines(nangletypes);
      } else if (strcmp(keyword,"BondAngle Coeffs") == 0) {
        if (atom->avec->angles_allow == 0)
          error->all(FLERR,"Invalid data file section: BondAngle Coeffs");
        if (force->angle == nullptr)
          error->all(FLERR,"Must define angle_style before BondAngle Coeffs");
        if (firstpass) anglecoeffs(2);
        else skip_lines(nangletypes);

      } else if (strcmp(keyword,"MiddleBondTorsion Coeffs") == 0) {
        if (atom->avec->dihedrals_allow == 0)
          error->all(FLERR,
                     "Invalid data file section: MiddleBondTorsion Coeffs");
        if (force->dihedral == nullptr)
          error->all(FLERR,
                     "Must define dihedral_style before "
                     "MiddleBondTorsion Coeffs");
        if (firstpass) dihedralcoeffs(1);
        else skip_lines(ndihedraltypes);
      } else if (strcmp(keyword,"EndBondTorsion Coeffs") == 0) {
        if (atom->avec->dihedrals_allow == 0)
          error->all(FLERR,"Invalid data file section: EndBondTorsion Coeffs");
        if (force->dihedral == nullptr)
          error->all(FLERR,
                     "Must define dihedral_style before EndBondTorsion Coeffs");
        if (firstpass) dihedralcoeffs(2);
        else skip_lines(ndihedraltypes);
      } else if (strcmp(keyword,"AngleTorsion Coeffs") == 0) {
        if (atom->avec->dihedrals_allow == 0)
          error->all(FLERR,"Invalid data file section: AngleTorsion Coeffs");
        if (force->dihedral == nullptr)
          error->all(FLERR,
                     "Must define dihedral_style before AngleTorsion Coeffs");
        if (firstpass) dihedralcoeffs(3);
        else skip_lines(ndihedraltypes);
      } else if (strcmp(keyword,"AngleAngleTorsion Coeffs") == 0) {
        if (atom->avec->dihedrals_allow == 0)
          error->all(FLERR,
                     "Invalid data file section: AngleAngleTorsion Coeffs");
        if (force->dihedral == nullptr)
          error->all(FLERR,
                     "Must define dihedral_style before "
                     "AngleAngleTorsion Coeffs");
        if (firstpass) dihedralcoeffs(4);
        else skip_lines(ndihedraltypes);
      } else if (strcmp(keyword,"BondBond13 Coeffs") == 0) {
        if (atom->avec->dihedrals_allow == 0)
          error->all(FLERR,"Invalid data file section: BondBond13 Coeffs");
        if (force->dihedral == nullptr)
          error->all(FLERR,
                     "Must define dihedral_style before BondBond13 Coeffs");
        if (firstpass) dihedralcoeffs(5);
        else skip_lines(ndihedraltypes);

      } else if (strcmp(keyword,"AngleAngle Coeffs") == 0) {
        if (atom->avec->impropers_allow == 0)
          error->all(FLERR,"Invalid data file section: AngleAngle Coeffs");
        if (force->improper == nullptr)
          error->all(FLERR,
                     "Must define improper_style before AngleAngle Coeffs");
        if (firstpass) impropercoeffs(1);
        else skip_lines(nimpropertypes);

      } else error->all(FLERR,"Unknown identifier in data file: {}",
                                          keyword);

      parse_keyword(0);
    }

    // error if natoms > 0 yet no atoms were read

    if (natoms > 0 && atomflag == 0)
      error->all(FLERR,"No atoms in data file");

    // close file

    if (me == 0) {
      if (compressed) pclose(fp);
      else fclose(fp);
      fp = nullptr;
    }

    // done if this was 2nd pass

    if (!firstpass) break;

    // at end of 1st pass, error check for required sections
    // customize for new sections

    if ((nbonds && !bondflag) || (nangles && !angleflag) ||
        (ndihedrals && !dihedralflag) || (nimpropers && !improperflag))
      error->one(FLERR,"Needed molecular topology not in data file");

    if ((nellipsoids && !ellipsoidflag) || (nlines && !lineflag) ||
        (ntris && !triflag) || (nbodies && !bodyflag))
      error->one(FLERR,"Needed bonus data not in data file");

    // break out of loop if no molecular topology in file
    // else make 2nd pass

    if (!topoflag) break;
    firstpass = 0;

    // reallocate bond,angle,diehdral,improper arrays via grow()
    // will use new bond,angle,dihedral,improper per-atom values from 1st pass
    // will also observe extra settings even if bond/etc topology not in file
    // leaves other atom arrays unchanged, since already nmax in length

    if (addflag == NONE) atom->deallocate_topology();
    atom->avec->grow(atom->nmax);
  }

  // init per-atom fix/compute/variable values for created atoms

  atom->data_fix_compute_variable(nlocal_previous,atom->nlocal);

  // assign atoms added by this data file to specified group

  if (groupbit) {
    int *mask = atom->mask;
    int nlocal = atom->nlocal;
    for (int i = nlocal_previous; i < nlocal; i++)
      mask[i] |= groupbit;
  }

  // create special bond lists for molecular systems

  if (atom->molecular == Atom::MOLECULAR) {
    Special special(lmp);
    special.build();
  }

  // for atom style template just count total bonds, etc. from template(s)

  if (atom->molecular == Atom::TEMPLATE) {
    Molecule **onemols = atom->avec->onemols;
    int *molindex = atom->molindex;
    int *molatom = atom->molatom;
    int nlocal = atom->nlocal;

    int imol,iatom;
    bigint nbonds,nangles,ndihedrals,nimpropers;
    nbonds = nangles = ndihedrals = nimpropers = 0;

    for (int i = 0; i < nlocal; i++) {
      imol = molindex[i];
      iatom = molatom[i];
      if (imol >=0) {
        nbonds += onemols[imol]->num_bond[iatom];
        nangles += onemols[imol]->num_angle[iatom];
        ndihedrals += onemols[imol]->num_dihedral[iatom];
        nimpropers += onemols[imol]->num_improper[iatom];
      }
    }

    MPI_Allreduce(&nbonds,&atom->nbonds,1,MPI_LMP_BIGINT,MPI_SUM,world);
    MPI_Allreduce(&nangles,&atom->nangles,1,MPI_LMP_BIGINT,MPI_SUM,world);
    MPI_Allreduce(&ndihedrals,&atom->ndihedrals,1,MPI_LMP_BIGINT,MPI_SUM,world);
    MPI_Allreduce(&nimpropers,&atom->nimpropers,1,MPI_LMP_BIGINT,MPI_SUM,world);

    if (me == 0) {
      std::string mesg;

      if (atom->nbonds)
        mesg += fmt::format("  {} template bonds\n",atom->nbonds);
      if (atom->nangles)
        mesg += fmt::format("  {} template angles\n",atom->nangles);
      if (atom->ndihedrals)
        mesg += fmt::format("  {} template dihedrals\n",atom->ndihedrals);
      if (atom->nimpropers)
        mesg += fmt::format("  {} template impropers\n",atom->nimpropers);

      utils::logmesg(lmp,mesg);
    }
  }

  // for atom style template systems
  // insure nbondtypes,etc are still consistent with template molecules,
  //   in case data file re-defined them

  if (atom->molecular == Atom::TEMPLATE) atom->avec->onemols[0]->check_attributes(1);

  // if adding atoms, migrate atoms to new processors
  // use irregular() b/c box size could have changed dramaticaly
  // resulting in procs now owning very different subboxes
  // with their previously owned atoms now far outside the subbox

  if (addflag != NONE) {
    if (domain->triclinic) domain->x2lamda(atom->nlocal);
    Irregular *irregular = new Irregular(lmp);
    irregular->migrate_atoms(1);
    delete irregular;
    if (domain->triclinic) domain->lamda2x(atom->nlocal);
  }

  // shrink-wrap the box if necessary and move atoms to new procs
  // if atoms are lost is b/c data file box was far from shrink-wrapped
  // do not use irregular() comm, which would not lose atoms,
  //   b/c then user could specify data file box as far too big and empty
  // do comm->init() but not comm->setup() b/c pair/neigh cutoffs not yet set
  // need call to map_set() b/c comm->exchange clears atom map

  if (domain->nonperiodic == 2) {
    if (domain->triclinic) domain->x2lamda(atom->nlocal);
    domain->reset_box();
    Irregular *irregular = new Irregular(lmp);
    irregular->migrate_atoms(1);
    delete irregular;
    if (domain->triclinic) domain->lamda2x(atom->nlocal);

    bigint natoms;
    bigint nblocal = atom->nlocal;
    MPI_Allreduce(&nblocal,&natoms,1,MPI_LMP_BIGINT,MPI_SUM,world);
    if (natoms != atom->natoms)
      error->all(FLERR,
                 "Read_data shrink wrap did not assign all atoms correctly");
  }

  // restore old styles, when reading with nocoeff flag given

  if (coeffflag == 0) {
    if (force->pair) delete force->pair;
    force->pair = saved_pair;
    force->pair_style = saved_pair_style;

    if (force->bond) delete force->bond;
    force->bond = saved_bond;
    force->bond_style = saved_bond_style;

    if (force->angle) delete force->angle;
    force->angle = saved_angle;
    force->angle_style = saved_angle_style;

    if (force->dihedral) delete force->dihedral;
    force->dihedral = saved_dihedral;
    force->dihedral_style = saved_dihedral_style;

    if (force->improper) delete force->improper;
    force->improper = saved_improper;
    force->improper_style = saved_improper_style;

    force->kspace = saved_kspace;
    force->kspace_style = saved_kspace_style;
  }

  // total time

  MPI_Barrier(world);

  if (comm->me == 0)
    utils::logmesg(lmp,"  read_data CPU = {:.3f} seconds\n",MPI_Wtime()-time1);
}

/* ----------------------------------------------------------------------
   read free-format header of data file
   1st line and blank lines are skipped
   non-blank lines are checked for header keywords and leading value is read
   header ends with EOF or non-blank line containing no header keyword
     if EOF, line is set to blank line
     else line has first keyword line for rest of file
   some logic differs if adding atoms
------------------------------------------------------------------------- */

void ReadData::header(int firstpass)
{
  int n;
  char *ptr;

  // initialize type counts by the "extra" numbers so they get counted
  // in case the corresponding "types" line is missing and thus the extra
  // value will not be processed.
  if (addflag == NONE) {
    atom->ntypes = extra_atom_types;
    atom->nbondtypes = extra_bond_types;
    atom->nangletypes = extra_angle_types;
    atom->ndihedraltypes = extra_dihedral_types;
    atom->nimpropertypes = extra_improper_types;
  }

  // customize for new sections

  const char *section_keywords[NSECTIONS] =
    {"Atoms","Velocities","Ellipsoids","Lines","Triangles","Bodies",
     "Bonds","Angles","Dihedrals","Impropers", "CAC Elements",
     "Masses","Pair Coeffs","PairIJ Coeffs","Bond Coeffs","Angle Coeffs",
     "Dihedral Coeffs","Improper Coeffs",
     "BondBond Coeffs","BondAngle Coeffs","MiddleBondTorsion Coeffs",
     "EndBondTorsion Coeffs","AngleTorsion Coeffs",
     "AngleAngleTorsion Coeffs","BondBond13 Coeffs","AngleAngle Coeffs"};

  // skip 1st line of file

  if (me == 0) {
    char *eof = utils::fgets_trunc(line,MAXLINE,fp);
    if (eof == nullptr) error->one(FLERR,"Unexpected end of data file");
  }

  while (1) {

    // read a line and bcast length

    if (me == 0) {
      if (utils::fgets_trunc(line,MAXLINE,fp) == nullptr) n = 0;
      else n = strlen(line) + 1;
    }
    MPI_Bcast(&n,1,MPI_INT,0,world);

    // if n = 0 then end-of-file so return with blank line

    if (n == 0) {
      line[0] = '\0';
      return;
    }

    MPI_Bcast(line,n,MPI_CHAR,0,world);

    // trim anything from '#' onward
    // if line is blank, continue

    if ((ptr = strchr(line,'#'))) *ptr = '\0';
    if (strspn(line," \t\n\r") == strlen(line)) continue;

    // allow special fixes first chance to match and process the line
    // if fix matches, continue to next header line

    if (nfix) {
      for (n = 0; n < nfix; n++) {
        if (!fix_header[n]) continue;
        if (strstr(line,fix_header[n])) {
          modify->fix[fix_index[n]]->read_data_header(line);
          break;
        }
      }
      if (n < nfix) continue;
    }

    // search line for header keyword and set corresponding variable
    // customize for new header lines
    // check for triangles before angles so "triangles" not matched as "angles"
    int extra_flag_value = 0;
    int rv;

    if (utils::strmatch(line,"^\\s*\\d+\\s+atoms\\s")) {
      rv = sscanf(line,BIGINT_FORMAT,&natoms);
      if (rv != 1)
        error->all(FLERR,"Could not parse 'atoms' line in data file header");
      if (addflag == NONE) atom->natoms = natoms;
      else if (firstpass) atom->natoms += natoms;

    } else if (utils::strmatch(line,"^\\s*\\d+\\s+ellipsoids\\s")) {
      if (!avec_ellipsoid)
        error->all(FLERR,"No ellipsoids allowed with this atom style");
      rv = sscanf(line,BIGINT_FORMAT,&nellipsoids);
      if (rv != 1)
        error->all(FLERR,"Could not parse 'ellipsoids' line in data file header");
      if (addflag == NONE) atom->nellipsoids = nellipsoids;
      else if (firstpass) atom->nellipsoids += nellipsoids;

    } else if (utils::strmatch(line,"^\\s*\\d+\\s+lines\\s")) {
      if (!avec_line)
        error->all(FLERR,"No lines allowed with this atom style");
      rv =  sscanf(line,BIGINT_FORMAT,&nlines);
      if (rv != 1)
        error->all(FLERR,"Could not parse 'lines' line in data file header");
      if (addflag == NONE) atom->nlines = nlines;
      else if (firstpass) atom->nlines += nlines;

    } else if (utils::strmatch(line,"^\\s*\\d+\\s+triangles\\s")) {
      if (!avec_tri)
        error->all(FLERR,"No triangles allowed with this atom style");
      rv = sscanf(line,BIGINT_FORMAT,&ntris);
      if (rv != 1)
        error->all(FLERR,"Could not parse 'triangles' line in data file header");
      if (addflag == NONE) atom->ntris = ntris;
      else if (firstpass) atom->ntris += ntris;

    } else if (utils::strmatch(line,"^\\s*\\d+\\s+bodies\\s")) {
      if (!avec_body)
        error->all(FLERR,"No bodies allowed with this atom style");
      rv = sscanf(line,BIGINT_FORMAT,&nbodies);
      if (rv != 1)
        error->all(FLERR,"Could not parse 'bodies' line in data file header");
      if (addflag == NONE) atom->nbodies = nbodies;
      else if (firstpass) atom->nbodies += nbodies;

    } else if (utils::strmatch(line,"^\\s*\\d+\\s+cac\\s+elements\\s")) { 
		  sscanf(line, BIGINT_FORMAT, &nCAC_elements);
		  if (addflag == NONE) atom->natoms = nCAC_elements;
		  else if (firstpass) atom->natoms += nCAC_elements;
    } else if (utils::strmatch(line,"^\\s*\\d+\\s+bonds\\s")) {
      rv = sscanf(line,BIGINT_FORMAT,&nbonds);
      if (rv != 1)
        error->all(FLERR,"Could not parse 'bonds' line in data file header");
      if (addflag == NONE) atom->nbonds = nbonds;
      else if (firstpass) atom->nbonds += nbonds;

    } else if (utils::strmatch(line,"^\\s*\\d+\\s+angles\\s")) {
      rv = sscanf(line,BIGINT_FORMAT,&nangles);
      if (rv != 1)
        error->all(FLERR,"Could not parse 'angles' line in data file header");
      if (addflag == NONE) atom->nangles = nangles;
      else if (firstpass) atom->nangles += nangles;

    } else if (utils::strmatch(line,"^\\s*\\d+\\s+dihedrals\\s")) {
      rv = sscanf(line,BIGINT_FORMAT,&ndihedrals);
      if (rv != 1)
        error->all(FLERR,"Could not parse 'dihedrals' line in data file header");
      if (addflag == NONE) atom->ndihedrals = ndihedrals;
      else if (firstpass) atom->ndihedrals += ndihedrals;

    } else if (utils::strmatch(line,"^\\s*\\d+\\s+impropers\\s")) {
      rv = sscanf(line,BIGINT_FORMAT,&nimpropers);
      if (rv != 1)
        error->all(FLERR,"Could not parse 'impropers' line in data file header");
      if (addflag == NONE) atom->nimpropers = nimpropers;
      else if (firstpass) atom->nimpropers += nimpropers;

    // Atom class type settings are only set by first data file

    } else if (utils::strmatch(line,"^\\s*\\d+\\s+atom\\s+types\\s")) {
      rv = sscanf(line,"%d",&ntypes);
      if (rv != 1)
        error->all(FLERR,"Could not parse 'atom types' line "
                   "in data file header");
      if (addflag == NONE) atom->ntypes = ntypes + extra_atom_types;

    } else if (utils::strmatch(line,"\\s*\\d+\\s+bond\\s+types\\s")) {
      rv = sscanf(line,"%d",&nbondtypes);
      if (rv != 1)
        error->all(FLERR,"Could not parse 'bond types' line "
                   "in data file header");
      if (addflag == NONE) atom->nbondtypes = nbondtypes + extra_bond_types;

    } else if (utils::strmatch(line,"^\\s*\\d+\\s+angle\\s+types\\s")) {
      rv = sscanf(line,"%d",&nangletypes);
      if (rv != 1)
        error->all(FLERR,"Could not parse 'angle types' line "
                   "in data file header");
      if (addflag == NONE) atom->nangletypes = nangletypes + extra_angle_types;

    } else if (utils::strmatch(line,"^\\s*\\d+\\s+dihedral\\s+types\\s")) {
      rv = sscanf(line,"%d",&ndihedraltypes);
      if (rv != 1)
        error->all(FLERR,"Could not parse 'dihedral types' line "
                   "in data file header");
      if (addflag == NONE)
        atom->ndihedraltypes = ndihedraltypes + extra_dihedral_types;

    } else if (utils::strmatch(line,"^\\s*\\d+\\s+improper\\s+types\\s")) {
      rv = sscanf(line,"%d",&nimpropertypes);
      if (rv != 1)
        error->all(FLERR,"Could not parse 'improper types' line "
                   "in data file header");
      if (addflag == NONE)
        atom->nimpropertypes = nimpropertypes + extra_improper_types;

    // these settings only used by first data file
    // also, these are obsolescent. we parse them to maintain backward
    // compatibility, but the recommended way is to set them via keywords
    // in the LAMMPS input file. In case these flags are set in both,
    // the input and the data file, we use the larger of the two.

    } else if (strstr(line,"extra bond per atom")) {
      if (addflag == NONE) sscanf(line,"%d",&extra_flag_value);
      atom->extra_bond_per_atom = MAX(atom->extra_bond_per_atom,extra_flag_value);
    } else if (strstr(line,"extra angle per atom")) {
      if (addflag == NONE) sscanf(line,"%d",&extra_flag_value);
      atom->extra_angle_per_atom = MAX(atom->extra_angle_per_atom,extra_flag_value);
    } else if (strstr(line,"extra dihedral per atom")) {
      if (addflag == NONE) sscanf(line,"%d",&extra_flag_value);
      atom->extra_dihedral_per_atom = MAX(atom->extra_dihedral_per_atom,extra_flag_value);
    } else if (strstr(line,"extra improper per atom")) {
      if (addflag == NONE) sscanf(line,"%d",&extra_flag_value);
      atom->extra_improper_per_atom = MAX(atom->extra_improper_per_atom,extra_flag_value);
    } else if (strstr(line,"extra special per atom")) {
      if (addflag == NONE) sscanf(line,"%d",&extra_flag_value);
      force->special_extra = MAX(force->special_extra,extra_flag_value);

    // local copy of box info
    // so can treat differently for first vs subsequent data files

    } else if (utils::strmatch(line,"^\\s*\\f+\\s+\\f+\\s+xlo\\s+xhi\\s")) {
      rv = sscanf(line,"%lg %lg",&boxlo[0],&boxhi[0]);
      if (rv != 2)
        error->all(FLERR,"Could not parse 'xlo xhi' line in data file header");

    } else if (utils::strmatch(line,"^\\s*\\f+\\s+\\f+\\s+ylo\\s+yhi\\s")) {
      rv = sscanf(line,"%lg %lg",&boxlo[1],&boxhi[1]);
      if (rv != 2)
        error->all(FLERR,"Could not parse 'ylo yhi' line in data file header");

    } else if (utils::strmatch(line,"^\\s*\\f+\\s+\\f+\\s+zlo\\s+zhi\\s")) {
      rv = sscanf(line,"%lg %lg",&boxlo[2],&boxhi[2]);
      if (rv != 2)
        error->all(FLERR,"Could not parse 'zlo zhi' line in data file header");

    } else if (utils::strmatch(line,"^\\s*\\f+\\s+\\f+\\s+\\f+"
                               "\\s+xy\\s+xz\\s+yz\\s")) {
      triclinic = 1;
      rv = sscanf(line,"%lg %lg %lg",&xy,&xz,&yz);
      if (rv != 3)
        error->all(FLERR,"Could not parse 'xy xz yz' line in data file header");

    } else break;
  }

  // error check on total system size

  if (atom->natoms < 0 || atom->natoms >= MAXBIGINT ||
      atom->nellipsoids < 0 || atom->nellipsoids >= MAXBIGINT ||
      atom->nlines < 0 || atom->nlines >= MAXBIGINT ||
      atom->ntris < 0 || atom->ntris >= MAXBIGINT ||
      atom->nbodies < 0 || atom->nbodies >= MAXBIGINT ||
      atom->nbonds < 0 || atom->nbonds >= MAXBIGINT ||
      atom->nangles < 0 || atom->nangles >= MAXBIGINT ||
      atom->ndihedrals < 0 || atom->ndihedrals >= MAXBIGINT ||
      atom->nimpropers < 0 || atom->nimpropers >= MAXBIGINT)
    error->all(FLERR,"System in data file is too big");

  // check that exiting string is a valid section keyword

  parse_keyword(1);
  for (n = 0; n < NSECTIONS; n++)
    if (strcmp(keyword,section_keywords[n]) == 0) break;
  if (n == NSECTIONS)
    error->all(FLERR,"Unknown identifier in data file: {}",keyword);

  // error checks on header values
  // must be consistent with atom style and other header values

  if ((atom->nbonds || atom->nbondtypes) &&
      atom->avec->bonds_allow == 0)
    error->all(FLERR,"No bonds allowed with this atom style");
  if ((atom->nangles || atom->nangletypes) &&
      atom->avec->angles_allow == 0)
    error->all(FLERR,"No angles allowed with this atom style");
  if ((atom->ndihedrals || atom->ndihedraltypes) &&
      atom->avec->dihedrals_allow == 0)
    error->all(FLERR,"No dihedrals allowed with this atom style");
  if ((atom->nimpropers || atom->nimpropertypes) &&
      atom->avec->impropers_allow == 0)
    error->all(FLERR,"No impropers allowed with this atom style");

  if (atom->nbonds > 0 && atom->nbondtypes <= 0)
    error->all(FLERR,"Bonds defined but no bond types");
  if (atom->nangles > 0 && atom->nangletypes <= 0)
    error->all(FLERR,"Angles defined but no angle types");
  if (atom->ndihedrals > 0 && atom->ndihedraltypes <= 0)
    error->all(FLERR,"Dihedrals defined but no dihedral types");
  if (atom->nimpropers > 0 && atom->nimpropertypes <= 0)
    error->all(FLERR,"Impropers defined but no improper types");

  if (atom->molecular == Atom::TEMPLATE) {
    if (atom->nbonds || atom->nangles || atom->ndihedrals || atom->nimpropers)
      error->all(FLERR,"No molecule topology allowed with atom style template");
  }
}

/* ----------------------------------------------------------------------
   read all atoms
------------------------------------------------------------------------- */

void ReadData::atoms()
{
  int nchunk,eof;

  if (me == 0) utils::logmesg(lmp,"  reading atoms ...\n");

  bigint nread = 0;

  while (nread < natoms) {
    nchunk = MIN(natoms-nread,CHUNK);
    eof = utils::read_lines_from_file(fp,nchunk,MAXLINE,buffer,me,world);
    if (eof) error->all(FLERR,"Unexpected end of data file");
    atom->data_atoms(nchunk,buffer,id_offset,mol_offset,toffset,shiftflag,shift);
    nread += nchunk;
  }

  // check that all atoms were assigned correctly

  bigint n = atom->nlocal;
  bigint sum;
  MPI_Allreduce(&n,&sum,1,MPI_LMP_BIGINT,MPI_SUM,world);
  bigint nassign = sum - (atom->natoms - natoms);

  if (me == 0) utils::logmesg(lmp,"  {} atoms\n",nassign);

  if (sum != atom->natoms)
    error->all(FLERR,"Did not assign all atoms correctly");

  // check that atom IDs are valid

  atom->tag_check();

  // check that bonus data has been reserved as needed

  atom->bonus_check();

  // create global mapping of atoms

  if (atom->map_style != Atom::MAP_NONE) {
    atom->map_init();
    atom->map_set();
  }
}

/* ----------------------------------------------------------------------
   read all velocities
   to find atoms, must build atom map if not a molecular system
------------------------------------------------------------------------- */

void ReadData::velocities()
{
  int nchunk,eof;

  if (me == 0) utils::logmesg(lmp,"  reading velocities ...\n");

  int mapflag = 0;
  if (atom->map_style == Atom::MAP_NONE) {
    mapflag = 1;
    atom->map_init();
    atom->map_set();
  }

  bigint nread = 0;

  while (nread < natoms) {
    nchunk = MIN(natoms-nread,CHUNK);
    eof = utils::read_lines_from_file(fp,nchunk,MAXLINE,buffer,me,world);
    if (eof) error->all(FLERR,"Unexpected end of data file");
    atom->data_vels(nchunk,buffer,id_offset);
    nread += nchunk;
  }

  if (mapflag) {
    atom->map_delete();
    atom->map_style = Atom::MAP_NONE;
  }

  if (me == 0) utils::logmesg(lmp,"  {} velocities\n",natoms);
}

/* ----------------------------------------------------------------------
   scan or read all bonds
------------------------------------------------------------------------- */

void ReadData::bonds(int firstpass)
{
  int nchunk,eof;

  if (me == 0) {
    if (firstpass) utils::logmesg(lmp,"  scanning bonds ...\n");
    else utils::logmesg(lmp,"  reading bonds ...\n");
  }

  // allocate count if firstpass

  int nlocal = atom->nlocal;
  int *count = nullptr;
  if (firstpass) {
    memory->create(count,nlocal,"read_data:count");
    memset(count,0,nlocal*sizeof(int));
  }

  // read and process bonds

  bigint nread = 0;

  while (nread < nbonds) {
    nchunk = MIN(nbonds-nread,CHUNK);
    eof = utils::read_lines_from_file(fp,nchunk,MAXLINE,buffer,me,world);
    if (eof) error->all(FLERR,"Unexpected end of data file");
    atom->data_bonds(nchunk,buffer,count,id_offset,boffset);
    nread += nchunk;
  }

  // if firstpass: tally max bond/atom and return
  // if addflag = NONE, store max bond/atom with extra
  // else just check actual max does not exceed existing max

  if (firstpass) {
    int max = 0;
    for (int i = nlocal_previous; i < nlocal; i++) max = MAX(max,count[i]);
    int maxall;
    MPI_Allreduce(&max,&maxall,1,MPI_INT,MPI_MAX,world);
    if (addflag == NONE) maxall += atom->extra_bond_per_atom;

    if (me == 0)
      utils::logmesg(lmp,"  {} = max bonds/atom\n",maxall);

    if (addflag != NONE) {
      if (maxall > atom->bond_per_atom)
        error->all(FLERR,"Subsequent read data induced "
                   "too many bonds per atom");
    } else atom->bond_per_atom = maxall;

    memory->destroy(count);
    return;
  }

  // if 2nd pass: check that bonds were assigned correctly

  bigint n = 0;
  for (int i = nlocal_previous; i < nlocal; i++) n += atom->num_bond[i];
  bigint sum;
  MPI_Allreduce(&n,&sum,1,MPI_LMP_BIGINT,MPI_SUM,world);
  int factor = 1;
  if (!force->newton_bond) factor = 2;

  if (me == 0)
    utils::logmesg(lmp,"  {} bonds\n",sum/factor);

  if (sum != factor*nbonds)
    error->all(FLERR,"Bonds assigned incorrectly");
}

/* ----------------------------------------------------------------------
   scan or read all angles
------------------------------------------------------------------------- */

void ReadData::angles(int firstpass)
{
  int nchunk,eof;

  if (me == 0) {
    if (firstpass) utils::logmesg(lmp,"  scanning angles ...\n");
    else utils::logmesg(lmp,"  reading angles ...\n");
  }

  // allocate count if firstpass

  int nlocal = atom->nlocal;
  int *count = nullptr;
  if (firstpass) {
    memory->create(count,nlocal,"read_data:count");
    memset(count,0,nlocal*sizeof(int));
  }

  // read and process angles

  bigint nread = 0;

  while (nread < nangles) {
    nchunk = MIN(nangles-nread,CHUNK);
    eof = utils::read_lines_from_file(fp,nchunk,MAXLINE,buffer,me,world);
    if (eof) error->all(FLERR,"Unexpected end of data file");
    atom->data_angles(nchunk,buffer,count,id_offset,aoffset);
    nread += nchunk;
  }

  // if firstpass: tally max angle/atom and return
  // if addflag = NONE, store max angle/atom with extra
  // else just check actual max does not exceed existing max

  if (firstpass) {
    int max = 0;
    for (int i = nlocal_previous; i < nlocal; i++) max = MAX(max,count[i]);
    int maxall;
    MPI_Allreduce(&max,&maxall,1,MPI_INT,MPI_MAX,world);
    if (addflag == NONE) maxall += atom->extra_angle_per_atom;

    if (me == 0)
      utils::logmesg(lmp,"  {} = max angles/atom\n",maxall);

    if (addflag != NONE) {
      if (maxall > atom->angle_per_atom)
        error->all(FLERR,"Subsequent read data induced "
                   "too many angles per atom");
    } else atom->angle_per_atom = maxall;

    memory->destroy(count);
    return;
  }

  // if 2nd pass: check that angles were assigned correctly

  bigint n = 0;
  for (int i = nlocal_previous; i < nlocal; i++) n += atom->num_angle[i];
  bigint sum;
  MPI_Allreduce(&n,&sum,1,MPI_LMP_BIGINT,MPI_SUM,world);
  int factor = 1;
  if (!force->newton_bond) factor = 3;

  if (me == 0)
    utils::logmesg(lmp,"  {} angles\n",sum/factor);

  if (sum != factor*nangles)
    error->all(FLERR,"Angles assigned incorrectly");
}

/* ----------------------------------------------------------------------
   scan or read all dihedrals
------------------------------------------------------------------------- */

void ReadData::dihedrals(int firstpass)
{
  int nchunk,eof;

  if (me == 0) {
    if (firstpass) utils::logmesg(lmp,"  scanning dihedrals ...\n");
    else utils::logmesg(lmp,"  reading dihedrals ...\n");
  }

  // allocate count if firstpass

  int nlocal = atom->nlocal;
  int *count = nullptr;
  if (firstpass) {
    memory->create(count,nlocal,"read_data:count");
    memset(count,0,nlocal*sizeof(int));
  }

  // read and process dihedrals

  bigint nread = 0;

  while (nread < ndihedrals) {
    nchunk = MIN(ndihedrals-nread,CHUNK);
    eof = utils::read_lines_from_file(fp,nchunk,MAXLINE,buffer,me,world);
    if (eof) error->all(FLERR,"Unexpected end of data file");
    atom->data_dihedrals(nchunk,buffer,count,id_offset,doffset);
    nread += nchunk;
  }

  // if firstpass: tally max dihedral/atom and return
  // if addflag = NONE, store max dihedral/atom with extra
  // else just check actual max does not exceed existing max

  if (firstpass) {
    int max = 0;
    for (int i = nlocal_previous; i < nlocal; i++) max = MAX(max,count[i]);
    int maxall;
    MPI_Allreduce(&max,&maxall,1,MPI_INT,MPI_MAX,world);
    if (addflag == NONE) maxall += atom->extra_dihedral_per_atom;

    if (me == 0)
      utils::logmesg(lmp,"  {} = max dihedrals/atom\n",maxall);

    if (addflag != NONE) {
      if (maxall > atom->dihedral_per_atom)
        error->all(FLERR,"Subsequent read data induced "
                   "too many dihedrals per atom");
    } else atom->dihedral_per_atom = maxall;

    memory->destroy(count);
    return;
  }

  // if 2nd pass: check that dihedrals were assigned correctly

  bigint n = 0;
  for (int i = nlocal_previous; i < nlocal; i++) n += atom->num_dihedral[i];
  bigint sum;
  MPI_Allreduce(&n,&sum,1,MPI_LMP_BIGINT,MPI_SUM,world);
  int factor = 1;
  if (!force->newton_bond) factor = 4;

  if (me == 0)
    utils::logmesg(lmp,"  {} dihedrals\n",sum/factor);

  if (sum != factor*ndihedrals)
    error->all(FLERR,"Dihedrals assigned incorrectly");
}

/* ----------------------------------------------------------------------
   scan or read all impropers
------------------------------------------------------------------------- */

void ReadData::impropers(int firstpass)
{
  int nchunk,eof;

  if (me == 0) {
    if (firstpass) utils::logmesg(lmp,"  scanning impropers ...\n");
    else utils::logmesg(lmp,"  reading impropers ...\n");
  }

  // allocate count if firstpass

  int nlocal = atom->nlocal;
  int *count = nullptr;
  if (firstpass) {
    memory->create(count,nlocal,"read_data:count");
    memset(count,0,nlocal*sizeof(int));
  }

  // read and process impropers

  bigint nread = 0;

  while (nread < nimpropers) {
    nchunk = MIN(nimpropers-nread,CHUNK);
    eof = utils::read_lines_from_file(fp,nchunk,MAXLINE,buffer,me,world);
    if (eof) error->all(FLERR,"Unexpected end of data file");
    atom->data_impropers(nchunk,buffer,count,id_offset,ioffset);
    nread += nchunk;
  }

  // if firstpass: tally max improper/atom and return
  // if addflag = NONE, store max improper/atom
  // else just check it does not exceed existing max

  if (firstpass) {
    int max = 0;
    for (int i = nlocal_previous; i < nlocal; i++) max = MAX(max,count[i]);
    int maxall;
    MPI_Allreduce(&max,&maxall,1,MPI_INT,MPI_MAX,world);
    if (addflag == NONE) maxall += atom->extra_improper_per_atom;

    if (me == 0)
      utils::logmesg(lmp,"  {} = max impropers/atom\n",maxall);

    if (addflag != NONE) {
      if (maxall > atom->improper_per_atom)
        error->all(FLERR,"Subsequent read data induced "
                   "too many impropers per atom");
    } else atom->improper_per_atom = maxall;

    memory->destroy(count);
    return;
  }

  // if 2nd pass: check that impropers were assigned correctly

  bigint n = 0;
  for (int i = nlocal_previous; i < nlocal; i++) n += atom->num_improper[i];
  bigint sum;
  MPI_Allreduce(&n,&sum,1,MPI_LMP_BIGINT,MPI_SUM,world);
  int factor = 1;
  if (!force->newton_bond) factor = 4;

  if (me == 0)
    utils::logmesg(lmp,"  {} impropers\n",sum/factor);

  if (sum != factor*nimpropers)
    error->all(FLERR,"Impropers assigned incorrectly");
}

/* ----------------------------------------------------------------------
   read all bonus data
   to find atoms, must build atom map if not a molecular system
------------------------------------------------------------------------- */

void ReadData::bonus(bigint nbonus, AtomVec *ptr, const char *type)
{
  int nchunk,eof;

  int mapflag = 0;
  if (atom->map_style == Atom::MAP_NONE) {
    mapflag = 1;
    atom->map_init();
    atom->map_set();
  }

  bigint nread = 0;
  bigint natoms = nbonus;

  while (nread < natoms) {
    nchunk = MIN(natoms-nread,CHUNK);
    eof = utils::read_lines_from_file(fp,nchunk,MAXLINE,buffer,me,world);
    if (eof) error->all(FLERR,"Unexpected end of data file");
    atom->data_bonus(nchunk,buffer,ptr,id_offset);
    nread += nchunk;
  }

  if (mapflag) {
    atom->map_delete();
    atom->map_style = Atom::MAP_NONE;
  }

  if (me == 0)
    utils::logmesg(lmp,"  {} {}\n",natoms,type);
}

/* ----------------------------------------------------------------------
   read all body data
   variable amount of info per body, described by ninteger and ndouble
   to find atoms, must build atom map if not a molecular system
   if not firstpass, just read past data, but no processing of data
------------------------------------------------------------------------- */

void ReadData::bodies(int firstpass, AtomVec *ptr)
{
  int m,nchunk,nline,nmax,ninteger,ndouble,nword,ncount,onebody,tmp,rv;
  char *eof;

  int mapflag = 0;
  if (atom->map_style == Atom::MAP_NONE && firstpass) {
    mapflag = 1;
    atom->map_init();
    atom->map_set();
  }

  // nmax = max # of bodies to read in this chunk
  // nchunk = actual # read

  bigint nread = 0;
  bigint natoms = nbodies;

  while (nread < natoms) {
    if (natoms-nread > CHUNK) nmax = CHUNK;
    else nmax = natoms-nread;

    if (me == 0) {
      nchunk = 0;
      nline = 0;
      m = 0;

      while (nchunk < nmax && nline <= CHUNK-MAXBODY) {
        eof = utils::fgets_trunc(&buffer[m],MAXLINE,fp);
        if (eof == nullptr) error->one(FLERR,"Unexpected end of data file");
        rv = sscanf(&buffer[m],"%d %d %d",&tmp,&ninteger,&ndouble);
        if (rv != 3)
          error->one(FLERR,"Incorrect format in Bodies section of data file");
        m += strlen(&buffer[m]);

        // read lines one at a time into buffer and count words
        // count to ninteger and ndouble until have enough lines

        onebody = 0;

        nword = 0;
        while (nword < ninteger) {
          eof = utils::fgets_trunc(&buffer[m],MAXLINE,fp);
          if (eof == nullptr) error->one(FLERR,"Unexpected end of data file");
          ncount = utils::trim_and_count_words(&buffer[m]);
          if (ncount == 0)
            error->one(FLERR,"Too few values in body lines in data file");
          nword += ncount;
          m += strlen(&buffer[m]);
          onebody++;
        }
        if (nword > ninteger)
          error->one(FLERR,"Too many values in body lines in data file");

        nword = 0;
        while (nword < ndouble) {
          eof = utils::fgets_trunc(&buffer[m],MAXLINE,fp);
          if (eof == nullptr) error->one(FLERR,"Unexpected end of data file");
          ncount = utils::trim_and_count_words(&buffer[m]);
          if (ncount == 0)
            error->one(FLERR,"Too few values in body lines in data file");
          nword += ncount;
          m += strlen(&buffer[m]);
          onebody++;
        }
        if (nword > ndouble)
          error->one(FLERR,"Too many values in body lines in data file");

        if (onebody+1 > MAXBODY)
          error->one(FLERR,
                     "Too many lines in one body in data file - boost MAXBODY");

        nchunk++;
        nline += onebody+1;
      }

      if (buffer[m-1] != '\n') strcpy(&buffer[m++],"\n");
      m++;
    }

    MPI_Bcast(&nchunk,1,MPI_INT,0,world);
    MPI_Bcast(&m,1,MPI_INT,0,world);
    MPI_Bcast(buffer,m,MPI_CHAR,0,world);

    if (firstpass) atom->data_bodies(nchunk,buffer,ptr,id_offset);
    nread += nchunk;
  }

  if (mapflag && firstpass) {
    atom->map_delete();
    atom->map_style = Atom::MAP_NONE;
  }

  if (me == 0 && firstpass)
    utils::logmesg(lmp,"  {} bodies\n",natoms);
}

/* ----------------------------------------------------------------------
read all CAC element definitions
------------------------------------------------------------------------- */

void ReadData::CAC_elements()
{
	int m, nchunk, nline, nlineinner, nmax, npoly, tmp, nodecount;

	char *eof;
	char *element_type = (char*)memory->smalloc(sizeof(char) * 20, "read_data: element type string");
	int chunk = 20;
	int mapflag = 0;
  int maxelement = 2*(atom->maxpoly*atom->nodes_per_element);
	char *CAC_buffer = (char*)memory->smalloc(sizeof(char) *(chunk*MAXLINE*(maxelement+1)+1), "read_data: CAC_buffer");
  int *nodes_per_element_list = atom->nodes_per_element_list;
  char **element_names = atom->element_names;
  int element_type_count = atom->element_type_count;
	//std::ofstream myfile;

	// nmax = max # of bodies to read in this chunk
	// nchunk = actual # read

	bigint nread = 0;


	while (nread < nCAC_elements) {
		if (nCAC_elements - nread > chunk) nmax = chunk;
		else nmax = nCAC_elements - nread;

		if (me == 0) {


			nchunk = 0;
			nline = 0;
			m = 0;

			while (nchunk < nmax) {
				eof = fgets(&CAC_buffer[m], MAXLINE, fp);

				if (eof == NULL) error->one(FLERR, "Unexpected end of data file");
				sscanf(&CAC_buffer[m], "%d %s %d", &tmp, element_type, &npoly);
				m += strlen(&CAC_buffer[m]);
				element_type = strtok(element_type, " \t\n\r\f");
        
        int type_found=0;
	      for(int string_check=1; string_check < element_type_count; string_check++){
	    	if (strcmp(element_type, element_names[string_check]) == 0){
		    type_found=1;	
	     	nodecount = nodes_per_element_list[string_check];
		    }
	      }
        if (strcmp(element_type, "Atom") == 0) {
        type_found=1;
		   	nodecount = 1;
		  	npoly = 1;
	      }
        if(!type_found) {
		    error->one(FLERR, "element type not yet defined, add definition in process_args function of atom_vec_CAC.cpp style");
	      }
        if(npoly<1)
        error->one(FLERR, "poly_count less than one in data file");
        
				for (nlineinner = 0; nlineinner < nodecount*npoly; nlineinner++) {
					eof = fgets(&CAC_buffer[m], MAXLINE, fp);
					// fflush(fp);
					if (eof == NULL) error->one(FLERR, "Unexpected end of data file");

					m += strlen(&CAC_buffer[m]);
					if (nlineinner + 1 >= maxelement)
						error->one(FLERR,
							"Too many lines in one element in data file - increase maxpoly or max nodes per element for atom style CAC");

				}

				nchunk += 1;
			}
    if (m) {
      if (CAC_buffer[m-1] != '\n') strcpy(&CAC_buffer[m++],"\n");
      m++;
    }

		}


		MPI_Bcast(&nchunk, 1, MPI_INT, 0, world);
		MPI_Bcast(&m, 1, MPI_INT, 0, world);
    
		MPI_Bcast(CAC_buffer, m, MPI_CHAR, 0, world);



		atom->data_CAC(nchunk, CAC_buffer, id_offset, toffset, shiftflag, shift);
		nread += nchunk;
	}

	//check elements were assigned correctly
	bigint n = atom->nlocal;
	bigint sum;
	MPI_Allreduce(&n, &sum, 1, MPI_LMP_BIGINT, MPI_SUM, world);
	bigint nassign = sum - (atom->natoms - nCAC_elements);

	if (me == 0) {
		if (screen) fprintf(screen, "  " BIGINT_FORMAT " CAC_Elements\n", nassign);
		if (logfile) fprintf(logfile, "  " BIGINT_FORMAT " CAC_Elements\n", nassign);
	}

	if (sum != atom->natoms)
		error->all(FLERR, "Did not assign all atoms correctly");


	//check if atom ids are valid
	atom->tag_check();

	if (atom->map_style) {
		atom->map_init();
		atom->map_set();
	}
	
	free (element_type);
	free (CAC_buffer);
}

/* ---------------------------------------------------------------------- */

void ReadData::mass()
{
  char *next;
  char *buf = new char[ntypes*MAXLINE];

  int eof = utils::read_lines_from_file(fp,ntypes,MAXLINE,buf,me,world);
  if (eof) error->all(FLERR,"Unexpected end of data file");

  char *original = buf;
  for (int i = 0; i < ntypes; i++) {
    next = strchr(buf,'\n');
    *next = '\0';
    atom->set_mass(FLERR,buf,toffset);
    buf = next + 1;
  }
  delete [] original;
}

/* ---------------------------------------------------------------------- */

void ReadData::paircoeffs()
{
  char *next;
  char *buf = new char[ntypes*MAXLINE];

  int eof = utils::read_lines_from_file(fp,ntypes,MAXLINE,buf,me,world);
  if (eof) error->all(FLERR,"Unexpected end of data file");

  char *original = buf;
  for (int i = 0; i < ntypes; i++) {
    next = strchr(buf,'\n');
    *next = '\0';
    parse_coeffs(buf,nullptr,1,2,toffset);
    if (ncoeffarg == 0)
      error->all(FLERR,"Unexpected empty line in PairCoeffs section");
    force->pair->coeff(ncoeffarg,coeffarg);
    buf = next + 1;
  }
  delete [] original;
}

/* ---------------------------------------------------------------------- */

void ReadData::pairIJcoeffs()
{
  int i,j;
  char *next;

  int nsq = ntypes * (ntypes+1) / 2;
  char *buf = new char[nsq * MAXLINE];

  int eof = utils::read_lines_from_file(fp,nsq,MAXLINE,buf,me,world);
  if (eof) error->all(FLERR,"Unexpected end of data file");

  char *original = buf;
  for (i = 0; i < ntypes; i++)
    for (j = i; j < ntypes; j++) {
      next = strchr(buf,'\n');
      *next = '\0';
      parse_coeffs(buf,nullptr,0,2,toffset);
      if (ncoeffarg == 0)
        error->all(FLERR,"Unexpected empty line in PairCoeffs section");
      force->pair->coeff(ncoeffarg,coeffarg);
      buf = next + 1;
    }
  delete [] original;
}

/* ---------------------------------------------------------------------- */

void ReadData::bondcoeffs()
{
  if (!nbondtypes) return;

  char *next;
  char *buf = new char[nbondtypes*MAXLINE];

  int eof = utils::read_lines_from_file(fp,nbondtypes,MAXLINE,buf,me,world);
  if (eof) error->all(FLERR,"Unexpected end of data file");

  char *original = buf;
  for (int i = 0; i < nbondtypes; i++) {
    next = strchr(buf,'\n');
    *next = '\0';
    parse_coeffs(buf,nullptr,0,1,boffset);
    if (ncoeffarg == 0)
      error->all(FLERR,"Unexpected empty line in BondCoeffs section");
    force->bond->coeff(ncoeffarg,coeffarg);
    buf = next + 1;
  }
  delete [] original;
}

/* ---------------------------------------------------------------------- */

void ReadData::anglecoeffs(int which)
{
  if (!nangletypes) return;

  char *next;
  char *buf = new char[nangletypes*MAXLINE];

  int eof = utils::read_lines_from_file(fp,nangletypes,MAXLINE,buf,me,world);
  if (eof) error->all(FLERR,"Unexpected end of data file");

  char *original = buf;
  for (int i = 0; i < nangletypes; i++) {
    next = strchr(buf,'\n');
    *next = '\0';
    if (which == 0) parse_coeffs(buf,nullptr,0,1,aoffset);
    else if (which == 1) parse_coeffs(buf,"bb",0,1,aoffset);
    else if (which == 2) parse_coeffs(buf,"ba",0,1,aoffset);
    if (ncoeffarg == 0) error->all(FLERR,"Unexpected empty line in AngleCoeffs section");
    force->angle->coeff(ncoeffarg,coeffarg);
    buf = next + 1;
  }
  delete [] original;
}

/* ---------------------------------------------------------------------- */

void ReadData::dihedralcoeffs(int which)
{
  if (!ndihedraltypes) return;

  char *next;
  char *buf = new char[ndihedraltypes*MAXLINE];

  int eof = utils::read_lines_from_file(fp,ndihedraltypes,MAXLINE,buf,me,world);
  if (eof) error->all(FLERR,"Unexpected end of data file");

  char *original = buf;
  for (int i = 0; i < ndihedraltypes; i++) {
    next = strchr(buf,'\n');
    *next = '\0';
    if (which == 0) parse_coeffs(buf,nullptr,0,1,doffset);
    else if (which == 1) parse_coeffs(buf,"mbt",0,1,doffset);
    else if (which == 2) parse_coeffs(buf,"ebt",0,1,doffset);
    else if (which == 3) parse_coeffs(buf,"at",0,1,doffset);
    else if (which == 4) parse_coeffs(buf,"aat",0,1,doffset);
    else if (which == 5) parse_coeffs(buf,"bb13",0,1,doffset);
    if (ncoeffarg == 0)
      error->all(FLERR,"Unexpected empty line in DihedralCoeffs section");
    force->dihedral->coeff(ncoeffarg,coeffarg);
    buf = next + 1;
  }
  delete [] original;
}

/* ---------------------------------------------------------------------- */

void ReadData::impropercoeffs(int which)
{
  if (!nimpropertypes) return;

  char *next;
  char *buf = new char[nimpropertypes*MAXLINE];

  int eof = utils::read_lines_from_file(fp,nimpropertypes,MAXLINE,buf,me,world);
  if (eof) error->all(FLERR,"Unexpected end of data file");

  char *original = buf;
  for (int i = 0; i < nimpropertypes; i++) {
    next = strchr(buf,'\n');
    *next = '\0';
    if (which == 0) parse_coeffs(buf,nullptr,0,1,ioffset);
    else if (which == 1) parse_coeffs(buf,"aa",0,1,ioffset);
    if (ncoeffarg == 0) error->all(FLERR,"Unexpected empty line in ImproperCoeffs section");
    force->improper->coeff(ncoeffarg,coeffarg);
    buf = next + 1;
  }
  delete [] original;
}

/* ----------------------------------------------------------------------
   read fix section, pass lines to fix to process
   n = index of fix
------------------------------------------------------------------------- */

void ReadData::fix(int ifix, char *keyword)
{
  int nchunk,eof;

  bigint nline = modify->fix[ifix]->read_data_skip_lines(keyword);

  bigint nread = 0;
  while (nread < nline) {
    nchunk = MIN(nline-nread,CHUNK);
    eof = utils::read_lines_from_file(fp,nchunk,MAXLINE,buffer,me,world);
    if (eof) error->all(FLERR,"Unexpected end of data file");
    modify->fix[ifix]->read_data_section(keyword,nchunk,buffer,id_offset);
    nread += nchunk;
  }
}

/* ----------------------------------------------------------------------
   reallocate the count vector from cmax to amax+1 and return new length
   zero new locations
------------------------------------------------------------------------- */

int ReadData::reallocate(int **pcount, int cmax, int amax)
{
  int *count = *pcount;
  memory->grow(count,amax+1,"read_data:count");
  for (int i = cmax; i <= amax; i++) count[i] = 0;
  *pcount = count;
  return amax+1;
}

/* ----------------------------------------------------------------------
   proc 0 opens data file
   test if gzipped
------------------------------------------------------------------------- */

void ReadData::open(char *file)
{
  if (utils::strmatch(file,"\\.gz$")) {
    compressed = 1;

#ifdef LAMMPS_GZIP
    auto gunzip = fmt::format("gzip -c -d {}",file);

#ifdef _WIN32
    fp = _popen(gunzip.c_str(),"rb");
#else
    fp = popen(gunzip.c_str(),"r");
#endif

#else
    error->one(FLERR,"Cannot open gzipped file without gzip support");
#endif
  } else {
    compressed = 0;
    fp = fopen(file,"r");
  }

  if (fp == nullptr)
    error->one(FLERR,"Cannot open file {}: {}",
                                 file, utils::getsyserror());
}

/* ----------------------------------------------------------------------
   grab next keyword
   read lines until one is non-blank
   keyword is all text on line w/out leading & trailing white space
   optional style can be appended after comment char '#'
   read one additional line (assumed blank)
   if any read hits EOF, set keyword to empty
   if first = 1, line variable holds non-blank line that ended header
------------------------------------------------------------------------- */

void ReadData::parse_keyword(int first)
{
  int eof = 0;
  int done = 0;

  // proc 0 reads upto non-blank line plus 1 following line
  // eof is set to 1 if any read hits end-of-file

  if (me == 0) {
    if (!first) {
      if (utils::fgets_trunc(line,MAXLINE,fp) == nullptr) eof = 1;
    }
    while (eof == 0 && done == 0) {
      int blank = strspn(line," \t\n\r");
      if ((blank == (int)strlen(line)) || (line[blank] == '#')) {
        if (utils::fgets_trunc(line,MAXLINE,fp) == nullptr) eof = 1;
      } else done = 1;
    }
    if (utils::fgets_trunc(buffer,MAXLINE,fp) == nullptr) {
      eof = 1;
      buffer[0] = '\0';
    }
  }

  // if eof, set keyword empty and return

  MPI_Bcast(&eof,1,MPI_INT,0,world);
  if (eof) {
    keyword[0] = '\0';
    return;
  }

  // bcast keyword line to all procs

  int n;
  if (me == 0) n = strlen(line) + 1;
  MPI_Bcast(&n,1,MPI_INT,0,world);
  MPI_Bcast(line,n,MPI_CHAR,0,world);

  // store optional "style" following comment char '#' after keyword

  char *ptr;
  if ((ptr = strchr(line,'#'))) {
    *ptr++ = '\0';
    while (*ptr == ' ' || *ptr == '\t') ptr++;
    int stop = strlen(ptr) - 1;
    while (ptr[stop] == ' ' || ptr[stop] == '\t'
           || ptr[stop] == '\n' || ptr[stop] == '\r') stop--;
    ptr[stop+1] = '\0';
    strcpy(style,ptr);
  } else style[0] = '\0';

  // copy non-whitespace portion of line into keyword

  int start = strspn(line," \t\n\r");
  int stop = strlen(line) - 1;
  while (line[stop] == ' ' || line[stop] == '\t'
         || line[stop] == '\n' || line[stop] == '\r') stop--;
  line[stop+1] = '\0';
  strcpy(keyword,&line[start]);
}

/* ----------------------------------------------------------------------
   proc 0 reads N lines from file
   could be skipping Natoms lines, so use bigints
------------------------------------------------------------------------- */

void ReadData::skip_lines(bigint n)
{
  if (me) return;
  if (n <= 0) return;
  char *eof = nullptr;
  for (bigint i = 0; i < n; i++) eof = utils::fgets_trunc(line,MAXLINE,fp);
  if (eof == nullptr) error->one(FLERR,"Unexpected end of data file");
}

/* ----------------------------------------------------------------------
   parse a line of coeffs into words, storing them in ncoeffarg,coeffarg
   trim anything from '#' onward
   word strings remain in line, are not copied
   if addstr != nullptr, add addstr as extra arg for class2 angle/dihedral/improper
     if 2nd word starts with letter, then is hybrid style, add addstr after it
     else add addstr before 2nd word
   if dupflag, duplicate 1st word, so pair_coeff "2" becomes "2 2"
   if noffset, add offset to first noffset args, which are atom/bond/etc types
------------------------------------------------------------------------- */

void ReadData::parse_coeffs(char *line, const char *addstr,
                            int dupflag, int noffset, int offset)
{
  char *ptr;
  if ((ptr = strchr(line,'#'))) *ptr = '\0';

  ncoeffarg = 0;
  char *word = line;
  char *end = line + strlen(line)+1;

  while (word < end) {
    word += strspn(word," \t\r\n\f");
    word[strcspn(word," \t\r\n\f")] = '\0';
    if (strlen(word) == 0) break;
    if (ncoeffarg == maxcoeffarg) {
      maxcoeffarg += DELTA;
      coeffarg = (char **)
        memory->srealloc(coeffarg,maxcoeffarg*sizeof(char *),"read_data:coeffarg");
    }
    if (addstr && ncoeffarg == 1 && !islower(word[0])) coeffarg[ncoeffarg++] = (char *) addstr;
    coeffarg[ncoeffarg++] = word;
    if (addstr && ncoeffarg == 2 && islower(word[0])) coeffarg[ncoeffarg++] = (char *) addstr;
    if (dupflag && ncoeffarg == 1) coeffarg[ncoeffarg++] = word;
    word += strlen(word)+1;
  }

  // to avoid segfaults on empty lines

  if (ncoeffarg == 0) return;

  if (noffset) {
    int value = utils::inumeric(FLERR,coeffarg[0],false,lmp);
    sprintf(argoffset1,"%d",value+offset);
    coeffarg[0] = argoffset1;
    if (noffset == 2) {
      value = utils::inumeric(FLERR,coeffarg[1],false,lmp);
      sprintf(argoffset2,"%d",value+offset);
      coeffarg[1] = argoffset2;
    }
  }
}

/* ----------------------------------------------------------------------
   compare two style strings if they both exist
   one = comment in data file section, two = currently-defined style
   ignore suffixes listed in suffixes array at top of file
------------------------------------------------------------------------- */

int ReadData::style_match(const char *one, const char *two)
{
  int i,delta,len,len1,len2;

  if ((one == nullptr) || (two == nullptr)) return 1;

  len1 = strlen(one);
  len2 = strlen(two);

  for (i = 0; suffixes[i] != nullptr; i++) {
    len = strlen(suffixes[i]);
    if ((delta = len1 - len) > 0)
      if (strcmp(one+delta,suffixes[i]) == 0) len1 = delta;
    if ((delta = len2 - len) > 0)
      if (strcmp(two+delta,suffixes[i]) == 0) len2 = delta;
  }

  if ((len1 == 0) || (len1 == len2) || (strncmp(one,two,len1) == 0)) return 1;
  return 0;
}<|MERGE_RESOLUTION|>--- conflicted
+++ resolved
@@ -48,14 +48,9 @@
 static constexpr int DELTA = 4;    // must be 2 or larger
 static constexpr int MAXBODY = 32; // max # of lines in one body
 
-<<<<<<< HEAD
-                           // customize for new sections
-#define NSECTIONS 26       // change when add to header::section_keywords
-=======
 // customize for new sections
 // change when add to header::section_keywords
-static constexpr int NSECTIONS = 25;
->>>>>>> dc08058e
+static constexpr int NSECTIONS = 26;
 
 enum{NONE,APPEND,VALUE,MERGE};
 
