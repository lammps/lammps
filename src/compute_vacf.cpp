/* ----------------------------------------------------------------------
   LAMMPS - Large-scale Atomic/Molecular Massively Parallel Simulator
   https://www.lammps.org/, Sandia National Laboratories
   LAMMPS development team: developers@lammps.org

   Copyright (2003) Sandia Corporation.  Under the terms of Contract
   DE-AC04-94AL85000 with Sandia Corporation, the U.S. Government ret
   certain rights in this software.  This software is distributed under
   the GNU General Public License.

   See the README file in the top-level LAMMPS directory.
------------------------------------------------------------------------- */

#include "compute_vacf.h"

#include "atom.h"
#include "error.h"
#include "fix_store_atom.h"
#include "group.h"
#include "modify.h"
#include "update.h"

using namespace LAMMPS_NS;

/* ---------------------------------------------------------------------- */

ComputeVACF::ComputeVACF(LAMMPS *lmp, int narg, char **arg) :
    Compute(lmp, narg, arg), id_fix(nullptr)
{
  if (narg < 3) error->all(FLERR, "Illegal compute vacf command");

  vector_flag = 1;
  size_vector = 4;
  extvector = 0;
  create_attribute = 1;

  // create a new fix STORE style
  // id = compute-ID + COMPUTE_STORE, fix group = compute group

  id_fix = utils::strdup(id + std::string("_COMPUTE_STORE"));
<<<<<<< HEAD
  fix = dynamic_cast<FixStore *>(modify->add_fix(fmt::format("{} {} STORE peratom 1 3", id_fix, group->names[igroup])));
=======
  fix = dynamic_cast<FixStoreAtom *>(
      modify->add_fix(fmt::format("{} {} STORE/ATOM 3 0 0 1", id_fix, group->names[igroup])));
>>>>>>> 554db7da

  // store current velocities in fix store array
  // skip if reset from restart file

  if (fix->restart_reset)
    fix->restart_reset = 0;
  else {
    double **voriginal = fix->astore;

    double **v = atom->v;
    int *mask = atom->mask;
    int nlocal = atom->nlocal;

    for (int i = 0; i < nlocal; i++)
      if (mask[i] & groupbit) {
        voriginal[i][0] = v[i][0];
        voriginal[i][1] = v[i][1];
        voriginal[i][2] = v[i][2];
      } else
        voriginal[i][0] = voriginal[i][1] = voriginal[i][2] = 0.0;
  }

  // displacement vector

  vector = new double[size_vector];
}

/* ---------------------------------------------------------------------- */

ComputeVACF::~ComputeVACF()
{
  // check nfix in case all fixes have already been deleted

  if (modify->nfix) modify->delete_fix(id_fix);

  delete[] id_fix;
  delete[] vector;
}

/* ---------------------------------------------------------------------- */

void ComputeVACF::init()
{
  // set fix which stores original atom velocities

<<<<<<< HEAD
  fix = dynamic_cast<FixStore *>(modify->get_fix_by_id(id_fix));
  if (!fix) error->all(FLERR,"Could not find compute vacf fix ID {}", id_fix);
=======
  fix = dynamic_cast<FixStoreAtom *>(modify->get_fix_by_id(id_fix));
  if (!fix) error->all(FLERR, "Could not find compute vacf fix ID {}", id_fix);
>>>>>>> 554db7da

  // nvacf = # of atoms in group

  nvacf = group->count(igroup);
}

/* ---------------------------------------------------------------------- */

void ComputeVACF::compute_vector()
{
  invoked_vector = update->ntimestep;

  double **voriginal = fix->astore;

  double **v = atom->v;
  int *mask = atom->mask;
  int nlocal = atom->nlocal;

  double vxsq, vysq, vzsq;
  double vacf[4];
  vacf[0] = vacf[1] = vacf[2] = vacf[3] = 0.0;

  for (int i = 0; i < nlocal; i++)
    if (mask[i] & groupbit) {
      vxsq = v[i][0] * voriginal[i][0];
      vysq = v[i][1] * voriginal[i][1];
      vzsq = v[i][2] * voriginal[i][2];
      vacf[0] += vxsq;
      vacf[1] += vysq;
      vacf[2] += vzsq;
      vacf[3] += vxsq + vysq + vzsq;
    }

  MPI_Allreduce(vacf, vector, 4, MPI_DOUBLE, MPI_SUM, world);
  if (nvacf) {
    vector[0] /= nvacf;
    vector[1] /= nvacf;
    vector[2] /= nvacf;
    vector[3] /= nvacf;
  }
}

/* ----------------------------------------------------------------------
   initialize one atom's storage values, called when atom is created
------------------------------------------------------------------------- */

void ComputeVACF::set_arrays(int i)
{
  double **voriginal = fix->astore;
  double **v = atom->v;
  voriginal[i][0] = v[i][0];
  voriginal[i][1] = v[i][1];
  voriginal[i][2] = v[i][2];
}<|MERGE_RESOLUTION|>--- conflicted
+++ resolved
@@ -38,12 +38,8 @@
   // id = compute-ID + COMPUTE_STORE, fix group = compute group
 
   id_fix = utils::strdup(id + std::string("_COMPUTE_STORE"));
-<<<<<<< HEAD
-  fix = dynamic_cast<FixStore *>(modify->add_fix(fmt::format("{} {} STORE peratom 1 3", id_fix, group->names[igroup])));
-=======
   fix = dynamic_cast<FixStoreAtom *>(
       modify->add_fix(fmt::format("{} {} STORE/ATOM 3 0 0 1", id_fix, group->names[igroup])));
->>>>>>> 554db7da
 
   // store current velocities in fix store array
   // skip if reset from restart file
@@ -89,13 +85,8 @@
 {
   // set fix which stores original atom velocities
 
-<<<<<<< HEAD
-  fix = dynamic_cast<FixStore *>(modify->get_fix_by_id(id_fix));
-  if (!fix) error->all(FLERR,"Could not find compute vacf fix ID {}", id_fix);
-=======
   fix = dynamic_cast<FixStoreAtom *>(modify->get_fix_by_id(id_fix));
   if (!fix) error->all(FLERR, "Could not find compute vacf fix ID {}", id_fix);
->>>>>>> 554db7da
 
   // nvacf = # of atoms in group
 
