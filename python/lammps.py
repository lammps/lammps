# ----------------------------------------------------------------------
#   LAMMPS - Large-scale Atomic/Molecular Massively Parallel Simulator
#   http://lammps.sandia.gov, Sandia National Laboratories
#   Steve Plimpton, sjplimp@sandia.gov
#
#   Copyright (2003) Sandia Corporation.  Under the terms of Contract
#   DE-AC04-94AL85000 with Sandia Corporation, the U.S. Government retains
#   certain rights in this software.  This software is distributed under 
#   the GNU General Public License.
#
#   See the README file in the top-level LAMMPS directory.
# -------------------------------------------------------------------------

# Python wrapper on LAMMPS library via ctypes

import sys, traceback, types
from ctypes import *
from os.path import dirname, abspath, join
from inspect import getsourcefile

class lammps:
    # detect if Python is using version of mpi4py that can pass a communicator

    has_mpi4py_v2 = False
    try:
        from mpi4py import MPI
        from mpi4py import __version__ as mpi4py_version
        if mpi4py_version.split('.')[0] == '2':
            has_mpi4py_v2 = True
    except:
        pass

    # create instance of LAMMPS

    def __init__(self, name="", cmdargs=None, ptr=None, comm=None):

        # determine module location

        modpath = dirname(abspath(getsourcefile(lambda: 0)))

        # load liblammps.so unless name is given.
        # e.g. if name = "g++", load liblammps_g++.so
        # try loading the LAMMPS shared object from the location
        # of lammps.py with an absolute path (so that LD_LIBRARY_PATH
        # does not need to be set for regular installations.
        # fall back to loading with a relative path, which typically
        # requires LD_LIBRARY_PATH to be set appropriately.

        try:
            if not name:
                self.lib = CDLL(join(modpath, "liblammps.so"), RTLD_GLOBAL)
            else:
                self.lib = CDLL(join(modpath, "liblammps_%s.so" % name), RTLD_GLOBAL)
        except:
            if not name:
                self.lib = CDLL("liblammps.so", RTLD_GLOBAL)
            else:
                self.lib = CDLL("liblammps_%s.so" % name, RTLD_GLOBAL)

        # if no ptr provided, create an instance of LAMMPS
        #   don't know how to pass an MPI communicator from PyPar
        #   but we can pass an MPI communicator from mpi4py v2.0.0 and later
        #   no_mpi call lets LAMMPS use MPI_COMM_WORLD
        #   cargs = array of C strings from args
        # if ptr, then are embedding Python in LAMMPS input script
        #   ptr is the desired instance of LAMMPS
        #   just convert it to ctypes ptr and store in self.lmp

        if not ptr:
            # with mpi4py v2, can pass MPI communicator to LAMMPS
            # need to adjust for type of MPI communicator object
            # allow for int (like MPICH) or void* (like OpenMPI)

            if lammps.has_mpi4py_v2 and comm != None:
                if lammps.MPI._sizeof(lammps.MPI.Comm) == sizeof(c_int):
                    MPI_Comm = c_int
                else:
                    MPI_Comm = c_void_p

                narg = 0
                cargs = 0
                if cmdargs:
                    cmdargs.insert(0, "lammps.py")
                    narg = len(cmdargs)
                    for i in range(narg):
                        if type(cmdargs[i]) is str:
                            cmdargs[i] = cmdargs[i].encode()
                    cargs = (c_char_p * narg)(*cmdargs)
                    self.lib.lammps_open.argtypes = [c_int, c_char_p * narg, \
                                                     MPI_Comm, c_void_p()]
                else:
                    self.lib.lammps_open.argtypes = [c_int, c_int, \
                                                     MPI_Comm, c_void_p()]

                self.lib.lammps_open.restype = None
                self.opened = 1
                self.lmp = c_void_p()
                comm_ptr = lammps.MPI._addressof(comm)
                comm_val = MPI_Comm.from_address(comm_ptr)
                self.lib.lammps_open(narg, cargs, comm_val, byref(self.lmp))

            else:
                self.opened = 1
                if cmdargs:
                    cmdargs.insert(0, "lammps.py")
                    narg = len(cmdargs)
                    for i in range(narg):
                        if type(cmdargs[i]) is str:
                            cmdargs[i] = cmdargs[i].encode()
                    cargs = (c_char_p * narg)(*cmdargs)
                    self.lmp = c_void_p()
                    self.lib.lammps_open_no_mpi(narg, cargs, byref(self.lmp))
                else:
                    self.lmp = c_void_p()
                    self.lib.lammps_open_no_mpi(0, None, byref(self.lmp))
                    # could use just this if LAMMPS lib interface supported it
                    # self.lmp = self.lib.lammps_open_no_mpi(0,None)

        else:
<<<<<<< HEAD
            self.opened = 0
            # magic to convert ptr to ctypes ptr
            pythonapi.PyCObject_AsVoidPtr.restype = c_void_p
            pythonapi.PyCObject_AsVoidPtr.argtypes = [py_object]
            self.lmp = c_void_p(pythonapi.PyCObject_AsVoidPtr(ptr))

    def __del__(self):
        if self.lmp and self.opened: self.lib.lammps_close(self.lmp)

    def close(self):
        if self.opened: self.lib.lammps_close(self.lmp)
        self.lmp = None

    def version(self):
        return self.lib.lammps_version(self.lmp)

    def file(self, file):
        file = file.encode()
        self.lib.lammps_file(self.lmp, file)

    def command(self, cmd):
        cmd = cmd.encode()
        self.lib.lammps_command(self.lmp, cmd)

    def extract_global(self, name, type):
        name = name.encode()
        if type == 0:
            self.lib.lammps_extract_global.restype = POINTER(c_int)
        elif type == 1:
            self.lib.lammps_extract_global.restype = POINTER(c_double)
        else:
            return None
        ptr = self.lib.lammps_extract_global(self.lmp, name)
        return ptr[0]

    def extract_atom(self, name, type):
        name = name.encode()
        if type == 0:
            self.lib.lammps_extract_atom.restype = POINTER(c_int)
        elif type == 1:
            self.lib.lammps_extract_atom.restype = POINTER(POINTER(c_int))
        elif type == 2:
            self.lib.lammps_extract_atom.restype = POINTER(c_double)
        elif type == 3:
            self.lib.lammps_extract_atom.restype = POINTER(POINTER(c_double))
=======
          MPI_Comm = c_void_p

        narg = 0
        cargs = 0
        if cmdargs:
          cmdargs.insert(0,"lammps.py")
          narg = len(cmdargs)
          for i in range(narg):
            if type(cmdargs[i]) is str:
              cmdargs[i] = cmdargs[i].encode()
          cargs = (c_char_p*narg)(*cmdargs)
          self.lib.lammps_open.argtypes = [c_int, c_char_p*narg, \
                                           MPI_Comm, c_void_p()]
        else:
          self.lib.lammps_open.argtypes = [c_int, c_int, \
                                           MPI_Comm, c_void_p()]

        self.lib.lammps_open.restype = None
        self.opened = 1
        self.lmp = c_void_p()
        comm_ptr = lammps.MPI._addressof(comm)
        comm_val = MPI_Comm.from_address(comm_ptr)
        self.lib.lammps_open(narg,cargs,comm_val,byref(self.lmp))

      else:
        self.opened = 1
        if cmdargs:
          cmdargs.insert(0,"lammps.py")
          narg = len(cmdargs)
          for i in range(narg):
            if type(cmdargs[i]) is str:
              cmdargs[i] = cmdargs[i].encode()
          cargs = (c_char_p*narg)(*cmdargs)
          self.lmp = c_void_p()
          self.lib.lammps_open_no_mpi(narg,cargs,byref(self.lmp))
>>>>>>> d53616b6
        else:
            return None
        ptr = self.lib.lammps_extract_atom(self.lmp, name)
        return ptr

    def extract_compute(self, id, style, type):
        id = id.encode()
        if type == 0:
            if style > 0: return None
            self.lib.lammps_extract_compute.restype = POINTER(c_double)
            ptr = self.lib.lammps_extract_compute(self.lmp, id, style, type)
            return ptr[0]
        if type == 1:
            self.lib.lammps_extract_compute.restype = POINTER(c_double)
            ptr = self.lib.lammps_extract_compute(self.lmp, id, style, type)
            return ptr
        if type == 2:
            self.lib.lammps_extract_compute.restype = POINTER(POINTER(c_double))
            ptr = self.lib.lammps_extract_compute(self.lmp, id, style, type)
            return ptr
        return None

    # in case of global datum, free memory for 1 double via lammps_free()
    # double was allocated by library interface function

    def extract_fix(self, id, style, type, i=0, j=0):
        id = id.encode()
        if style == 0:
            self.lib.lammps_extract_fix.restype = POINTER(c_double)
            ptr = self.lib.lammps_extract_fix(self.lmp, id, style, type, i, j)
            result = ptr[0]
            self.lib.lammps_free(ptr)
            return result
        elif (style == 1) or (style == 2):
            if type == 1:
                self.lib.lammps_extract_fix.restype = POINTER(c_double)
            elif type == 2:
                self.lib.lammps_extract_fix.restype = POINTER(POINTER(c_double))
            else:
                return None
            ptr = self.lib.lammps_extract_fix(self.lmp, id, style, type, i, j)
            return ptr
        else:
            return None

    # free memory for 1 double or 1 vector of doubles via lammps_free()
    # for vector, must copy nlocal returned values to local c_double vector
    # memory was allocated by library interface function

    def extract_variable(self, name, group, type):
        name = name.encode()
        group = group.encode()
        if type == 0:
            self.lib.lammps_extract_variable.restype = POINTER(c_double)
            ptr = self.lib.lammps_extract_variable(self.lmp, name, group)
            result = ptr[0]
            self.lib.lammps_free(ptr)
            return result
        if type == 1:
            self.lib.lammps_extract_global.restype = POINTER(c_int)
            nlocalptr = self.lib.lammps_extract_global(self.lmp, "nlocal".encode())
            nlocal = nlocalptr[0]
            result = (c_double * nlocal)()
            self.lib.lammps_extract_variable.restype = POINTER(c_double)
            ptr = self.lib.lammps_extract_variable(self.lmp, name, group)
            for i in range(nlocal): result[i] = ptr[i]
            self.lib.lammps_free(ptr)
            return result
        return None
<<<<<<< HEAD
=======
      ptr = self.lib.lammps_extract_fix(self.lmp,id,style,type,i,j)
      return ptr
    else:
      return None

  # free memory for 1 double or 1 vector of doubles via lammps_free()
  # for vector, must copy nlocal returned values to local c_double vector
  # memory was allocated by library interface function
  
  def extract_variable(self,name,group,type):
    name = name.encode()
    group = group.encode()
    if type == 0:
      self.lib.lammps_extract_variable.restype = POINTER(c_double)
      ptr = self.lib.lammps_extract_variable(self.lmp,name,group)
      result = ptr[0]
      self.lib.lammps_free(ptr)
      return result
    if type == 1:
      self.lib.lammps_extract_global.restype = POINTER(c_int)
      nlocalptr = self.lib.lammps_extract_global(self.lmp,"nlocal".encode())
      nlocal = nlocalptr[0]
      result = (c_double*nlocal)()
      self.lib.lammps_extract_variable.restype = POINTER(c_double)
      ptr = self.lib.lammps_extract_variable(self.lmp,name,group)
      for i in range(nlocal): result[i] = ptr[i]
      self.lib.lammps_free(ptr)
      return result
    return None

  # set variable value
  # value is converted to string
  # returns 0 for success, -1 if failed
  
  def set_variable(self,name,value):
    name = name.encode()
    value = str(value).encode()
    return self.lib.lammps_set_variable(self.lmp,name,str(value))

  # return total number of atoms in system
  
  def get_natoms(self):
    return self.lib.lammps_get_natoms(self.lmp)

  # return vector of atom properties gathered across procs, ordered by atom ID

  def gather_atoms(self,name,type,count):
    name = name.encode()
    natoms = self.lib.lammps_get_natoms(self.lmp)
    if type == 0:
      data = ((count*natoms)*c_int)()
      self.lib.lammps_gather_atoms(self.lmp,name,type,count,data)
    elif type == 1:
      data = ((count*natoms)*c_double)()
      self.lib.lammps_gather_atoms(self.lmp,name,type,count,data)
    else: return None
    return data

  # scatter vector of atom properties across procs, ordered by atom ID
  # assume vector is of correct type and length, as created by gather_atoms()

  def scatter_atoms(self,name,type,count,data):
    name = name.encode()
    self.lib.lammps_scatter_atoms(self.lmp,name,type,count,data)
>>>>>>> d53616b6

    # set variable value
    # value is converted to string
    # returns 0 for success, -1 if failed

    def set_variable(self, name, value):
        name = name.encode()
        value = str(value).encode()
        return self.lib.lammps_set_variable(self.lmp, name, str(value))

    # return total number of atoms in system

    def get_natoms(self):
        return self.lib.lammps_get_natoms(self.lmp)

    # return vector of atom properties gathered across procs, ordered by atom ID

    def gather_atoms(self, name, type, count):
        name = name.encode()
        natoms = self.lib.lammps_get_natoms(self.lmp)
        if type == 0:
            data = ((count * natoms) * c_int)()
            self.lib.lammps_gather_atoms(self.lmp, name, type, count, data)
        elif type == 1:
            data = ((count * natoms) * c_double)()
            self.lib.lammps_gather_atoms(self.lmp, name, type, count, data)
        else:
            return None
        return data

    # scatter vector of atom properties across procs, ordered by atom ID
    # assume vector is of correct type and length, as created by gather_atoms()

    def scatter_atoms(self, name, type, count, data):
        name = name.encode()
        self.lib.lammps_scatter_atoms(self.lmp, name, type, count, data)
<|MERGE_RESOLUTION|>--- conflicted
+++ resolved
@@ -13,157 +13,65 @@
 
 # Python wrapper on LAMMPS library via ctypes
 
-import sys, traceback, types
+import sys,traceback,types
 from ctypes import *
-from os.path import dirname, abspath, join
+from os.path import dirname,abspath,join
 from inspect import getsourcefile
 
 class lammps:
-    # detect if Python is using version of mpi4py that can pass a communicator
-
-    has_mpi4py_v2 = False
+  
+  # detect if Python is using version of mpi4py that can pass a communicator
+  
+  has_mpi4py_v2 = False
+  try:
+    from mpi4py import MPI
+    from mpi4py import __version__ as mpi4py_version
+    if mpi4py_version.split('.')[0] == '2':
+      has_mpi4py_v2 = True
+  except:
+    pass
+
+  # create instance of LAMMPS
+  
+  def __init__(self,name="",cmdargs=None,ptr=None,comm=None):
+
+    # determine module location
+    
+    modpath = dirname(abspath(getsourcefile(lambda:0)))
+
+    # load liblammps.so unless name is given.
+    # e.g. if name = "g++", load liblammps_g++.so
+    # try loading the LAMMPS shared object from the location
+    # of lammps.py with an absolute path (so that LD_LIBRARY_PATH
+    # does not need to be set for regular installations.
+    # fall back to loading with a relative path, which typically
+    # requires LD_LIBRARY_PATH to be set appropriately.
+
     try:
-        from mpi4py import MPI
-        from mpi4py import __version__ as mpi4py_version
-        if mpi4py_version.split('.')[0] == '2':
-            has_mpi4py_v2 = True
+      if not name: self.lib = CDLL(join(modpath,"liblammps.so"),RTLD_GLOBAL)
+      else: self.lib = CDLL(join(modpath,"liblammps_%s.so" % name),RTLD_GLOBAL)
     except:
-        pass
-
-    # create instance of LAMMPS
-
-    def __init__(self, name="", cmdargs=None, ptr=None, comm=None):
-
-        # determine module location
-
-        modpath = dirname(abspath(getsourcefile(lambda: 0)))
-
-        # load liblammps.so unless name is given.
-        # e.g. if name = "g++", load liblammps_g++.so
-        # try loading the LAMMPS shared object from the location
-        # of lammps.py with an absolute path (so that LD_LIBRARY_PATH
-        # does not need to be set for regular installations.
-        # fall back to loading with a relative path, which typically
-        # requires LD_LIBRARY_PATH to be set appropriately.
-
-        try:
-            if not name:
-                self.lib = CDLL(join(modpath, "liblammps.so"), RTLD_GLOBAL)
-            else:
-                self.lib = CDLL(join(modpath, "liblammps_%s.so" % name), RTLD_GLOBAL)
-        except:
-            if not name:
-                self.lib = CDLL("liblammps.so", RTLD_GLOBAL)
-            else:
-                self.lib = CDLL("liblammps_%s.so" % name, RTLD_GLOBAL)
-
-        # if no ptr provided, create an instance of LAMMPS
-        #   don't know how to pass an MPI communicator from PyPar
-        #   but we can pass an MPI communicator from mpi4py v2.0.0 and later
-        #   no_mpi call lets LAMMPS use MPI_COMM_WORLD
-        #   cargs = array of C strings from args
-        # if ptr, then are embedding Python in LAMMPS input script
-        #   ptr is the desired instance of LAMMPS
-        #   just convert it to ctypes ptr and store in self.lmp
-
-        if not ptr:
-            # with mpi4py v2, can pass MPI communicator to LAMMPS
-            # need to adjust for type of MPI communicator object
-            # allow for int (like MPICH) or void* (like OpenMPI)
-
-            if lammps.has_mpi4py_v2 and comm != None:
-                if lammps.MPI._sizeof(lammps.MPI.Comm) == sizeof(c_int):
-                    MPI_Comm = c_int
-                else:
-                    MPI_Comm = c_void_p
-
-                narg = 0
-                cargs = 0
-                if cmdargs:
-                    cmdargs.insert(0, "lammps.py")
-                    narg = len(cmdargs)
-                    for i in range(narg):
-                        if type(cmdargs[i]) is str:
-                            cmdargs[i] = cmdargs[i].encode()
-                    cargs = (c_char_p * narg)(*cmdargs)
-                    self.lib.lammps_open.argtypes = [c_int, c_char_p * narg, \
-                                                     MPI_Comm, c_void_p()]
-                else:
-                    self.lib.lammps_open.argtypes = [c_int, c_int, \
-                                                     MPI_Comm, c_void_p()]
-
-                self.lib.lammps_open.restype = None
-                self.opened = 1
-                self.lmp = c_void_p()
-                comm_ptr = lammps.MPI._addressof(comm)
-                comm_val = MPI_Comm.from_address(comm_ptr)
-                self.lib.lammps_open(narg, cargs, comm_val, byref(self.lmp))
-
-            else:
-                self.opened = 1
-                if cmdargs:
-                    cmdargs.insert(0, "lammps.py")
-                    narg = len(cmdargs)
-                    for i in range(narg):
-                        if type(cmdargs[i]) is str:
-                            cmdargs[i] = cmdargs[i].encode()
-                    cargs = (c_char_p * narg)(*cmdargs)
-                    self.lmp = c_void_p()
-                    self.lib.lammps_open_no_mpi(narg, cargs, byref(self.lmp))
-                else:
-                    self.lmp = c_void_p()
-                    self.lib.lammps_open_no_mpi(0, None, byref(self.lmp))
-                    # could use just this if LAMMPS lib interface supported it
-                    # self.lmp = self.lib.lammps_open_no_mpi(0,None)
-
+      if not name: self.lib = CDLL("liblammps.so",RTLD_GLOBAL)
+      else: self.lib = CDLL("liblammps_%s.so" % name,RTLD_GLOBAL)
+
+    # if no ptr provided, create an instance of LAMMPS
+    #   don't know how to pass an MPI communicator from PyPar
+    #   but we can pass an MPI communicator from mpi4py v2.0.0 and later
+    #   no_mpi call lets LAMMPS use MPI_COMM_WORLD
+    #   cargs = array of C strings from args
+    # if ptr, then are embedding Python in LAMMPS input script
+    #   ptr is the desired instance of LAMMPS
+    #   just convert it to ctypes ptr and store in self.lmp
+    
+    if not ptr:
+      # with mpi4py v2, can pass MPI communicator to LAMMPS
+      # need to adjust for type of MPI communicator object
+      # allow for int (like MPICH) or void* (like OpenMPI)
+      
+      if lammps.has_mpi4py_v2 and comm != None:
+        if lammps.MPI._sizeof(lammps.MPI.Comm) == sizeof(c_int):
+          MPI_Comm = c_int
         else:
-<<<<<<< HEAD
-            self.opened = 0
-            # magic to convert ptr to ctypes ptr
-            pythonapi.PyCObject_AsVoidPtr.restype = c_void_p
-            pythonapi.PyCObject_AsVoidPtr.argtypes = [py_object]
-            self.lmp = c_void_p(pythonapi.PyCObject_AsVoidPtr(ptr))
-
-    def __del__(self):
-        if self.lmp and self.opened: self.lib.lammps_close(self.lmp)
-
-    def close(self):
-        if self.opened: self.lib.lammps_close(self.lmp)
-        self.lmp = None
-
-    def version(self):
-        return self.lib.lammps_version(self.lmp)
-
-    def file(self, file):
-        file = file.encode()
-        self.lib.lammps_file(self.lmp, file)
-
-    def command(self, cmd):
-        cmd = cmd.encode()
-        self.lib.lammps_command(self.lmp, cmd)
-
-    def extract_global(self, name, type):
-        name = name.encode()
-        if type == 0:
-            self.lib.lammps_extract_global.restype = POINTER(c_int)
-        elif type == 1:
-            self.lib.lammps_extract_global.restype = POINTER(c_double)
-        else:
-            return None
-        ptr = self.lib.lammps_extract_global(self.lmp, name)
-        return ptr[0]
-
-    def extract_atom(self, name, type):
-        name = name.encode()
-        if type == 0:
-            self.lib.lammps_extract_atom.restype = POINTER(c_int)
-        elif type == 1:
-            self.lib.lammps_extract_atom.restype = POINTER(POINTER(c_int))
-        elif type == 2:
-            self.lib.lammps_extract_atom.restype = POINTER(c_double)
-        elif type == 3:
-            self.lib.lammps_extract_atom.restype = POINTER(POINTER(c_double))
-=======
           MPI_Comm = c_void_p
 
         narg = 0
@@ -199,78 +107,96 @@
           cargs = (c_char_p*narg)(*cmdargs)
           self.lmp = c_void_p()
           self.lib.lammps_open_no_mpi(narg,cargs,byref(self.lmp))
->>>>>>> d53616b6
         else:
-            return None
-        ptr = self.lib.lammps_extract_atom(self.lmp, name)
-        return ptr
-
-    def extract_compute(self, id, style, type):
-        id = id.encode()
-        if type == 0:
-            if style > 0: return None
-            self.lib.lammps_extract_compute.restype = POINTER(c_double)
-            ptr = self.lib.lammps_extract_compute(self.lmp, id, style, type)
-            return ptr[0]
-        if type == 1:
-            self.lib.lammps_extract_compute.restype = POINTER(c_double)
-            ptr = self.lib.lammps_extract_compute(self.lmp, id, style, type)
-            return ptr
-        if type == 2:
-            self.lib.lammps_extract_compute.restype = POINTER(POINTER(c_double))
-            ptr = self.lib.lammps_extract_compute(self.lmp, id, style, type)
-            return ptr
+          self.lmp = c_void_p()
+          self.lib.lammps_open_no_mpi(0,None,byref(self.lmp))
+          # could use just this if LAMMPS lib interface supported it
+          # self.lmp = self.lib.lammps_open_no_mpi(0,None)
+          
+    else:
+      self.opened = 0
+      # magic to convert ptr to ctypes ptr
+      pythonapi.PyCObject_AsVoidPtr.restype = c_void_p
+      pythonapi.PyCObject_AsVoidPtr.argtypes = [py_object]
+      self.lmp = c_void_p(pythonapi.PyCObject_AsVoidPtr(ptr))
+
+  def __del__(self):
+    if self.lmp and self.opened: self.lib.lammps_close(self.lmp)
+
+  def close(self):
+    if self.opened: self.lib.lammps_close(self.lmp)
+    self.lmp = None
+
+  def version(self):
+    return self.lib.lammps_version(self.lmp)
+
+  def file(self,file):
+    file = file.encode()
+    self.lib.lammps_file(self.lmp,file)
+
+  def command(self,cmd):
+    cmd = cmd.encode()
+    self.lib.lammps_command(self.lmp,cmd)
+
+  def extract_global(self,name,type):
+    name = name.encode()
+    if type == 0:
+      self.lib.lammps_extract_global.restype = POINTER(c_int)
+    elif type == 1:
+      self.lib.lammps_extract_global.restype = POINTER(c_double)
+    else: return None
+    ptr = self.lib.lammps_extract_global(self.lmp,name)
+    return ptr[0]
+
+  def extract_atom(self,name,type):
+    name = name.encode()
+    if type == 0:
+      self.lib.lammps_extract_atom.restype = POINTER(c_int)
+    elif type == 1:
+      self.lib.lammps_extract_atom.restype = POINTER(POINTER(c_int))
+    elif type == 2:
+      self.lib.lammps_extract_atom.restype = POINTER(c_double)
+    elif type == 3:
+      self.lib.lammps_extract_atom.restype = POINTER(POINTER(c_double))
+    else: return None
+    ptr = self.lib.lammps_extract_atom(self.lmp,name)
+    return ptr
+
+  def extract_compute(self,id,style,type):
+    id = id.encode()
+    if type == 0:
+      if style > 0: return None
+      self.lib.lammps_extract_compute.restype = POINTER(c_double)
+      ptr = self.lib.lammps_extract_compute(self.lmp,id,style,type)
+      return ptr[0]
+    if type == 1:
+      self.lib.lammps_extract_compute.restype = POINTER(c_double)
+      ptr = self.lib.lammps_extract_compute(self.lmp,id,style,type)
+      return ptr
+    if type == 2:
+      self.lib.lammps_extract_compute.restype = POINTER(POINTER(c_double))
+      ptr = self.lib.lammps_extract_compute(self.lmp,id,style,type)
+      return ptr
+    return None
+
+  # in case of global datum, free memory for 1 double via lammps_free()
+  # double was allocated by library interface function
+  
+  def extract_fix(self,id,style,type,i=0,j=0):
+    id = id.encode()
+    if style == 0:
+      self.lib.lammps_extract_fix.restype = POINTER(c_double)
+      ptr = self.lib.lammps_extract_fix(self.lmp,id,style,type,i,j)
+      result = ptr[0]
+      self.lib.lammps_free(ptr)
+      return result
+    elif (style == 1) or (style == 2):
+      if type == 1:
+        self.lib.lammps_extract_fix.restype = POINTER(c_double)
+      elif type == 2:
+        self.lib.lammps_extract_fix.restype = POINTER(POINTER(c_double))
+      else:
         return None
-
-    # in case of global datum, free memory for 1 double via lammps_free()
-    # double was allocated by library interface function
-
-    def extract_fix(self, id, style, type, i=0, j=0):
-        id = id.encode()
-        if style == 0:
-            self.lib.lammps_extract_fix.restype = POINTER(c_double)
-            ptr = self.lib.lammps_extract_fix(self.lmp, id, style, type, i, j)
-            result = ptr[0]
-            self.lib.lammps_free(ptr)
-            return result
-        elif (style == 1) or (style == 2):
-            if type == 1:
-                self.lib.lammps_extract_fix.restype = POINTER(c_double)
-            elif type == 2:
-                self.lib.lammps_extract_fix.restype = POINTER(POINTER(c_double))
-            else:
-                return None
-            ptr = self.lib.lammps_extract_fix(self.lmp, id, style, type, i, j)
-            return ptr
-        else:
-            return None
-
-    # free memory for 1 double or 1 vector of doubles via lammps_free()
-    # for vector, must copy nlocal returned values to local c_double vector
-    # memory was allocated by library interface function
-
-    def extract_variable(self, name, group, type):
-        name = name.encode()
-        group = group.encode()
-        if type == 0:
-            self.lib.lammps_extract_variable.restype = POINTER(c_double)
-            ptr = self.lib.lammps_extract_variable(self.lmp, name, group)
-            result = ptr[0]
-            self.lib.lammps_free(ptr)
-            return result
-        if type == 1:
-            self.lib.lammps_extract_global.restype = POINTER(c_int)
-            nlocalptr = self.lib.lammps_extract_global(self.lmp, "nlocal".encode())
-            nlocal = nlocalptr[0]
-            result = (c_double * nlocal)()
-            self.lib.lammps_extract_variable.restype = POINTER(c_double)
-            ptr = self.lib.lammps_extract_variable(self.lmp, name, group)
-            for i in range(nlocal): result[i] = ptr[i]
-            self.lib.lammps_free(ptr)
-            return result
-        return None
-<<<<<<< HEAD
-=======
       ptr = self.lib.lammps_extract_fix(self.lmp,id,style,type,i,j)
       return ptr
     else:
@@ -335,40 +261,4 @@
   def scatter_atoms(self,name,type,count,data):
     name = name.encode()
     self.lib.lammps_scatter_atoms(self.lmp,name,type,count,data)
->>>>>>> d53616b6
-
-    # set variable value
-    # value is converted to string
-    # returns 0 for success, -1 if failed
-
-    def set_variable(self, name, value):
-        name = name.encode()
-        value = str(value).encode()
-        return self.lib.lammps_set_variable(self.lmp, name, str(value))
-
-    # return total number of atoms in system
-
-    def get_natoms(self):
-        return self.lib.lammps_get_natoms(self.lmp)
-
-    # return vector of atom properties gathered across procs, ordered by atom ID
-
-    def gather_atoms(self, name, type, count):
-        name = name.encode()
-        natoms = self.lib.lammps_get_natoms(self.lmp)
-        if type == 0:
-            data = ((count * natoms) * c_int)()
-            self.lib.lammps_gather_atoms(self.lmp, name, type, count, data)
-        elif type == 1:
-            data = ((count * natoms) * c_double)()
-            self.lib.lammps_gather_atoms(self.lmp, name, type, count, data)
-        else:
-            return None
-        return data
-
-    # scatter vector of atom properties across procs, ordered by atom ID
-    # assume vector is of correct type and length, as created by gather_atoms()
-
-    def scatter_atoms(self, name, type, count, data):
-        name = name.encode()
-        self.lib.lammps_scatter_atoms(self.lmp, name, type, count, data)
+
