"LAMMPS WWW Site"_lws - "LAMMPS Documentation"_ld - "LAMMPS Commands"_lc :c

:link(lws,http://lammps.sandia.gov)
:link(ld,Manual.html)
:link(lc,Commands_all.html)

:line

fix precession/spin command :h3

[Syntax:]

fix ID group precession/spin style args :pre

ID, group are documented in "fix"_fix.html command :ulb,l
precession/spin = style name of this fix command :l
style = {zeeman} or {anisotropy} or {cubic} :l
  {zeeman} args = H x y z
    H = intensity of the magnetic field (in Tesla)
    x y z = vector direction of the field
  {anisotropy} args = K x y z
    K = intensity of the magnetic anisotropy (in eV)
    x y z = vector direction of the anisotropy :pre
  {cubic} args = K1 K2c n1x n1y n1x n2x n2y n2z n3x n3y n3z 
    K1 and K2c = intensity of the magnetic anisotropy (in eV)
    n1x to n3z = three direction vectors of the cubic anisotropy :pre
:ule

[Examples:]

fix 1 all precession/spin zeeman 0.1 0.0 0.0 1.0
fix 1 3 precession/spin anisotropy 0.001 0.0 0.0 1.0
fix 1 iron precession/spin cubic 0.001 0.0005 1.0 0.0 0.0 0.0 1.0 0.0 0.0 0.0 1.0
fix 1 all precession/spin zeeman 0.1 0.0 0.0 1.0 anisotropy 0.001 0.0 0.0 1.0 :pre

[Description:]

This fix applies a precession torque to each magnetic spin in the group.

Style {zeeman} is used for the simulation of the interaction
between the magnetic spins in the defined group and an external
magnetic field:

:c,image(Eqs/force_spin_zeeman.jpg)

with mu0 the vacuum permeability, muB the Bohr magneton (muB = 5.788 eV/T
in metal units).

Style {anisotropy} is used to simulate an easy axis or an easy plane
for the magnetic spins in the defined group:

:c,image(Eqs/force_spin_aniso.jpg)

with n defining the direction of the anisotropy, and K (in eV) its intensity.
If K>0, an easy axis is defined, and if K<0, an easy plane is defined.

Style {cubic} is used to simulate a cubic anisotropy, with three
possible easy axis for the magnetic spins in the defined group: 

<<<<<<< HEAD
:c,image(Eqs/force_spin_cubic.jpg)
=======
:c,image(Eqs/fix_spin_cubic.jpg)
>>>>>>> 98702cc0

with K1 and K2c (in eV) the intensity coefficients and 
n1, n2 and n3 defining the three anisotropic directions
defined by the command (from n1x to n3z). 
For n1 = (100), n2 = (010), and n3 = (001), K1 < 0 defines an 
iron type anisotropy (easy axis along the (001)-type cube
edges), and K1 > 0 defines a nickel type anisotropy (easy axis
along the (111)-type cube diagonals). 
K2^c > 0 also defines easy axis along the (111)-type cube
diagonals.
See chapter 2 of "(Skomski)"_#Skomski1 for more details on cubic
anisotropies.

In all cases, the choice of (x y z) only imposes the vector
directions for the forces. Only the direction of the vector is 
important; it's length is ignored (the entered vectors are
normalized).

Those styles can be combined within one single command line.

:line

[Restart, fix_modify, output, run start/stop, minimize info:]

By default, the energy associated to this fix is not added to the potential
energy of the system.
The "fix_modify"_fix_modify.html {energy} option is supported by this fix
to add this magnetic potential energy to the potential energy of the system,

fix             1 all precession/spin zeeman 1.0 0.0 0.0 1.0
fix_modify      1 energy yes :pre

This fix computes a global scalar which can be accessed by various
"output commands"_Howto_output.html.

No information about this fix is written to "binary restart
files"_restart.html.

[Restrictions:]

The {precession/spin} style is part of the SPIN package.  This style
is only enabled if LAMMPS was built with this package, and if the
atom_style "spin" was declared.  See the "Build
package"_Build_package.html doc page for more info.

[Related commands:]

"atom_style spin"_atom_style.html

[Default:] none

:line

:link(Skomski1)
[(Skomski)] Skomski, R. (2008). Simple models of magnetism.
Oxford University Press.<|MERGE_RESOLUTION|>--- conflicted
+++ resolved
@@ -57,11 +57,7 @@
 Style {cubic} is used to simulate a cubic anisotropy, with three
 possible easy axis for the magnetic spins in the defined group: 
 
-<<<<<<< HEAD
-:c,image(Eqs/force_spin_cubic.jpg)
-=======
 :c,image(Eqs/fix_spin_cubic.jpg)
->>>>>>> 98702cc0
 
 with K1 and K2c (in eV) the intensity coefficients and 
 n1, n2 and n3 defining the three anisotropic directions
