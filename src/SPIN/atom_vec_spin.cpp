--- conflicted
+++ resolved
@@ -104,11 +104,8 @@
   tag = atom->tag; type = atom->type;
   mask = atom->mask; image = atom->image;
   x = atom->x; v = atom->v; f = atom->f;
-<<<<<<< HEAD
-  emag = atom->emag; sp = atom->sp; fm = atom->fm;
-=======
-  sp = atom->sp; fm = atom->fm; fm_long = atom->fm_long;
->>>>>>> d08d6b5f
+  emag = atom->emag; sp = atom->sp; 
+  fm = atom->fm; fm_long = atom->fm_long;
 }
 
 /* ----------------------------------------------------------------------
