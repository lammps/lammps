/* ----------------------------------------------------------------------
   LAMMPS - Large-scale Atomic/Molecular Massively Parallel Simulator
   https://www.lammps.org/, Sandia National Laboratories
   LAMMPS development team: developers@lammps.org

   Copyright (2003) Sandia Corporation.  Under the terms of Contract
   DE-AC04-94AL85000 with Sandia Corporation, the U.S. Government retains
   certain rights in this software.  This software is distributed under
   the GNU General Public License.

   See the README file in the top-level LAMMPS directory.
------------------------------------------------------------------------- */

// lmptype.h must be first b/c this file uses MAXBIGINT and includes mpi.h
// due to OpenMPI bug which sets INT64_MAX via its mpi.h
//   before lmptype.h can set flags to ensure it is done correctly

#include "thermo.h"

#include "angle.h"
#include "arg_info.h"
#include "atom.h"
#include "bond.h"
#include "comm.h"
#include "compute.h"
#include "dihedral.h"
#include "domain.h"
#include "error.h"
#include "fix.h"
#include "force.h"
#include "group.h"
#include "improper.h"
#include "input.h"
#include "kspace.h"
#include "lattice.h"
#include "math_const.h"
#include "math_extra.h"
#include "memory.h"
#include "modify.h"
#include "neighbor.h"
#include "output.h"
#include "pair.h"
#include "timer.h"
#include "tokenizer.h"
#include "universe.h"
#include "update.h"
#include "variable.h"

#include <cmath>
#include <cstring>
#include <stdexcept>

using namespace LAMMPS_NS;
using namespace MathConst;
using namespace MathExtra;

// CUSTOMIZATION: add a new keyword by adding it to this list:

// step, elapsed, elaplong, dt, time, cpu, tpcpu, spcpu, cpuremain, part, timeremain
// atoms, temp, press, pe, ke, etotal
// evdwl, ecoul, epair, ebond, eangle, edihed, eimp, emol, elong, etail
// enthalpy, ecouple, econserve
// vol, density, lx, ly, lz,
// xlo, xhi, ylo, yhi, zlo, zhi, xy, xz, yz
// avecx, avecy, avecz, bvecx, bvecy, bvecz, cvecx, cvecy, cvecz,
// xlat, ylat, zlat
// cella, cellb, cellc, cellalpha, cellbeta, cellgamma
// pxx, pyy, pzz, pxy, pxz, pyz
// bonds, angles, dihedrals, impropers
// fmax, fnorm, nbuild, ndanger

// CUSTOMIZATION: add a new thermo style by adding a constant to the enumerator,
// define a new string constant with the keywords and provide default formats.

enum { ONELINE, MULTILINE, YAMLLINE };
// style "one"
static constexpr char ONE[] = "step temp epair emol etotal press";
#define FORMAT_FLOAT_ONE_DEFAULT "% -14.8g"
#define FORMAT_INT_ONE_DEFAULT "%10d "
// style "multi"
static constexpr char MULTI[] =
    "etotal ke temp pe ebond eangle edihed eimp evdwl ecoul elong press";
#define FORMAT_FLOAT_MULTI_DEFAULT "%14.4f"
#define FORMAT_INT_MULTI_DEFAULT "%14d"
// style "yaml"
static constexpr char YAML[] = "step temp ke pe ebond eangle edihed eimp evdwl ecoul elong press";
#define FORMAT_FLOAT_YAML_DEFAULT "%.15g"
#define FORMAT_INT_YAML_DEFAULT "%d"

#define FORMAT_MULTI_HEADER "------------ Step {:14} ----- CPU = {:12.7g} (sec) -------------"

enum { SCALAR, VECTOR, ARRAY };

static constexpr char id_temp[] = "thermo_temp";
static constexpr char id_press[] = "thermo_press";
static constexpr char id_pe[] = "thermo_pe";

static char fmtbuf[512];

/* ---------------------------------------------------------------------- */

Thermo::Thermo(LAMMPS *_lmp, int narg, char **arg) :
    Pointers(_lmp), style(nullptr), vtype(nullptr), field2index(nullptr), argindex1(nullptr),
    argindex2(nullptr), temperature(nullptr), pressure(nullptr), pe(nullptr)
{
  style = utils::strdup(arg[0]);

  // set thermo_modify defaults

  lineflag = ONELINE;
  modified = 0;
  normuserflag = 0;
  lostflag = lostbond = Thermo::ERROR;
  lostbefore = warnbefore = 0;
  flushflag = 0;
<<<<<<< HEAD
  autocolname = 0;
=======
  triclinic_general = 0;
>>>>>>> af540bec
  firststep = 0;
  ntimestep = -1;
  nline = -1;
  image_fname.clear();

  // set style and corresponding lineflag
  // custom style builds its own line of keywords, including wildcard expansion
  // CUSTOMIZATION: add a new thermo style by adding it to the if statement
  // set line string with default keywords if not custom style.

  if (strcmp(style, "one") == 0) {
    line = ONE;
    lineflag = ONELINE;
  } else if (strcmp(style, "multi") == 0) {
    line = MULTI;
    lineflag = MULTILINE;
  } else if (strcmp(style, "yaml") == 0) {
    line = YAML;
    lineflag = YAMLLINE;

  } else if (strcmp(style, "custom") == 0) {
    if (narg == 1) error->all(FLERR, "Illegal thermo style custom command");

    // expand args if any have wildcard character "*"

    int expand = 0;
    char **earg;
    int nvalues = utils::expand_args(FLERR, narg - 1, &arg[1], 0, earg, lmp);
    if (earg != &arg[1]) expand = 1;

    line.clear();
    for (int iarg = 0; iarg < nvalues; iarg++) {
      line += earg[iarg];
      line += ' ';
    }

    // if wildcard expansion occurred, free earg memory from exapnd_args()

    if (expand) {
      for (int i = 0; i < nvalues; i++) delete[] earg[i];
      memory->sfree(earg);
    }

  } else
    error->all(FLERR, "Illegal thermo style command");

  index_temp = index_press_scalar = index_press_vector = index_pe = -1;

  // count fields in line
  // allocate per-field memory
  // process line of keywords

  nfield_initial = utils::trim_and_count_words(line);
  allocate();
  parse_fields(line);
}

/* ---------------------------------------------------------------------- */

Thermo::~Thermo()
{
  delete[] style;
  deallocate();
}

/* ---------------------------------------------------------------------- */

void Thermo::init()
{
  // set normvalue to default setting unless user has specified it

  if (normuserflag)
    normvalue = normuser;
  else if (strcmp(update->unit_style, "lj") == 0)
    normvalue = 1;
  else
    normvalue = 0;

  // add Volume field if volume changes and not style = custom
  // this check must come after domain init, so box_change is set

  nfield = nfield_initial;
  if (domain->box_change && strcmp(style, "custom") != 0)
    addfield("Volume", &Thermo::compute_vol, FLOAT);

  // set format string for each field
  // include keyword if lineflag = MULTILINE
  // add '/n' every 3 values if lineflag = MULTILINE
  // add trailing '/n' to last value
  // add YAML list item prefix for lineflag = YAMLLINE

  ValueTokenizer *format_line = nullptr;
  if (format_line_user.size()) format_line = new ValueTokenizer(format_line_user);

  field_data.clear();
  field_data.resize(nfield);
  std::string format_this, format_line_user_def;
  for (int i = 0; i < nfield; i++) {

    format[i].clear();
    format_this.clear();
    format_line_user_def.clear();

    if (vtype[i] == FLOAT) {
      field_data[i] = (double) 0.0;
    } else if (vtype[i] == INT) {
      field_data[i] = (int) 0;
    } else if (vtype[i] == BIGINT) {
      field_data[i] = (bigint) 0;
    }

    if ((lineflag == MULTILINE) && ((i % 3) == 0)) format[i] += "\n";
    if ((lineflag == YAMLLINE) && (i == 0)) format[i] += "  - [";
    if (format_line) format_line_user_def = format_line->next_string();

    if (format_column_user[i].size())
      format_this = format_column_user[i];
    else if (vtype[i] == FLOAT) {
      if (format_float_user.size())
        format_this = format_float_user;
      else if (format_line_user_def.size())
        format_this = format_line_user_def;
      else if (lineflag == ONELINE)
        format_this = FORMAT_FLOAT_ONE_DEFAULT;
      else if (lineflag == MULTILINE)
        format_this = FORMAT_FLOAT_MULTI_DEFAULT;
      else if (lineflag == YAMLLINE)
        format_this = FORMAT_FLOAT_YAML_DEFAULT;
    } else if ((vtype[i] == INT) || (vtype[i] == BIGINT)) {
      if (format_int_user.size()) {
        if (vtype[i] == INT)
          format_this = format_int_user;
        else
          format_this = format_bigint_user;
      } else if (format_line_user_def.size()) {
        format_this = format_line_user_def;
      } else {
        if (lineflag == ONELINE)
          format_this = FORMAT_INT_ONE_DEFAULT;
        else if (lineflag == MULTILINE)
          format_this = FORMAT_INT_MULTI_DEFAULT;
        else
          format_this = FORMAT_INT_YAML_DEFAULT;
        if (vtype[i] == BIGINT) {
          // replace "d" in int format with bigint format specifier
          auto found = format_this.find('%');
          found = format_this.find('d', found);
          format_this = format_this.replace(found, 1, std::string(BIGINT_FORMAT).substr(1));
        }
      }
    }

    if (lineflag == ONELINE)
      format[i] += format_this + " ";
    else if (lineflag == YAMLLINE)
      format[i] += format_this + ", ";
    else {
      if (keyword_user[i].size())
        format[i] += fmt::format("{:<8} = {} ", keyword_user[i], format_this);
      else
        format[i] += fmt::format("{:<8} = {} ", keyword[i], format_this);
    }
  }

  // chop off trailing blank or add closing bracket if needed and then add newline
  if (lineflag == ONELINE)
    format[nfield - 1].resize(format[nfield - 1].size() - 1);
  else if (lineflag == MULTILINE)
    format[nfield - 1].resize(format[nfield - 1].size() - 1);
  else if (lineflag == YAMLLINE)
    format[nfield - 1] += ']';
  format[nfield - 1] += '\n';

  delete format_line;

  // find current ptr for each Compute ID

  for (int i = 0; i < ncompute; i++) {
    computes[i] = modify->get_compute_by_id(id_compute[i]);
    if (!computes[i]) error->all(FLERR, "Could not find thermo compute with ID {}", id_compute[i]);
  }

  // find current ptr for each Fix ID
  // check that fix frequency is acceptable with thermo output frequency

  for (int i = 0; i < nfix; i++) {
    fixes[i] = modify->get_fix_by_id(id_fix[i]);
    if (!fixes[i]) error->all(FLERR, "Could not find thermo fix ID {}", id_fix[i]);

    if (output->thermo_every % fixes[i]->global_freq)
      error->all(FLERR, "Thermo and fix {} not computed at compatible times", id_fix[i]);
  }

  // find current ptr for each Variable ID

  for (int i = 0; i < nvariable; i++) {
    variables[i] = input->variable->find(id_variable[i]);
    if (variables[i] < 0) error->all(FLERR, "Could not find thermo variable {}", id_variable[i]);
  }

  // set ptrs to keyword-specific Compute objects

  if (index_temp >= 0) temperature = computes[index_temp];
  if (index_press_scalar >= 0) pressure = computes[index_press_scalar];
  if (index_press_vector >= 0) pressure = computes[index_press_vector];
  if (index_pe >= 0) pe = computes[index_pe];
}

/* ----------------------------------------------------------------------
   Print thermo style header text
   if thermo style "multi":
      nothing

   if thermo style "one":
      <keyword1> <keyword2> <keyword3> ...
   each column head is centered with default formatting
   width should match the width of the default format string

   if thermo style "yaml":
      ---
      keywords: [ <keyword1>, <keyword2>, <keyword3> ...]
      data:

   ---------------------------------------------------------------------- */

void Thermo::header()
{
  if (lineflag == MULTILINE) return;

  std::string hdr;
  if (lineflag == YAMLLINE) hdr = "---\nkeywords: [";
  for (int i = 0; i < nfield; i++) {
    auto head = keyword[i];
    if (keyword_user[i].size()) head = keyword_user[i];
    if (lineflag == ONELINE) {
      if (vtype[i] == FLOAT)
        hdr += fmt::format("{:^14} ", head);
      else if ((vtype[i] == INT) || (vtype[i] == BIGINT))
        hdr += fmt::format("{:^11} ", head);
    } else if (lineflag == YAMLLINE)
      hdr += fmt::format("'{}', ", head);
  }
  if (lineflag == YAMLLINE)
    hdr += "]\ndata:";
  else
    hdr.resize(hdr.size() - 1);    // chop off trailing blank

  if (comm->me == 0) utils::logmesg(lmp, hdr + "\n");
}

/* ---------------------------------------------------------------------- */

void Thermo::footer()
{
  if (lineflag == YAMLLINE) utils::logmesg(lmp, "...\n");
}

/* ---------------------------------------------------------------------- */

void Thermo::compute(int flag)
{
  int i;

  firststep = flag;
  ntimestep = update->ntimestep;

  // check for lost atoms
  // turn off normflag if natoms = 0 to avoid divide by 0

  natoms = atom->natoms = lost_check();
  if (natoms == 0)
    normflag = 0;
  else
    normflag = normvalue;

  // invoke Compute methods needed for thermo keywords

  for (i = 0; i < ncompute; i++)
    if (compute_which[i] == SCALAR) {
      if (!(computes[i]->invoked_flag & Compute::INVOKED_SCALAR)) {
        computes[i]->compute_scalar();
        computes[i]->invoked_flag |= Compute::INVOKED_SCALAR;
      }
    } else if (compute_which[i] == VECTOR) {
      if (!(computes[i]->invoked_flag & Compute::INVOKED_VECTOR)) {
        computes[i]->compute_vector();
        computes[i]->invoked_flag |= Compute::INVOKED_VECTOR;
      }
    } else if (compute_which[i] == ARRAY) {
      if (!(computes[i]->invoked_flag & Compute::INVOKED_ARRAY)) {
        computes[i]->compute_array();
        computes[i]->invoked_flag |= Compute::INVOKED_ARRAY;
      }
    }

  // if lineflag = MULTILINE, prepend step/cpu header line

  line.clear();
  if (lineflag == MULTILINE) {
    double cpu;
    if (flag)
      cpu = timer->elapsed(Timer::TOTAL);
    else
      cpu = 0.0;
    line += fmt::format(FORMAT_MULTI_HEADER, ntimestep, cpu);
  }

  // add each thermo value to line with its specific format
  field_data.clear();
  field_data.resize(nfield);

  for (ifield = 0; ifield < nfield; ifield++) {
    (this->*vfunc[ifield])();
    if (vtype[ifield] == FLOAT) {
      snprintf(fmtbuf, sizeof(fmtbuf), format[ifield].c_str(), dvalue);
      line += fmtbuf;
      field_data[ifield] = dvalue;
    } else if (vtype[ifield] == INT) {
      snprintf(fmtbuf, sizeof(fmtbuf), format[ifield].c_str(), ivalue);
      line += fmtbuf;
      field_data[ifield] = ivalue;
    } else if (vtype[ifield] == BIGINT) {
      snprintf(fmtbuf, sizeof(fmtbuf), format[ifield].c_str(), bivalue);
      line += fmtbuf;
      field_data[ifield] = bivalue;
    }
  }

  // print line to screen and logfile

  if (comm->me == 0) {
    utils::logmesg(lmp, line);
    if (flushflag) utils::flush_buffers(lmp);
  }

  // set to 1, so that subsequent invocations of CPU time will be non-zero
  // e.g. via variables in print command

  firststep = 1;
}

/* ----------------------------------------------------------------------
   check for lost atoms, return current number of atoms
   also could number of warnings across MPI ranks and update total
------------------------------------------------------------------------- */

bigint Thermo::lost_check()
{
  // ntotal = current # of atoms, and Error class warnings

  bigint nlocal[2], ntotal[2] = {0, 0};
  nlocal[0] = atom->nlocal;
  nlocal[1] = error->get_numwarn();
  MPI_Allreduce(nlocal, ntotal, 2, MPI_LMP_BIGINT, MPI_SUM, world);
  if (ntotal[0] < 0) error->all(FLERR, "Too many total atoms");

  // print notification, if future warnings will be ignored
  bigint maxwarn = error->get_maxwarn();
  if ((maxwarn > 0) && (warnbefore == 0) && (ntotal[1] > maxwarn)) {
    warnbefore = 1;
    if (comm->me == 0)
      error->message(FLERR,
                     "WARNING: Too many warnings: {} vs {}. All future warnings will be suppressed",
                     ntotal[1], maxwarn);
  }
  error->set_allwarn(MIN(MAXSMALLINT, ntotal[1]));

  // no lost atoms, nothing else to do.
  if (ntotal[0] == atom->natoms) return ntotal[0];

  // if not checking or already warned, just return
  if (lostflag == Thermo::IGNORE) return ntotal[0];
  if (lostflag == Thermo::WARN && lostbefore == 1) { return ntotal[0]; }

  // error message

  if (lostflag == Thermo::ERROR)
    error->all(FLERR, "Lost atoms: original {} current {}", atom->natoms, ntotal[0]);

  // warning message

  if (comm->me == 0)
    error->warning(FLERR, "Lost atoms: original {} current {}", atom->natoms, ntotal[0]);

  // reset total atom count

  atom->natoms = ntotal[0];
  lostbefore = 1;
  return ntotal[0];
}

/* ----------------------------------------------------------------------
   modify thermo parameters
------------------------------------------------------------------------- */

void Thermo::modify_params(int narg, char **arg)
{
  if (narg == 0) utils::missing_cmd_args(FLERR, "thermo_modify", error);

  modified = 1;

  int iarg = 0;
  while (iarg < narg) {
    if (strcmp(arg[iarg], "temp") == 0) {
      if (iarg + 2 > narg) utils::missing_cmd_args(FLERR, "thermo_modify temp", error);
      if (index_temp < 0) error->all(FLERR, "Thermo style does not use temp");
      delete[] id_compute[index_temp];
      id_compute[index_temp] = utils::strdup(arg[iarg + 1]);

      temperature = modify->get_compute_by_id(arg[iarg + 1]);
      if (!temperature)
        error->all(FLERR, "Could not find thermo_modify temperature compute {}", arg[iarg + 1]);

      if (temperature->tempflag == 0)
        error->all(FLERR, "Thermo_modify compute {} does not compute temperature", arg[iarg + 1]);
      if (temperature->igroup != 0 && comm->me == 0)
        error->warning(FLERR, "Temperature for thermo pressure is not for group all");

      // reset id_temp of pressure to new temperature ID
      // either pressure currently being used by thermo or "thermo_press"

      Compute *pcompute;
      if (index_press_scalar >= 0) {
        pcompute = modify->get_compute_by_id(id_compute[index_press_scalar]);
        if (!pcompute)
          error->all(FLERR, "Pressure compute {} for thermo output does not exist",
                     id_compute[index_press_scalar]);
      } else if (index_press_vector >= 0) {
        pcompute = modify->get_compute_by_id(id_compute[index_press_vector]);
        if (!pcompute)
          error->all(FLERR, "Pressure compute {} for thermo output does not exist",
                     id_compute[index_press_vector]);
      } else
        pcompute = modify->get_compute_by_id("thermo_press");

      pcompute->reset_extra_compute_fix(arg[iarg + 1]);
      iarg += 2;

    } else if (strcmp(arg[iarg], "press") == 0) {
      if (iarg + 2 > narg) utils::missing_cmd_args(FLERR, "thermo_modify press", error);
      if (index_press_scalar < 0 && index_press_vector < 0)
        error->all(FLERR, "Thermo style does not use press");

      if (index_press_scalar >= 0) {
        delete[] id_compute[index_press_scalar];
        id_compute[index_press_scalar] = utils::strdup(arg[iarg + 1]);
      }
      if (index_press_vector >= 0) {
        delete[] id_compute[index_press_vector];
        id_compute[index_press_vector] = utils::strdup(arg[iarg + 1]);
      }

      pressure = modify->get_compute_by_id(arg[iarg + 1]);
      if (!pressure)
        error->all(FLERR, "Could not find thermo_modify pressure compute {}", arg[iarg + 1]);

      if (pressure->pressflag == 0)
        error->all(FLERR, "Thermo_modify compute {} does not compute pressure", arg[iarg + 1]);

      iarg += 2;

    } else if (strcmp(arg[iarg],"triclinic/general") == 0) {
      if (iarg + 2 > narg) error->all(FLERR,"Illegal thermo_modify command");
      triclinic_general = utils::logical(FLERR,arg[iarg+1],false,lmp);
      if (triclinic_general && !domain->triclinic_general)
        error->all(FLERR,"Thermo_modify triclinic/general cannot be used "
                   "if simulation box is not general triclinic");
      iarg += 2;

    } else if (strcmp(arg[iarg], "lost") == 0) {
      if (iarg + 2 > narg) utils::missing_cmd_args(FLERR, "thermo_modify lost", error);
      if (strcmp(arg[iarg + 1], "ignore") == 0)
        lostflag = Thermo::IGNORE;
      else if (strcmp(arg[iarg + 1], "warn") == 0)
        lostflag = Thermo::WARN;
      else if (strcmp(arg[iarg + 1], "error") == 0)
        lostflag = Thermo::ERROR;
      else
        error->all(FLERR, "Unknown thermo_modify lost argument: {}", arg[iarg + 1]);
      iarg += 2;

    } else if (strcmp(arg[iarg], "lost/bond") == 0) {
      if (iarg + 2 > narg) utils::missing_cmd_args(FLERR, "thermo_modify lost/bond", error);
      if (strcmp(arg[iarg + 1], "ignore") == 0)
        lostbond = Thermo::IGNORE;
      else if (strcmp(arg[iarg + 1], "warn") == 0)
        lostbond = Thermo::WARN;
      else if (strcmp(arg[iarg + 1], "error") == 0)
        lostbond = Thermo::ERROR;
      else
        error->all(FLERR, "Unknown thermo_modify lost/bond argument: {}", arg[iarg + 1]);
      iarg += 2;

    } else if (strcmp(arg[iarg], "warn") == 0) {
      if (iarg + 2 > narg) utils::missing_cmd_args(FLERR, "thermo_modify warn", error);
      if (strcmp(arg[iarg + 1], "ignore") == 0)
        error->set_maxwarn(-1);
      else if (strcmp(arg[iarg + 1], "always") == 0)
        error->set_maxwarn(0);
      else if (strcmp(arg[iarg + 1], "reset") == 0) {
        error->set_numwarn(0);
        warnbefore = 0;
      } else if (strcmp(arg[iarg + 1], "default") == 0) {
        warnbefore = 0;
        error->set_numwarn(0);
        error->set_maxwarn(100);
      } else
        error->set_maxwarn(utils::inumeric(FLERR, arg[iarg + 1], false, lmp));
      iarg += 2;

    } else if (strcmp(arg[iarg], "norm") == 0) {
      if (iarg + 2 > narg) utils::missing_cmd_args(FLERR, "thermo_modify norm", error);
      normuserflag = 1;
      normuser = utils::logical(FLERR, arg[iarg + 1], false, lmp);
      iarg += 2;

    } else if (strcmp(arg[iarg], "flush") == 0) {
      if (iarg + 2 > narg) utils::missing_cmd_args(FLERR, "thermo_modify flush", error);
      flushflag = utils::logical(FLERR, arg[iarg + 1], false, lmp);
      iarg += 2;

    } else if (strcmp(arg[iarg], "line") == 0) {
      if (iarg + 2 > narg) utils::missing_cmd_args(FLERR, "thermo_modify line", error);
      if (strcmp(arg[iarg + 1], "one") == 0)
        lineflag = ONELINE;
      else if (strcmp(arg[iarg + 1], "multi") == 0)
        lineflag = MULTILINE;
      else if (strcmp(arg[iarg + 1], "yaml") == 0)
        lineflag = YAMLLINE;
      else
        error->all(FLERR, "Unknown thermo_modify line argument: {}", arg[iarg + 1]);
      iarg += 2;

    } else if (strcmp(arg[iarg], "colname") == 0) {
      if (iarg + 2 > narg) utils::missing_cmd_args(FLERR, "thermo_modify colname", error);
      if (strcmp(arg[iarg + 1], "default") == 0) {
        for (auto &item : keyword_user) item.clear();
        iarg += 2;
      } else if (strcmp(arg[iarg + 1], "auto") == 0) {
        autocolname = 1;
        parse_fields(line);
        iarg += 2;
      } else {
        if (iarg + 3 > narg) utils::missing_cmd_args(FLERR, "thermo_modify colname", error);
        int icol = -1;
        if (utils::is_integer(arg[iarg + 1])) {
          icol = utils::inumeric(FLERR, arg[iarg + 1], false, lmp);
          if (icol < 0) icol = nfield_initial + icol + 1;
          icol--;
        } else {
          try {
            icol = key2col.at(arg[iarg + 1]);
          } catch (std::out_of_range &) {
            icol = -1;
          }
        }
        if ((icol < 0) || (icol >= nfield_initial))
          error->all(FLERR, "Invalid thermo_modify colname argument: {}", arg[iarg + 1]);
        keyword_user[icol] = arg[iarg + 2];
        iarg += 3;
      }
    } else if (strcmp(arg[iarg], "format") == 0) {
      if (iarg + 2 > narg) utils::missing_cmd_args(FLERR, "thermo_modify format", error);

      if (strcmp(arg[iarg + 1], "none") == 0) {
        format_line_user.clear();
        format_int_user.clear();
        format_bigint_user.clear();
        format_float_user.clear();
        for (auto &item : format_column_user) item.clear();
        iarg += 2;
        continue;
      }

      if (iarg + 3 > narg) utils::missing_cmd_args(FLERR, "thermo_modify format", error);

      if (strcmp(arg[iarg + 1], "line") == 0) {
        format_line_user = arg[iarg + 2];
      } else if (strcmp(arg[iarg + 1], "int") == 0) {
        format_int_user = arg[iarg + 2];
        // replace "d" in format_int_user with bigint format specifier
        auto found = format_int_user.find('%');
        found = format_int_user.find('d', found);
        if (found == std::string::npos)
          error->all(FLERR, "Thermo_modify int format does not contain a d conversion character");
        format_bigint_user =
            format_int_user.replace(found, 1, std::string(BIGINT_FORMAT).substr(1));
      } else if (strcmp(arg[iarg + 1], "float") == 0) {
        format_float_user = arg[iarg + 2];
      } else if (utils::strmatch(arg[iarg + 1], "^\\d*\\*\\d*$")) {
        // handles cases such as 2*6; currently doesn't allow negatives
        int nlo, nhi;
        utils::bounds(FLERR, arg[iarg + 1], 1, nfield_initial, nlo, nhi, error);
        int icol = -1;
        for (int i = nlo - 1; i < nhi; i++) {
          if (i < 0)
            icol = nfield_initial + i + 1;    // doesn't happen currently
          else
            icol = i;
          if (icol < 0 || (icol >= nfield_initial))
            error->all(FLERR, "Invalid thermo_modify format argument: {}", arg[iarg + 1]);
          format_column_user[icol] = arg[iarg + 2];
        }
      } else {
        int icol = -1;
        if (utils::is_integer(arg[iarg + 1])) {
          icol = utils::inumeric(FLERR, arg[iarg + 1], false, lmp);
          if (icol < 0) icol = nfield_initial + icol + 1;
          icol--;
        } else {
          try {
            icol = key2col.at(arg[iarg + 1]);
          } catch (std::out_of_range &) {
            icol = -1;
          }
        }
        if ((icol < 0) || (icol >= nfield_initial))
          error->all(FLERR, "Invalid thermo_modify format argument: {}", arg[iarg + 1]);
        format_column_user[icol] = arg[iarg + 2];
      }
      iarg += 3;

    } else
      error->all(FLERR, "Unknown thermo_modify keyword: {}", arg[iarg]);
  }
}

/* ----------------------------------------------------------------------
   allocate all per-field memory
------------------------------------------------------------------------- */

void Thermo::allocate()
{
  // n = specified fields + Volume field (added at run time)

  const int n = nfield_initial + 1;

  keyword.resize(n);
  format.resize(n);
  format_column_user.resize(n);
  keyword_user.resize(n);
  for (int i = 0; i < n; i++) {
    keyword[i].clear();
    format[i].clear();
    format_column_user[i].clear();
    keyword_user[i].clear();
  }

  vfunc = new FnPtr[n];
  vtype = new int[n];

  field2index = new int[n];
  argindex1 = new int[n];
  argindex2 = new int[n];

  // factor of 3 is max number of computes a single field can add

  ncompute = 0;
  id_compute = new char *[3 * n];
  compute_which = new int[3 * n];
  computes = new Compute *[3 * n];

  nfix = 0;
  id_fix = new char *[n];
  fixes = new Fix *[n];

  nvariable = 0;
  id_variable = new char *[n];
  variables = new int[n];

  int i = 0;
  key2col.clear();
  for (const auto &item : utils::split_words(line)) { key2col[item] = i++; }
}

/* ----------------------------------------------------------------------
   deallocate all per-field memory
------------------------------------------------------------------------- */

void Thermo::deallocate()
{
  delete[] vfunc;
  delete[] vtype;

  delete[] field2index;
  delete[] argindex1;
  delete[] argindex2;

  for (int i = 0; i < ncompute; i++) delete[] id_compute[i];
  delete[] id_compute;
  delete[] compute_which;
  delete[] computes;

  for (int i = 0; i < nfix; i++) delete[] id_fix[i];
  delete[] id_fix;
  delete[] fixes;

  for (int i = 0; i < nvariable; i++) delete[] id_variable[i];
  delete[] id_variable;
  delete[] variables;
}

/* ----------------------------------------------------------------------
   parse list of thermo keywords from str
   set compute flags (temp, press, pe, etc)
------------------------------------------------------------------------- */

void Thermo::parse_fields(const std::string &str)
{
  nfield = 0;

  // CUSTOMIZATION: add a new thermo keyword by adding it to the if statements

  ValueTokenizer keywords(str);
  while (keywords.has_next()) {
    std::string word = keywords.next_string();

    if (word == "step") {
      addfield("Step", &Thermo::compute_step, BIGINT);
    } else if (word == "elapsed") {
      addfield("Elapsed", &Thermo::compute_elapsed, BIGINT);
    } else if (word == "elaplong") {
      addfield("Elaplong", &Thermo::compute_elapsed_long, BIGINT);
    } else if (word == "dt") {
      addfield("Dt", &Thermo::compute_dt, FLOAT);
    } else if (word == "time") {
      addfield("Time", &Thermo::compute_time, FLOAT);
    } else if (word == "cpu") {
      addfield("CPU", &Thermo::compute_cpu, FLOAT);
    } else if (word == "tpcpu") {
      addfield("T/CPU", &Thermo::compute_tpcpu, FLOAT);
    } else if (word == "spcpu") {
      addfield("S/CPU", &Thermo::compute_spcpu, FLOAT);
    } else if (word == "cpuremain") {
      addfield("CPULeft", &Thermo::compute_cpuremain, FLOAT);
    } else if (word == "part") {
      addfield("Part", &Thermo::compute_part, INT);
    } else if (word == "timeremain") {
      addfield("TimeoutLeft", &Thermo::compute_timeremain, FLOAT);

    } else if (word == "atoms") {
      addfield("Atoms", &Thermo::compute_atoms, BIGINT);
    } else if (word == "temp") {
      addfield("Temp", &Thermo::compute_temp, FLOAT);
      index_temp = add_compute(id_temp, SCALAR);
    } else if (word == "press") {
      addfield("Press", &Thermo::compute_press, FLOAT);
      index_press_scalar = add_compute(id_press, SCALAR);
    } else if (word == "pe") {
      addfield("PotEng", &Thermo::compute_pe, FLOAT);
      index_pe = add_compute(id_pe, SCALAR);
    } else if (word == "ke") {
      addfield("KinEng", &Thermo::compute_ke, FLOAT);
      index_temp = add_compute(id_temp, SCALAR);
    } else if (word == "etotal") {
      addfield("TotEng", &Thermo::compute_etotal, FLOAT);
      index_temp = add_compute(id_temp, SCALAR);
      index_pe = add_compute(id_pe, SCALAR);

    } else if (word == "evdwl") {
      addfield("E_vdwl", &Thermo::compute_evdwl, FLOAT);
      index_pe = add_compute(id_pe, SCALAR);
    } else if (word == "ecoul") {
      addfield("E_coul", &Thermo::compute_ecoul, FLOAT);
      index_pe = add_compute(id_pe, SCALAR);
    } else if (word == "epair") {
      addfield("E_pair", &Thermo::compute_epair, FLOAT);
      index_pe = add_compute(id_pe, SCALAR);
    } else if (word == "ebond") {
      addfield("E_bond", &Thermo::compute_ebond, FLOAT);
      index_pe = add_compute(id_pe, SCALAR);
    } else if (word == "eangle") {
      addfield("E_angle", &Thermo::compute_eangle, FLOAT);
      index_pe = add_compute(id_pe, SCALAR);
    } else if (word == "edihed") {
      addfield("E_dihed", &Thermo::compute_edihed, FLOAT);
      index_pe = add_compute(id_pe, SCALAR);
    } else if (word == "eimp") {
      addfield("E_impro", &Thermo::compute_eimp, FLOAT);
      index_pe = add_compute(id_pe, SCALAR);
    } else if (word == "emol") {
      addfield("E_mol", &Thermo::compute_emol, FLOAT);
      index_pe = add_compute(id_pe, SCALAR);
    } else if (word == "elong") {
      addfield("E_long", &Thermo::compute_elong, FLOAT);
      index_pe = add_compute(id_pe, SCALAR);
    } else if (word == "etail") {
      addfield("E_tail", &Thermo::compute_etail, FLOAT);
      index_pe = add_compute(id_pe, SCALAR);

    } else if (word == "enthalpy") {
      addfield("Enthalpy", &Thermo::compute_enthalpy, FLOAT);
      index_temp = add_compute(id_temp, SCALAR);
      index_press_scalar = add_compute(id_press, SCALAR);
      index_pe = add_compute(id_pe, SCALAR);
    } else if (word == "ecouple") {
      addfield("Ecouple", &Thermo::compute_ecouple, FLOAT);
      index_pe = add_compute(id_pe, SCALAR);
    } else if (word == "econserve") {
      addfield("Econserve", &Thermo::compute_econserve, FLOAT);
      index_temp = add_compute(id_temp, SCALAR);
      index_pe = add_compute(id_pe, SCALAR);

    } else if (word == "vol") {
      addfield("Volume", &Thermo::compute_vol, FLOAT);
    } else if (word == "density") {
      addfield("Density", &Thermo::compute_density, FLOAT);

    } else if (word == "lx") {
      addfield("Lx", &Thermo::compute_lx, FLOAT);
    } else if (word == "ly") {
      addfield("Ly", &Thermo::compute_ly, FLOAT);
    } else if (word == "lz") {
      addfield("Lz", &Thermo::compute_lz, FLOAT);

    } else if (word == "xlo") {
      addfield("Xlo", &Thermo::compute_xlo, FLOAT);
    } else if (word == "xhi") {
      addfield("Xhi", &Thermo::compute_xhi, FLOAT);
    } else if (word == "ylo") {
      addfield("Ylo", &Thermo::compute_ylo, FLOAT);
    } else if (word == "yhi") {
      addfield("Yhi", &Thermo::compute_yhi, FLOAT);
    } else if (word == "zlo") {
      addfield("Zlo", &Thermo::compute_zlo, FLOAT);
    } else if (word == "zhi") {
      addfield("Zhi", &Thermo::compute_zhi, FLOAT);

    } else if (word == "xy") {
      addfield("Xy", &Thermo::compute_xy, FLOAT);
    } else if (word == "xz") {
      addfield("Xz", &Thermo::compute_xz, FLOAT);
    } else if (word == "yz") {
      addfield("Yz", &Thermo::compute_yz, FLOAT);

    } else if (word == "avecx") {
      addfield("Avecx", &Thermo::compute_avecx, FLOAT);
    } else if (word == "avecy") {
      addfield("Avecy", &Thermo::compute_avecy, FLOAT);
    } else if (word == "avecz") {
      addfield("Avecz", &Thermo::compute_avecz, FLOAT);
    } else if (word == "bvecx") {
      addfield("Bvecx", &Thermo::compute_bvecx, FLOAT);
    } else if (word == "bvecy") {
      addfield("Bvecy", &Thermo::compute_bvecy, FLOAT);
    } else if (word == "bvecz") {
      addfield("Bvecz", &Thermo::compute_bvecz, FLOAT);
    } else if (word == "cvecx") {
      addfield("Cvecx", &Thermo::compute_cvecx, FLOAT);
    } else if (word == "cvecy") {
      addfield("Cvecy", &Thermo::compute_cvecy, FLOAT);
    } else if (word == "cvecz") {
      addfield("Cvecz", &Thermo::compute_cvecz, FLOAT);

    } else if (word == "xlat") {
      addfield("Xlat", &Thermo::compute_xlat, FLOAT);
    } else if (word == "ylat") {
      addfield("Ylat", &Thermo::compute_ylat, FLOAT);
    } else if (word == "zlat") {
      addfield("Zlat", &Thermo::compute_zlat, FLOAT);

    } else if (word == "cella") {
      addfield("Cella", &Thermo::compute_cella, FLOAT);
    } else if (word == "cellb") {
      addfield("Cellb", &Thermo::compute_cellb, FLOAT);
    } else if (word == "cellc") {
      addfield("Cellc", &Thermo::compute_cellc, FLOAT);
    } else if (word == "cellalpha") {
      addfield("CellAlpha", &Thermo::compute_cellalpha, FLOAT);
    } else if (word == "cellbeta") {
      addfield("CellBeta", &Thermo::compute_cellbeta, FLOAT);
    } else if (word == "cellgamma") {
      addfield("CellGamma", &Thermo::compute_cellgamma, FLOAT);

    } else if (word == "pxx") {
      if (triclinic_general)
        addfield("Pxx", &Thermo::compute_pxx_triclinic_general, FLOAT);
      else addfield("Pxx", &Thermo::compute_pxx, FLOAT);
      index_press_vector = add_compute(id_press, VECTOR);
    } else if (word == "pyy") {
      if (triclinic_general)
        addfield("Pyy", &Thermo::compute_pyy_triclinic_general, FLOAT);
      else addfield("Pyy", &Thermo::compute_pyy, FLOAT);
      index_press_vector = add_compute(id_press, VECTOR);
    } else if (word == "pzz") {
      if (triclinic_general)
        addfield("Pzz", &Thermo::compute_pzz_triclinic_general, FLOAT);
      else addfield("Pzz", &Thermo::compute_pzz, FLOAT);
      index_press_vector = add_compute(id_press, VECTOR);
    } else if (word == "pxy") {
      if (triclinic_general)
        addfield("Pxy", &Thermo::compute_pxy_triclinic_general, FLOAT);
      else addfield("Pxy", &Thermo::compute_pxy, FLOAT);
      index_press_vector = add_compute(id_press, VECTOR);
    } else if (word == "pxz") {
      if (triclinic_general)
        addfield("Pxz", &Thermo::compute_pxz_triclinic_general, FLOAT);
      else addfield("Pxz", &Thermo::compute_pxz, FLOAT);
      index_press_vector = add_compute(id_press, VECTOR);
    } else if (word == "pyz") {
      if (triclinic_general)
        addfield("Pyz", &Thermo::compute_pyz_triclinic_general, FLOAT);
      addfield("Pyz", &Thermo::compute_pyz, FLOAT);
      index_press_vector = add_compute(id_press, VECTOR);

    } else if (word == "bonds") {
      addfield("Bonds", &Thermo::compute_bonds, BIGINT);
    } else if (word == "angles") {
      addfield("Angles", &Thermo::compute_angles, BIGINT);
    } else if (word == "dihedrals") {
      addfield("Diheds", &Thermo::compute_dihedrals, BIGINT);
    } else if (word == "impropers") {
      addfield("Impros", &Thermo::compute_impropers, BIGINT);

    } else if (word == "fmax") {
      addfield("Fmax", &Thermo::compute_fmax, FLOAT);
    } else if (word == "fnorm") {
      addfield("Fnorm", &Thermo::compute_fnorm, FLOAT);

    } else if (word == "nbuild") {
      addfield("Nbuild", &Thermo::compute_nbuild, BIGINT);
    } else if (word == "ndanger") {
      addfield("Ndanger", &Thermo::compute_ndanger, BIGINT);

      // compute value = c_ID, fix value = f_ID, variable value = v_ID
      // count trailing [] and store int arguments

    } else {
      ArgInfo argi(word);

      if ((argi.get_type() == ArgInfo::UNKNOWN) || (argi.get_type() == ArgInfo::NONE) ||
          (argi.get_dim() > 2))
        error->all(FLERR, "Unknown keyword '{}' in thermo_style custom command", word);

      // process zero or one or two trailing brackets
      // argindex1,argindex2 = int inside each bracket pair, 0 if no bracket

      argindex1[nfield] = argi.get_index1();
      argindex2[nfield] = (argi.get_dim() > 1) ? argi.get_index2() : 0;

      if (argi.get_type() == ArgInfo::COMPUTE) {
        auto icompute = modify->get_compute_by_id(argi.get_name());
        if (!icompute)
          error->all(FLERR, "Could not find thermo custom compute ID: {}", argi.get_name());
        if (argindex1[nfield] == 0 && icompute->scalar_flag == 0)
          error->all(FLERR, "Thermo compute does not compute scalar");
        if (argindex1[nfield] > 0 && argindex2[nfield] == 0) {
          if (icompute->vector_flag == 0)
            error->all(FLERR, "Thermo compute does not compute vector");
          if (argindex1[nfield] > icompute->size_vector && icompute->size_vector_variable == 0)
            error->all(FLERR, "Thermo compute vector is accessed out-of-range");
        }
        if (argindex1[nfield] > 0 && argindex2[nfield] > 0) {
          if (icompute->array_flag == 0) error->all(FLERR, "Thermo compute does not compute array");
          if (argindex1[nfield] > icompute->size_array_rows &&
              icompute->size_array_rows_variable == 0)
            error->all(FLERR, "Thermo compute array is accessed out-of-range");
          if (argindex2[nfield] > icompute->size_array_cols)
            error->all(FLERR, "Thermo compute array is accessed out-of-range");
        }

        if (autocolname && icompute->thermo_modify_colname)
          keyword_user[nfield] = icompute->get_thermo_colname(argindex1[nfield]-1);

        if (argindex1[nfield] == 0)
          field2index[nfield] = add_compute(argi.get_name(), SCALAR);
        else if (argindex2[nfield] == 0)
          field2index[nfield] = add_compute(argi.get_name(), VECTOR);
        else
          field2index[nfield] = add_compute(argi.get_name(), ARRAY);
        addfield(word.c_str(), &Thermo::compute_compute, FLOAT);

      } else if (argi.get_type() == ArgInfo::FIX) {
        auto ifix = modify->get_fix_by_id(argi.get_name());
        if (!ifix) error->all(FLERR, "Could not find thermo custom fix ID: {}", argi.get_name());
        if (argindex1[nfield] == 0 && ifix->scalar_flag == 0)
          error->all(FLERR, "Thermo fix does not compute scalar");
        if (argindex1[nfield] > 0 && argindex2[nfield] == 0) {
          if (ifix->vector_flag == 0) error->all(FLERR, "Thermo fix does not compute vector");
          if (argindex1[nfield] > ifix->size_vector && ifix->size_vector_variable == 0)
            error->all(FLERR, "Thermo fix vector is accessed out-of-range");
        }
        if (argindex1[nfield] > 0 && argindex2[nfield] > 0) {
          if (ifix->array_flag == 0) error->all(FLERR, "Thermo fix does not compute array");
          if (argindex1[nfield] > ifix->size_array_rows && ifix->size_array_rows_variable == 0)
            error->all(FLERR, "Thermo fix array is accessed out-of-range");
          if (argindex2[nfield] > ifix->size_array_cols)
            error->all(FLERR, "Thermo fix array is accessed out-of-range");
        }

        if (autocolname && ifix->thermo_modify_colname)
          keyword_user[nfield] = ifix->get_thermo_colname(argindex1[nfield]-1);

        field2index[nfield] = add_fix(argi.get_name());
        addfield(word.c_str(), &Thermo::compute_fix, FLOAT);

      } else if (argi.get_type() == ArgInfo::VARIABLE) {
        int n = input->variable->find(argi.get_name());
        if (n < 0)
          error->all(FLERR, "Could not find thermo custom variable name: {}", argi.get_name());
        if (argindex1[nfield] == 0 && input->variable->equalstyle(n) == 0)
          error->all(FLERR, "Thermo custom variable is not equal-style variable");
        if (argindex1[nfield] && input->variable->vectorstyle(n) == 0)
          error->all(FLERR, "Thermo custom variable is not vector-style variable");
        if (argindex2[nfield]) error->all(FLERR, "Thermo custom variable cannot have two indices");

        field2index[nfield] = add_variable(argi.get_name());
        addfield(word.c_str(), &Thermo::compute_variable, FLOAT);
      }
    }
  }
  field_data.clear();
  field_data.resize(nfield);
}

/* ----------------------------------------------------------------------
   add field to list of quantities to print
------------------------------------------------------------------------- */

void Thermo::addfield(const char *key, FnPtr func, int typeflag)
{
  keyword[nfield] = key;
  vfunc[nfield] = func;
  vtype[nfield] = typeflag;
  nfield++;
}

/* ----------------------------------------------------------------------
   add compute ID to list of Compute objects to call
   return location of where this Compute is in list
   if already in list with same which, do not add, just return index
------------------------------------------------------------------------- */

int Thermo::add_compute(const char *id, int which)
{
  int icompute;
  for (icompute = 0; icompute < ncompute; icompute++)
    if ((strcmp(id, id_compute[icompute]) == 0) && which == compute_which[icompute]) break;
  if (icompute < ncompute) return icompute;

  id_compute[ncompute] = utils::strdup(id);
  compute_which[ncompute] = which;
  ncompute++;
  return ncompute - 1;
}

/* ----------------------------------------------------------------------
   add fix ID to list of Fix objects to call
------------------------------------------------------------------------- */

int Thermo::add_fix(const char *id)
{
  id_fix[nfix] = utils::strdup(id);
  nfix++;
  return nfix - 1;
}

/* ----------------------------------------------------------------------
   add variable ID to list of Variables to evaluate
------------------------------------------------------------------------- */

int Thermo::add_variable(const char *id)
{
  id_variable[nvariable] = utils::strdup(id);
  nvariable++;
  return nvariable - 1;
}

/* ----------------------------------------------------------------------
   check whether temperature compute is defined, active, and needs invoking
------------------------------------------------------------------------- */

void Thermo::check_temp(const std::string &keyword)
{
  if (!temperature)
    error->all(FLERR, "Thermo keyword {} in variable requires thermo to use/init temperature",
               keyword);
  if (!temperature->is_initialized())
    error->all(FLERR, "Thermo keyword {} cannot be invoked before initialization by a run",
               keyword);
  if (!(temperature->invoked_flag & Compute::INVOKED_SCALAR)) {
    temperature->compute_scalar();
    temperature->invoked_flag |= Compute::INVOKED_SCALAR;
  }
}

/* ----------------------------------------------------------------------
   check whether potential energy compute is defined, active, and needs invoking
------------------------------------------------------------------------- */

void Thermo::check_pe(const std::string &keyword)
{
  if (update->eflag_global != update->ntimestep)
    error->all(FLERR, "Energy was not tallied on needed timestep");
  if (!pe)
    error->all(FLERR, "Thermo keyword {} in variable requires thermo to use/init potential energy",
               keyword);
  if (!pe->is_initialized())
    error->all(FLERR, "Thermo keyword {} cannot be invoked before initialization by a run",
               keyword);
  if (!(pe->invoked_flag & Compute::INVOKED_SCALAR)) {
    pe->compute_scalar();
    pe->invoked_flag |= Compute::INVOKED_SCALAR;
  }
}

/* ----------------------------------------------------------------------
   check whether scalar pressure compute is defined, active, and needs invoking
------------------------------------------------------------------------- */

void Thermo::check_press_scalar(const std::string &keyword)
{
  if (!pressure)
    error->all(FLERR, "Thermo keyword {} in variable requires thermo to use/init press", keyword);
  if (!pressure->is_initialized())
    error->all(FLERR, "Thermo keyword {} cannot be invoked before initialization by a run",
               keyword);
  if (!(pressure->invoked_flag & Compute::INVOKED_SCALAR)) {
    pressure->compute_scalar();
    pressure->invoked_flag |= Compute::INVOKED_SCALAR;
  }
}

/* ----------------------------------------------------------------------
   check whether tensor pressure compute is defined, active, and needs invoking
------------------------------------------------------------------------- */

void Thermo::check_press_vector(const std::string &keyword)
{
  if (!pressure)
    error->all(FLERR, "Thermo keyword {} in variable requires thermo to use/init press", keyword);
  if (!pressure->is_initialized())
    error->all(FLERR, "Thermo keyword {} cannot be invoked before initialization by a run",
               keyword);
  if (!(pressure->invoked_flag & Compute::INVOKED_VECTOR)) {
    pressure->compute_vector();
    pressure->invoked_flag |= Compute::INVOKED_VECTOR;

    // store 3x3 matrix form of symmetric pressure tensor for use in triclinic_general()

    if (triclinic_general) {
      press_tensor[0][0] = pressure->vector[0];
      press_tensor[1][1] = pressure->vector[1];
      press_tensor[2][2] = pressure->vector[2];
      press_tensor[0][1] = press_tensor[1][0] = pressure->vector[3];
      press_tensor[0][2] = press_tensor[2][0] = pressure->vector[4];
      press_tensor[1][2] = press_tensor[2][1] = pressure->vector[5];
    }
  }
}

/* ----------------------------------------------------------------------
   compute a single thermodynamic value, word is any keyword in custom list
   called when a variable is evaluated by Variable class
   return value as double in answer
   return 0 if str is recognized keyword, 1 if unrecognized
   CUSTOMIZATION: add a new keyword by adding a suitable if statement
------------------------------------------------------------------------- */

int Thermo::evaluate_keyword(const std::string &word, double *answer)
{
  // turn off normflag if natoms = 0 to avoid divide by 0
  // normflag must be set for lo-level thermo routines that may be invoked

  natoms = atom->natoms;
  if (natoms == 0)
    normflag = 0;
  else
    normflag = normvalue;

  // invoke a lo-level thermo routine to compute the variable value
  // if keyword requires a compute, error if thermo doesn't use the compute
  // for keywords that use energy (evdwl, ebond, etc):
  //   check if energy was tallied on this timestep and set pe->invoked_flag
  //   this will trigger next timestep for energy tallying via addstep()
  //   this means keywords that use pe (pe, etotal, enthalpy)
  //     need to always invoke it even if invoked_flag is set,
  //     because evdwl/etc may have set invoked_flag w/out
  //       actually invoking pe->compute_scalar()

  if (word == "step") {
    compute_step();
    dvalue = bivalue;

  } else if (word == "elapsed") {
    if (update->whichflag == 0)
      error->all(FLERR, "The variable thermo keyword elapsed cannot be used between runs");
    compute_elapsed();
    dvalue = bivalue;

  } else if (word == "elaplong") {
    if (update->whichflag == 0)
      error->all(FLERR, "The variable thermo keyword elaplong cannot be used between runs");
    compute_elapsed_long();
    dvalue = bivalue;

  } else if (word == "dt") {
    compute_dt();

  } else if (word == "time") {
    compute_time();

  } else if (word == "cpu") {
    if (update->whichflag == 0)
      error->all(FLERR, "The variable thermo keyword cpu cannot be used between runs");
    compute_cpu();

  } else if (word == "tpcpu") {
    if (update->whichflag == 0)
      error->all(FLERR, "The variable thermo keyword tpcpu cannot be used between runs");
    compute_tpcpu();

  } else if (word == "spcpu") {
    if (update->whichflag == 0)
      error->all(FLERR, "The variable thermo keyword spcpu cannot be used between runs");
    compute_spcpu();

  } else if (word == "cpuremain") {
    if (update->whichflag == 0)
      error->all(FLERR, "The variable thermo keyword cpuremain cannot be used between runs");
    compute_cpuremain();

  } else if (word == "part") {
    compute_part();
    dvalue = ivalue;

  } else if (word == "timeremain") {
    compute_timeremain();

  } else if (word == "atoms") {
    compute_atoms();
    dvalue = bivalue;

  } else if (word == "temp") {
    check_temp(word);
    compute_temp();

  } else if (word == "press") {
    check_press_scalar(word);
    compute_press();

  } else if (word == "pe") {
    check_pe(word);
    compute_pe();

  } else if (word == "ke") {
    check_temp(word);
    compute_ke();

  } else if (word == "etotal") {
    check_pe(word);
    check_temp(word);
    compute_etotal();

  } else if (word == "evdwl") {
    check_pe(word);
    compute_evdwl();

  } else if (word == "ecoul") {
    check_pe(word);
    compute_ecoul();

  } else if (word == "epair") {
    check_pe(word);
    compute_epair();

  } else if (word == "ebond") {
    check_pe(word);
    compute_ebond();

  } else if (word == "eangle") {
    check_pe(word);
    compute_eangle();

  } else if (word == "edihed") {
    check_pe(word);
    compute_edihed();

  } else if (word == "eimp") {
    check_pe(word);
    compute_eimp();

  } else if (word == "emol") {
    check_pe(word);
    compute_emol();

  } else if (word == "elong") {
    check_pe(word);
    compute_elong();

  } else if (word == "etail") {
    if (update->eflag_global != update->ntimestep)
      error->all(FLERR, "Energy was not tallied on needed timestep for thermo keyword etail");
    compute_etail();

  } else if (word == "enthalpy") {
    check_pe(word);
    check_temp(word);
    check_press_scalar(word);
    compute_enthalpy();

  } else if (word == "ecouple")
    compute_ecouple();

  else if (word == "econserve") {
    check_pe(word);
    check_temp(word);
    compute_econserve();

  } else if (word == "vol")
    compute_vol();
  else if (word == "density")
    compute_density();

  else if (word == "lx")
    compute_lx();
  else if (word == "ly")
    compute_ly();
  else if (word == "lz")
    compute_lz();

  else if (word == "xlo")
    compute_xlo();
  else if (word == "xhi")
    compute_xhi();
  else if (word == "ylo")
    compute_ylo();
  else if (word == "yhi")
    compute_yhi();
  else if (word == "zlo")
    compute_zlo();
  else if (word == "zhi")
    compute_zhi();

  else if (word == "xy")
    compute_xy();
  else if (word == "xz")
    compute_xz();
  else if (word == "yz")
    compute_yz();

  else if (word == "avecx")
    compute_avecx();
  else if (word == "avecy")
    compute_avecy();
  else if (word == "avecz")
    compute_avecz();
  else if (word == "bvecx")
    compute_bvecx();
  else if (word == "bvecy")
    compute_bvecy();
  else if (word == "bvecz")
    compute_bvecz();
  else if (word == "cvecx")
    compute_cvecx();
  else if (word == "cvecy")
    compute_cvecy();
  else if (word == "cvecz")
    compute_cvecz();

  else if (word == "xlat")
    compute_xlat();
  else if (word == "ylat")
    compute_ylat();
  else if (word == "zlat")
    compute_zlat();

  else if (word == "cella")
    compute_cella();
  else if (word == "cellb")
    compute_cellb();
  else if (word == "cellc")
    compute_cellc();
  else if (word == "cellalpha")
    compute_cellalpha();
  else if (word == "cellbeta")
    compute_cellbeta();
  else if (word == "cellgamma")
    compute_cellgamma();

  else if (word == "pxx") {
    check_press_vector(word);
    if (triclinic_general) compute_pxx_triclinic_general();
    else compute_pxx();

  } else if (word == "pyy") {
    check_press_vector(word);
    if (triclinic_general) compute_pyy_triclinic_general();
    else compute_pyy();

  } else if (word == "pzz") {
    check_press_vector(word);
    if (triclinic_general) compute_pzz_triclinic_general();
    else compute_pzz();

  } else if (word == "pxy") {
    check_press_vector(word);
    if (triclinic_general) compute_pxy_triclinic_general();
    else compute_pxy();

  } else if (word == "pxz") {
    check_press_vector(word);
    if (triclinic_general) compute_pxz_triclinic_general();
    else compute_pxz();

  } else if (word == "pyz") {
    check_press_vector(word);
    if (triclinic_general) compute_pyz_triclinic_general();
    else compute_pyz();

  } else if (word == "bonds") {
    compute_bonds();
    dvalue = bivalue;

  } else if (word == "angles") {
    compute_angles();
    dvalue = bivalue;

  } else if (word == "dihedrals") {
    compute_dihedrals();
    dvalue = bivalue;

  } else if (word == "impropers") {
    compute_impropers();
    dvalue = bivalue;

  } else if (word == "fmax")
    compute_fmax();
  else if (word == "fnorm")
    compute_fnorm();

  else if (word == "nbuild") {
    compute_nbuild();
    dvalue = bivalue;
  } else if (word == "ndanger") {
    compute_ndanger();
    dvalue = bivalue;
  }

  else
    return 1;

  *answer = dvalue;
  return 0;
}

/* ----------------------------------------------------------------------
   extraction of Compute, Fix, Variable results
   compute/fix are normalized by atoms if returning extensive value
   variable value is not normalized (formula should normalize if desired)
------------------------------------------------------------------------- */

/* ---------------------------------------------------------------------- */

void Thermo::compute_compute()
{
  int m = field2index[ifield];
  Compute *compute = computes[m];

  // check for out-of-range access if vector/array is variable length

  if (compute_which[m] == SCALAR) {
    dvalue = compute->scalar;
    if (normflag && compute->extscalar) dvalue /= natoms;
  } else if (compute_which[m] == VECTOR) {
    if (compute->size_vector_variable && argindex1[ifield] > compute->size_vector)
      error->all(FLERR, "Thermo compute vector is accessed out-of-range");
    dvalue = compute->vector[argindex1[ifield] - 1];
    if (normflag) {
      if (compute->extvector == 0)
        return;
      else if (compute->extvector == 1)
        dvalue /= natoms;
      else if (compute->extlist[argindex1[ifield] - 1])
        dvalue /= natoms;
    }
  } else {
    if (compute->size_array_rows_variable && argindex1[ifield] > compute->size_array_rows)
      error->all(FLERR, "Thermo compute array is accessed out-of-range");
    dvalue = compute->array[argindex1[ifield] - 1][argindex2[ifield] - 1];
    if (normflag && compute->extarray) dvalue /= natoms;
  }
}

/* ---------------------------------------------------------------------- */

void Thermo::compute_fix()
{
  int m = field2index[ifield];
  Fix *fix = fixes[m];

  if (argindex1[ifield] == 0) {
    dvalue = fix->compute_scalar();
    if (normflag && fix->extscalar) dvalue /= natoms;
  } else if (argindex2[ifield] == 0) {

    // if index exceeds variable vector length, use a zero value
    // this can be useful if vector length is not known a priori

    if (fix->size_vector_variable && argindex1[ifield] > fix->size_vector) dvalue = 0.0;
    else dvalue = fix->compute_vector(argindex1[ifield] - 1);
    if (normflag) {
      if (fix->extvector == 0)
        return;
      else if (fix->extvector == 1)
        dvalue /= natoms;
      else if (fix->extlist[argindex1[ifield] - 1])
        dvalue /= natoms;
    }
  } else {

    // if index exceeds variable array rows, use a zero value
    // this can be useful if array size is not known a priori

    if (fix->size_array_rows_variable && argindex1[ifield] > fix->size_array_rows) dvalue = 0.0;
    else dvalue = fix->compute_array(argindex1[ifield] - 1, argindex2[ifield] - 1);
    if (normflag && fix->extarray) dvalue /= natoms;
  }
}

/* ---------------------------------------------------------------------- */

void Thermo::compute_variable()
{
  int iarg = argindex1[ifield];

  // evaluate equal-style or vector-style variable
  // if index exceeds vector length, use a zero value
  //   this can be useful if vector length is not known a priori

  if (iarg == 0)
    dvalue = input->variable->compute_equal(variables[field2index[ifield]]);
  else {
    double *varvec;
    int nvec = input->variable->compute_vector(variables[field2index[ifield]], &varvec);
    if (iarg > nvec) dvalue = 0.0;
    else dvalue = varvec[iarg - 1];
  }
}

/* ----------------------------------------------------------------------
   one method for every keyword thermo can output
   called by compute() or evaluate_keyword()
   compute will have already been called
   set ivalue/dvalue/bivalue if value is int/double/bigint
   CUSTOMIZATION: add a new thermo keyword by adding a new method
------------------------------------------------------------------------- */

void Thermo::compute_step()
{
  bivalue = update->ntimestep;
}

/* ---------------------------------------------------------------------- */

void Thermo::compute_elapsed()
{
  bivalue = update->ntimestep - update->firststep;
}

/* ---------------------------------------------------------------------- */

void Thermo::compute_elapsed_long()
{
  bivalue = update->ntimestep - update->beginstep;
}

/* ---------------------------------------------------------------------- */

void Thermo::compute_dt()
{
  dvalue = update->dt;
}

/* ---------------------------------------------------------------------- */

void Thermo::compute_time()
{
  dvalue = update->atime + (update->ntimestep - update->atimestep) * update->dt;
}

/* ---------------------------------------------------------------------- */

void Thermo::compute_cpu()
{
  if (firststep == 0)
    dvalue = 0.0;
  else
    dvalue = timer->elapsed(Timer::TOTAL);
}

/* ---------------------------------------------------------------------- */

void Thermo::compute_tpcpu()
{
  double new_cpu;
  double new_time = update->ntimestep * update->dt;

  if (firststep == 0) {
    new_cpu = 0.0;
    dvalue = 0.0;
  } else {
    new_cpu = timer->elapsed(Timer::TOTAL);
    double cpu_diff = new_cpu - last_tpcpu;
    double time_diff = new_time - last_time;
    if (time_diff > 0.0 && cpu_diff > 0.0)
      dvalue = time_diff / cpu_diff;
    else
      dvalue = 0.0;
  }

  last_time = new_time;
  last_tpcpu = new_cpu;
}

/* ---------------------------------------------------------------------- */

void Thermo::compute_spcpu()
{
  double new_cpu;
  int new_step = update->ntimestep;

  if (firststep == 0) {
    new_cpu = 0.0;
    dvalue = 0.0;
  } else {
    new_cpu = timer->elapsed(Timer::TOTAL);
    double cpu_diff = new_cpu - last_spcpu;
    int step_diff = new_step - last_step;
    if (cpu_diff > 0.0)
      dvalue = step_diff / cpu_diff;
    else
      dvalue = 0.0;
  }

  last_step = new_step;
  last_spcpu = new_cpu;
}

/* ---------------------------------------------------------------------- */

void Thermo::compute_cpuremain()
{
  if (firststep == 0)
    dvalue = 0.0;
  else
    dvalue = timer->elapsed(Timer::TOTAL) * (update->laststep - update->ntimestep) /
        (update->ntimestep - update->firststep);
}

/* ---------------------------------------------------------------------- */

void Thermo::compute_part()
{
  ivalue = universe->iworld;
}

/* ---------------------------------------------------------------------- */

void Thermo::compute_timeremain()
{
  dvalue = timer->get_timeout_remain();
}

/* ---------------------------------------------------------------------- */

void Thermo::compute_atoms()
{
  bivalue = group->count_all();
}

/* ---------------------------------------------------------------------- */

void Thermo::compute_temp()
{
  dvalue = temperature->scalar;
}

/* ---------------------------------------------------------------------- */

void Thermo::compute_press()
{
  dvalue = pressure->scalar;
}

/* ---------------------------------------------------------------------- */

void Thermo::compute_pe()
{
  dvalue = pe->scalar;
  if (normflag) dvalue /= natoms;
}

/* ---------------------------------------------------------------------- */

void Thermo::compute_ke()
{
  dvalue = temperature->scalar;
  dvalue *= 0.5 * temperature->dof * force->boltz;
  if (normflag) dvalue /= natoms;
}

/* ---------------------------------------------------------------------- */

void Thermo::compute_etotal()
{
  compute_pe();
  double dvalue_pe = dvalue;
  compute_ke();
  dvalue += dvalue_pe;
}

/* ---------------------------------------------------------------------- */

void Thermo::compute_evdwl()
{
  double tmp = 0.0;
  if (force->pair) tmp += force->pair->eng_vdwl;
  MPI_Allreduce(&tmp, &dvalue, 1, MPI_DOUBLE, MPI_SUM, world);

  if (force->pair && force->pair->tail_flag) {
    double volume = domain->xprd * domain->yprd * domain->zprd;
    dvalue += force->pair->etail / volume;
  }

  if (normflag) dvalue /= natoms;
}

/* ---------------------------------------------------------------------- */

void Thermo::compute_ecoul()
{
  double tmp = 0.0;
  if (force->pair) tmp += force->pair->eng_coul;
  MPI_Allreduce(&tmp, &dvalue, 1, MPI_DOUBLE, MPI_SUM, world);
  if (normflag) dvalue /= natoms;
}

/* ---------------------------------------------------------------------- */

void Thermo::compute_epair()
{
  double tmp = 0.0;
  if (force->pair) tmp += force->pair->eng_vdwl + force->pair->eng_coul;
  MPI_Allreduce(&tmp, &dvalue, 1, MPI_DOUBLE, MPI_SUM, world);

  if (force->kspace) dvalue += force->kspace->energy;
  if (force->pair && force->pair->tail_flag) {
    double volume = domain->xprd * domain->yprd * domain->zprd;
    dvalue += force->pair->etail / volume;
  }

  if (normflag) dvalue /= natoms;
}

/* ---------------------------------------------------------------------- */

void Thermo::compute_ebond()
{
  if (force->bond) {
    double tmp = force->bond->energy;
    MPI_Allreduce(&tmp, &dvalue, 1, MPI_DOUBLE, MPI_SUM, world);
    if (normflag) dvalue /= natoms;
  } else
    dvalue = 0.0;
}

/* ---------------------------------------------------------------------- */

void Thermo::compute_eangle()
{
  if (force->angle) {
    double tmp = force->angle->energy;
    MPI_Allreduce(&tmp, &dvalue, 1, MPI_DOUBLE, MPI_SUM, world);
    if (normflag) dvalue /= natoms;
  } else
    dvalue = 0.0;
}

/* ---------------------------------------------------------------------- */

void Thermo::compute_edihed()
{
  if (force->dihedral) {
    double tmp = force->dihedral->energy;
    MPI_Allreduce(&tmp, &dvalue, 1, MPI_DOUBLE, MPI_SUM, world);
    if (normflag) dvalue /= natoms;
  } else
    dvalue = 0.0;
}

/* ---------------------------------------------------------------------- */

void Thermo::compute_eimp()
{
  if (force->improper) {
    double tmp = force->improper->energy;
    MPI_Allreduce(&tmp, &dvalue, 1, MPI_DOUBLE, MPI_SUM, world);
    if (normflag) dvalue /= natoms;
  } else
    dvalue = 0.0;
}

/* ---------------------------------------------------------------------- */

void Thermo::compute_emol()
{
  double tmp = 0.0;
  if (atom->molecular != Atom::ATOMIC) {
    if (force->bond) tmp += force->bond->energy;
    if (force->angle) tmp += force->angle->energy;
    if (force->dihedral) tmp += force->dihedral->energy;
    if (force->improper) tmp += force->improper->energy;
    MPI_Allreduce(&tmp, &dvalue, 1, MPI_DOUBLE, MPI_SUM, world);
    if (normflag) dvalue /= natoms;
  } else
    dvalue = 0.0;
}

/* ---------------------------------------------------------------------- */

void Thermo::compute_elong()
{
  if (force->kspace) {
    dvalue = force->kspace->energy;
    if (normflag) dvalue /= natoms;
  } else
    dvalue = 0.0;
}

/* ---------------------------------------------------------------------- */

void Thermo::compute_etail()
{
  if (force->pair && force->pair->tail_flag) {
    double volume = domain->xprd * domain->yprd * domain->zprd;
    dvalue = force->pair->etail / volume;
    if (normflag) dvalue /= natoms;
  } else
    dvalue = 0.0;
}

/* ---------------------------------------------------------------------- */

void Thermo::compute_enthalpy()
{
  compute_etotal();
  double etmp = dvalue;

  compute_vol();
  double vtmp = dvalue;
  if (normflag) vtmp /= natoms;

  compute_press();
  double ptmp = dvalue;

  dvalue = etmp + ptmp * vtmp / (force->nktv2p);
}

/* ---------------------------------------------------------------------- */

void Thermo::compute_ecouple()
{
  dvalue = modify->energy_couple();
}

/* ---------------------------------------------------------------------- */

void Thermo::compute_econserve()
{
  compute_etotal();
  double dvalue_etotal = dvalue;
  compute_ecouple();
  dvalue += dvalue_etotal;
}

/* ---------------------------------------------------------------------- */

void Thermo::compute_vol()
{
  if (domain->dimension == 3)
    dvalue = domain->xprd * domain->yprd * domain->zprd;
  else
    dvalue = domain->xprd * domain->yprd;
}

/* ---------------------------------------------------------------------- */

void Thermo::compute_density()
{
  double mass = group->mass(0);
  compute_vol();
  dvalue = force->mv2d * mass / dvalue;
}

/* ---------------------------------------------------------------------- */

void Thermo::compute_lx()
{
  dvalue = domain->xprd;
}

/* ---------------------------------------------------------------------- */

void Thermo::compute_ly()
{
  dvalue = domain->yprd;
}

/* ---------------------------------------------------------------------- */

void Thermo::compute_lz()
{
  dvalue = domain->zprd;
}

/* ---------------------------------------------------------------------- */

void Thermo::compute_xlo()
{
  dvalue = domain->boxlo[0];
}

/* ---------------------------------------------------------------------- */

void Thermo::compute_xhi()
{
  dvalue = domain->boxhi[0];
}

/* ---------------------------------------------------------------------- */

void Thermo::compute_ylo()
{
  dvalue = domain->boxlo[1];
}

/* ---------------------------------------------------------------------- */

void Thermo::compute_yhi()
{
  dvalue = domain->boxhi[1];
}

/* ---------------------------------------------------------------------- */

void Thermo::compute_zlo()
{
  dvalue = domain->boxlo[2];
}

/* ---------------------------------------------------------------------- */

void Thermo::compute_zhi()
{
  dvalue = domain->boxhi[2];
}

/* ---------------------------------------------------------------------- */

void Thermo::compute_xy()
{
  dvalue = domain->xy;
}

/* ---------------------------------------------------------------------- */

void Thermo::compute_xz()
{
  dvalue = domain->xz;
}

/* ---------------------------------------------------------------------- */

void Thermo::compute_yz()
{
  dvalue = domain->yz;
}

/* ---------------------------------------------------------------------- */

void Thermo::compute_avecx()
{
  if (!domain->triclinic) dvalue = domain->xprd;
  else if (triclinic_general) dvalue = domain->avec[0];
  else dvalue = domain->xprd;
}

/* ---------------------------------------------------------------------- */

void Thermo::compute_avecy()
{
  if (!domain->triclinic) dvalue = 0.0;
  else if (triclinic_general) dvalue = domain->avec[1];
  else dvalue = 0.0;
}

/* ---------------------------------------------------------------------- */

void Thermo::compute_avecz()
{
  if (!domain->triclinic) dvalue = 0.0;
  else if (triclinic_general) dvalue = domain->avec[2];
  else dvalue = 0.0;
}
/* ---------------------------------------------------------------------- */

void Thermo::compute_bvecx()
{
  if (!domain->triclinic) dvalue = 0.0;
  else if (triclinic_general) dvalue = domain->bvec[0];
  else dvalue = domain->xy;
}

/* ---------------------------------------------------------------------- */

void Thermo::compute_bvecy()
{
  if (!domain->triclinic) dvalue = domain->yprd;
  else if (triclinic_general) dvalue = domain->bvec[1];
  else dvalue = domain->yprd;
}

/* ---------------------------------------------------------------------- */

void Thermo::compute_bvecz()
{
  if (!domain->triclinic) dvalue = 0.0;
  else if (triclinic_general) dvalue = domain->bvec[2];
  else dvalue = 0.0;
}
/* ---------------------------------------------------------------------- */

void Thermo::compute_cvecx()
{
  if (!domain->triclinic) dvalue = 0.0;
  else if (triclinic_general) dvalue = domain->cvec[0];
  else dvalue = domain->xz;
}

/* ---------------------------------------------------------------------- */

void Thermo::compute_cvecy()
{
  if (!domain->triclinic) dvalue = 0.0;
  else if (triclinic_general) dvalue = domain->cvec[1];
  else dvalue = domain->yz;
}

/* ---------------------------------------------------------------------- */

void Thermo::compute_cvecz()
{
  if (!domain->triclinic) dvalue = domain->zprd;
  else if (triclinic_general) dvalue = domain->cvec[2];
  else dvalue = domain->zprd;
}

/* ---------------------------------------------------------------------- */

void Thermo::compute_xlat()
{
  dvalue = domain->lattice->xlattice;
}

/* ---------------------------------------------------------------------- */

void Thermo::compute_ylat()
{
  dvalue = domain->lattice->ylattice;
}

/* ---------------------------------------------------------------------- */

void Thermo::compute_zlat()
{
  dvalue = domain->lattice->zlattice;
}

/* ---------------------------------------------------------------------- */

void Thermo::compute_cella()
{
  dvalue = domain->xprd;
}

/* ---------------------------------------------------------------------- */

void Thermo::compute_cellb()
{
  if (!domain->triclinic)
    dvalue = domain->yprd;
  else {
    double *h = domain->h;
    dvalue = sqrt(h[1] * h[1] + h[5] * h[5]);
  }
}

/* ---------------------------------------------------------------------- */

void Thermo::compute_cellc()
{
  if (!domain->triclinic)
    dvalue = domain->zprd;
  else {
    double *h = domain->h;
    dvalue = sqrt(h[2] * h[2] + h[3] * h[3] + h[4] * h[4]);
  }
}

/* ---------------------------------------------------------------------- */

void Thermo::compute_cellalpha()
{
  if (!domain->triclinic)
    dvalue = 90.0;
  else {

    // Cos(alpha) = (xy.xz + ly.yz)/(b.c)

    double *h = domain->h;
    double cosalpha = (h[5] * h[4] + h[1] * h[3]) /
        sqrt((h[1] * h[1] + h[5] * h[5]) * (h[2] * h[2] + h[3] * h[3] + h[4] * h[4]));
    dvalue = acos(cosalpha) * 180.0 / MY_PI;
  }
}

/* ---------------------------------------------------------------------- */

void Thermo::compute_cellbeta()
{
  if (!domain->triclinic)
    dvalue = 90.0;
  else {

    // Cos(beta) = xz/c

    double *h = domain->h;
    double cosbeta = h[4] / sqrt(h[2] * h[2] + h[3] * h[3] + h[4] * h[4]);
    dvalue = acos(cosbeta) * 180.0 / MY_PI;
  }
}

/* ---------------------------------------------------------------------- */

void Thermo::compute_cellgamma()
{
  if (!domain->triclinic)
    dvalue = 90.0;
  else {

    // Cos(gamma) = xy/b

    double *h = domain->h;
    double cosgamma = h[5] / sqrt(h[1] * h[1] + h[5] * h[5]);
    dvalue = acos(cosgamma) * 180.0 / MY_PI;
  }
}

/* ---------------------------------------------------------------------- */

void Thermo::compute_pxx()
{
  dvalue = pressure->vector[0];
}

/* ---------------------------------------------------------------------- */

void Thermo::compute_pyy()
{
  dvalue = pressure->vector[1];
}

/* ---------------------------------------------------------------------- */

void Thermo::compute_pzz()
{
  dvalue = pressure->vector[2];
}

/* ---------------------------------------------------------------------- */

void Thermo::compute_pxy()
{
  dvalue = pressure->vector[3];
}

/* ---------------------------------------------------------------------- */

void Thermo::compute_pxz()
{
  dvalue = pressure->vector[4];
}

/* ---------------------------------------------------------------------- */

void Thermo::compute_pyz()
{
  dvalue = pressure->vector[5];
}

/* ---------------------------------------------------------------------- */

void Thermo::compute_pxx_triclinic_general()
{
  double middle[3][3],final[3][3];
  MathExtra::times3(domain->rotate_r2g,press_tensor,middle);
  MathExtra::times3(middle,domain->rotate_g2r,final);
  dvalue = final[0][0];
}

/* ---------------------------------------------------------------------- */

void Thermo::compute_pyy_triclinic_general()
{
  double middle[3][3],final[3][3];
  MathExtra::times3(domain->rotate_r2g,press_tensor,middle);
  MathExtra::times3(middle,domain->rotate_g2r,final);
  dvalue = final[1][1];
}

/* ---------------------------------------------------------------------- */

void Thermo::compute_pzz_triclinic_general()
{
  double middle[3][3],final[3][3];
  MathExtra::times3(domain->rotate_r2g,press_tensor,middle);
  MathExtra::times3(middle,domain->rotate_g2r,final);
  dvalue = final[2][2];
}

/* ---------------------------------------------------------------------- */

void Thermo::compute_pxy_triclinic_general()
{
  double middle[3][3],final[3][3];
  MathExtra::times3(domain->rotate_r2g,press_tensor,middle);
  MathExtra::times3(middle,domain->rotate_g2r,final);
  dvalue = final[0][1];
}

/* ---------------------------------------------------------------------- */

void Thermo::compute_pxz_triclinic_general()
{
  double middle[3][3],final[3][3];
  MathExtra::times3(domain->rotate_r2g,press_tensor,middle);
  MathExtra::times3(middle,domain->rotate_g2r,final);
  dvalue = final[0][2];
}

/* ---------------------------------------------------------------------- */

void Thermo::compute_pyz_triclinic_general()
{
  double middle[3][3],final[3][3];
  MathExtra::times3(domain->rotate_r2g,press_tensor,middle);
  MathExtra::times3(middle,domain->rotate_g2r,final);
  dvalue = final[1][2];
}

/* ---------------------------------------------------------------------- */

void Thermo::compute_bonds()
{
  bivalue = atom->nbonds;
}

/* ---------------------------------------------------------------------- */

void Thermo::compute_angles()
{
  bivalue = atom->nangles;
}

/* ---------------------------------------------------------------------- */

void Thermo::compute_dihedrals()
{
  bivalue = atom->ndihedrals;
}

/* ---------------------------------------------------------------------- */

void Thermo::compute_impropers()
{
  bivalue = atom->nimpropers;
}

/* ---------------------------------------------------------------------- */

void Thermo::compute_fmax()
{
  double **f = atom->f;
  int nlocal = atom->nlocal;

  double max = 0.0;
  for (int i = 0; i < nlocal; i++) {
    max = MAX(max, fabs(f[i][0]));
    max = MAX(max, fabs(f[i][1]));
    max = MAX(max, fabs(f[i][2]));
  }
  double maxall;
  MPI_Allreduce(&max, &maxall, 1, MPI_DOUBLE, MPI_MAX, world);
  dvalue = maxall;
}

/* ---------------------------------------------------------------------- */

void Thermo::compute_fnorm()
{
  double **f = atom->f;
  int nlocal = atom->nlocal;

  double dot = 0.0;
  for (int i = 0; i < nlocal; i++) dot += f[i][0] * f[i][0] + f[i][1] * f[i][1] + f[i][2] * f[i][2];
  double dotall;
  MPI_Allreduce(&dot, &dotall, 1, MPI_DOUBLE, MPI_SUM, world);
  dvalue = sqrt(dotall);
}

/* ---------------------------------------------------------------------- */

void Thermo::compute_nbuild()
{
  bivalue = neighbor->ncalls;
}

/* ---------------------------------------------------------------------- */

void Thermo::compute_ndanger()
{
  bivalue = neighbor->ndanger;
}<|MERGE_RESOLUTION|>--- conflicted
+++ resolved
@@ -113,11 +113,8 @@
   lostflag = lostbond = Thermo::ERROR;
   lostbefore = warnbefore = 0;
   flushflag = 0;
-<<<<<<< HEAD
   autocolname = 0;
-=======
   triclinic_general = 0;
->>>>>>> af540bec
   firststep = 0;
   ntimestep = -1;
   nline = -1;
