--- conflicted
+++ resolved
@@ -43,16 +43,10 @@
   // half/full setting, determines which neighbors appear in list
   // one flag is 1, other is 0
 
-<<<<<<< HEAD
   int half;              // half neigh list (set by default)
   int full;              // full neigh list
   int cac;               // CAC style neighbor list
   
-=======
-  int half;    // half neigh list (set by default)
-  int full;    // full neigh list
-
->>>>>>> dc08058e
   // attribute flags, all are 0 by default
 
   int occasional;    // how often list is built
