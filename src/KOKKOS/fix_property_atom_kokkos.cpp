--- conflicted
+++ resolved
@@ -55,8 +55,6 @@
       memory->grow(atom->rmass,nmax,"atom:rmass");
       size_t nbytes = (nmax-nmax_old) * sizeof(double);
       memset(&atom->rmass[nmax_old],0,nbytes);
-<<<<<<< HEAD
-=======
     } else if (styles[nv] == TEMPERATURE) {
       memory->grow(atom->temperature, nmax, "atom:temperature");
       size_t nbytes = (nmax - nmax_old) * sizeof(double);
@@ -65,7 +63,6 @@
       memory->grow(atom->heatflow, nmax, "atom:heatflow");
       size_t nbytes = (nmax - nmax_old) * sizeof(double);
       memset(&atom->heatflow[nmax_old], 0, nbytes);
->>>>>>> 554db7da
     } else if (styles[nv] == IVEC) {
       memory->grow(atom->ivector[index[nv]],nmax,"atom:ivector");
       size_t nbytes = (nmax-nmax_old) * sizeof(int);
