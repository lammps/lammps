"Higher level section"_Errors.html - "LAMMPS WWW Site"_lws - "LAMMPS
Documentation"_ld - "LAMMPS Commands"_lc :c

:link(lws,http://lammps.sandia.gov)
:link(ld,Manual.html)
:link(lc,Commands_all.html)

:line

Error messages :h3

This is an alphabetic list of the ERROR messages LAMMPS prints out and
the reason why.  If the explanation here is not sufficient, the
documentation for the offending command may help.  Error messages also
list the source file and line number where the error was generated.
For example, a message like this:

ERROR: Illegal velocity command (velocity.cpp:78) :pre

means that line #78 in the file src/velocity.cpp generated the error.
Looking in the source code may help you figure out what went wrong.

Note that error messages from "user-contributed
packages"_Packages_user.html are not listed here.  If such an error
occurs and is not self-explanatory, you'll need to look in the source
code or contact the author of the package.

Doc page with "WARNING messages"_Errors_warnings.html

:line

:dlb

{1-3 bond count is inconsistent} :dt

An inconsistency was detected when computing the number of 1-3
neighbors for each atom.  This likely means something is wrong with
the bond topologies you have defined. :dd

{1-4 bond count is inconsistent} :dt

An inconsistency was detected when computing the number of 1-4
neighbors for each atom.  This likely means something is wrong with
the bond topologies you have defined. :dd

{Accelerator sharing is not currently supported on system} :dt

Multiple MPI processes cannot share the accelerator on your
system. For NVIDIA GPUs, see the nvidia-smi command to change this
setting. :dd

{All angle coeffs are not set} :dt

All angle coefficients must be set in the data file or by the
angle_coeff command before running a simulation. :dd

{All atom IDs = 0 but atom_modify id = yes} :dt

Self-explanatory. :dd

{All atoms of a swapped type must have same charge.} :dt

Self-explanatory. :dd

{All atoms of a swapped type must have the same charge.} :dt

Self-explanatory. :dd

{All bond coeffs are not set} :dt

All bond coefficients must be set in the data file or by the
bond_coeff command before running a simulation. :dd

{All dihedral coeffs are not set} :dt

All dihedral coefficients must be set in the data file or by the
dihedral_coeff command before running a simulation. :dd

{All improper coeffs are not set} :dt

All improper coefficients must be set in the data file or by the
improper_coeff command before running a simulation. :dd

{All masses are not set} :dt

For atom styles that define masses for each atom type, all masses must
be set in the data file or by the mass command before running a
simulation.  They must also be set before using the velocity
command. :dd

{All mol IDs should be set for fix gcmc group atoms} :dt

The molecule flag is on, yet not all molecule ids in the fix group
have been set to non-zero positive values by the user. This is an
error since all atoms in the fix gcmc group are eligible for deletion,
rotation, and translation and therefore must have valid molecule ids. :dd

{All pair coeffs are not set} :dt

All pair coefficients must be set in the data file or by the
pair_coeff command before running a simulation. :dd

{All read_dump x,y,z fields must be specified for scaled, triclinic coords} :dt

For triclinic boxes and scaled coordinates you must specify all 3 of
the x,y,z fields, else LAMMPS cannot reconstruct the unscaled
coordinates. :dd

{All universe/uloop variables must have same # of values} :dt

Self-explanatory. :dd

{All variables in next command must be same style} :dt

Self-explanatory. :dd

{Angle atom missing in delete_bonds} :dt

The delete_bonds command cannot find one or more atoms in a particular
angle on a particular processor.  The pairwise cutoff is too short or
the atoms are too far apart to make a valid angle. :dd

{Angle atom missing in set command} :dt

The set command cannot find one or more atoms in a particular angle on
a particular processor.  The pairwise cutoff is too short or the atoms
are too far apart to make a valid angle. :dd

{Angle atoms %d %d %d missing on proc %d at step %ld} :dt

One or more of 3 atoms needed to compute a particular angle are
missing on this processor.  Typically this is because the pairwise
cutoff is set too short or the angle has blown apart and an atom is
too far away. :dd

{Angle atoms missing on proc %d at step %ld} :dt

One or more of 3 atoms needed to compute a particular angle are
missing on this processor.  Typically this is because the pairwise
cutoff is set too short or the angle has blown apart and an atom is
too far away. :dd

{Angle coeff for hybrid has invalid style} :dt

Angle style hybrid uses another angle style as one of its
coefficients.  The angle style used in the angle_coeff command or read
from a restart file is not recognized. :dd

{Angle coeffs are not set} :dt

No angle coefficients have been assigned in the data file or via the
angle_coeff command. :dd

{Angle extent > half of periodic box length} :dt

This error was detected by the neigh_modify check yes setting.  It is
an error because the angle atoms are so far apart it is ambiguous how
it should be defined. :dd

{Angle potential must be defined for SHAKE} :dt

When shaking angles, an angle_style potential must be used. :dd

{Angle style hybrid cannot have hybrid as an argument} :dt

Self-explanatory. :dd

{Angle style hybrid cannot have none as an argument} :dt

Self-explanatory. :dd

{Angle style hybrid cannot use same angle style twice} :dt

Self-explanatory. :dd

{Angle table must range from 0 to 180 degrees} :dt

Self-explanatory. :dd

{Angle table parameters did not set N} :dt

List of angle table parameters must include N setting. :dd

{Angle_coeff command before angle_style is defined} :dt

Coefficients cannot be set in the data file or via the angle_coeff
command until an angle_style has been assigned. :dd

{Angle_coeff command before simulation box is defined} :dt

The angle_coeff command cannot be used before a read_data,
read_restart, or create_box command. :dd

{Angle_coeff command when no angles allowed} :dt

The chosen atom style does not allow for angles to be defined. :dd

{Angle_style command when no angles allowed} :dt

The chosen atom style does not allow for angles to be defined. :dd

{Angles assigned incorrectly} :dt

Angles read in from the data file were not assigned correctly to
atoms.  This means there is something invalid about the topology
definitions. :dd

{Angles defined but no angle types} :dt

The data file header lists angles but no angle types. :dd

{Append boundary must be shrink/minimum} :dt

The boundary style of the face where atoms are added
must be of type m (shrink/minimum). :dd

{Arccos of invalid value in variable formula} :dt

Argument of arccos() must be between -1 and 1. :dd

{Arcsin of invalid value in variable formula} :dt

Argument of arcsin() must be between -1 and 1. :dd

{Assigning body parameters to non-body atom} :dt

Self-explanatory. :dd

{Assigning ellipsoid parameters to non-ellipsoid atom} :dt

Self-explanatory. :dd

{Assigning line parameters to non-line atom} :dt

Self-explanatory. :dd

{Assigning quat to non-body atom} :dt

Self-explanatory. :dd

{Assigning tri parameters to non-tri atom} :dt

Self-explanatory. :dd

{At least one atom of each swapped type must be present to define charges.} :dt

Self-explanatory. :dd

{Atom IDs must be consecutive for velocity create loop all} :dt

Self-explanatory. :dd

{Atom IDs must be used for molecular systems} :dt

Atom IDs are used to identify and find partner atoms in bonds. :dd

{Atom count changed in fix neb} :dt

This is not allowed in a NEB calculation. :dd

{Atom count is inconsistent, cannot write data file} :dt

The sum of atoms across processors does not equal the global number
of atoms.  Probably some atoms have been lost. :dd

{Atom count is inconsistent, cannot write restart file} :dt

Sum of atoms across processors does not equal initial total count.
This is probably because you have lost some atoms. :dd

{Atom in too many rigid bodies - boost MAXBODY} :dt

Fix poems has a parameter MAXBODY (in fix_poems.cpp) which determines
the maximum number of rigid bodies a single atom can belong to (i.e. a
multibody joint).  The bodies you have defined exceed this limit. :dd

{Atom sort did not operate correctly} :dt

This is an internal LAMMPS error.  Please report it to the
developers. :dd

{Atom style hybrid cannot have hybrid as an argument} :dt

Self-explanatory. :dd

{Atom style hybrid cannot use same atom style twice} :dt

Self-explanatory. :dd

{Atom style template molecule must have atom types} :dt

The defined molecule(s) does not specify atom types. :dd

{Atom style was redefined after using fix property/atom} :dt

This is not allowed. :dd

{Atom type must be zero in fix gcmc mol command} :dt

Self-explanatory. :dd

{Atom vector in equal-style variable formula} :dt

Atom vectors generate one value per atom which is not allowed
in an equal-style variable. :dd

{Atom-style variable in equal-style variable formula} :dt

Atom-style variables generate one value per atom which is not allowed
in an equal-style variable. :dd

{Atom_modify id command after simulation box is defined} :dt

The atom_modify id command cannot be used after a read_data,
read_restart, or create_box command. :dd

{Atom_modify map command after simulation box is defined} :dt

The atom_modify map command cannot be used after a read_data,
read_restart, or create_box command. :dd

{Atom_modify sort and first options cannot be used together} :dt

Self-explanatory. :dd

{Atom_style command after simulation box is defined} :dt

The atom_style command cannot be used after a read_data,
read_restart, or create_box command. :dd

{Atom_style line can only be used in 2d simulations} :dt

Self-explanatory. :dd

{Atom_style tri can only be used in 3d simulations} :dt

Self-explanatory. :dd

{Atomfile variable could not read values} :dt

Check the file assigned to the variable. :dd

{Atomfile variable in equal-style variable formula} :dt

Self-explanatory. :dd

{Atomfile-style variable in equal-style variable formula} :dt

Self-explanatory. :dd

{Attempt to pop empty stack in fix box/relax} :dt

Internal LAMMPS error.  Please report it to the developers. :dd

{Attempt to push beyond stack limit in fix box/relax} :dt

Internal LAMMPS error.  Please report it to the developers. :dd

{Attempting to rescale a 0.0 temperature} :dt

Cannot rescale a temperature that is already 0.0. :dd

{Bad FENE bond} :dt

Two atoms in a FENE bond have become so far apart that the bond cannot
be computed. :dd

{Bad TIP4P angle type for PPPM/TIP4P} :dt

Specified angle type is not valid. :dd

{Bad TIP4P angle type for PPPMDisp/TIP4P} :dt

Specified angle type is not valid. :dd

{Bad TIP4P bond type for PPPM/TIP4P} :dt

Specified bond type is not valid. :dd

{Bad TIP4P bond type for PPPMDisp/TIP4P} :dt

Specified bond type is not valid. :dd

{Bad fix ID in fix append/atoms command} :dt

The value of the fix_id for keyword spatial must start with 'f_'. :dd

{Bad grid of processors} :dt

The 3d grid of processors defined by the processors command does not
match the number of processors LAMMPS is being run on. :dd

{Bad kspace_modify kmax/ewald parameter} :dt

Kspace_modify values for the kmax/ewald keyword must be integers > 0 :dd

{Bad kspace_modify slab parameter} :dt

Kspace_modify value for the slab/volume keyword must be >= 2.0. :dd

{Bad matrix inversion in mldivide3} :dt

This error should not occur unless the matrix is badly formed. :dd

{Bad principal moments} :dt

Fix rigid did not compute the principal moments of inertia of a rigid
group of atoms correctly. :dd

{Bad quadratic solve for particle/line collision} :dt

This is an internal error.  It should normally not occur. :dd

{Bad quadratic solve for particle/tri collision} :dt

This is an internal error.  It should normally not occur. :dd

{Bad real space Coulombic cutoff in fix tune/kspace} :dt

Fix tune/kspace tried to find the optimal real space Coulombic cutoff using
the Newton-Rhaphson method, but found a non-positive or NaN cutoff :dd

{Balance command before simulation box is defined} :dt

The balance command cannot be used before a read_data, read_restart,
or create_box command. :dd

{Balance produced bad splits} :dt

This should not occur.  It means two or more cutting plane locations
are on top of each other or out of order.  Report the problem to the
developers. :dd

{Balance rcb cannot be used with comm_style brick} :dt

Comm_style tiled must be used instead. :dd

{Balance shift string is invalid} :dt

The string can only contain the characters "x", "y", or "z". :dd

{Bias compute does not calculate a velocity bias} :dt

The specified compute must compute a bias for temperature. :dd

{Bias compute does not calculate temperature} :dt

The specified compute must compute temperature. :dd

{Bias compute group does not match compute group} :dt

The specified compute must operate on the same group as the parent
compute. :dd

{Big particle in fix srd cannot be point particle} :dt

Big particles must be extended spheroids or ellipsoids. :dd

{Bigint setting in lmptype.h is invalid} :dt

Size of bigint is less than size of tagint. :dd

{Bigint setting in lmptype.h is not compatible} :dt

Format of bigint stored in restart file is not consistent with LAMMPS
version you are running.  See the settings in src/lmptype.h :dd

{Bitmapped lookup tables require int/float be same size} :dt

Cannot use pair tables on this machine, because of word sizes.  Use
the pair_modify command with table 0 instead. :dd

{Bitmapped table in file does not match requested table} :dt

Setting for bitmapped table in pair_coeff command must match table
in file exactly. :dd

{Bitmapped table is incorrect length in table file} :dt

Number of table entries is not a correct power of 2. :dd

{Bond and angle potentials must be defined for TIP4P} :dt

Cannot use TIP4P pair potential unless bond and angle potentials
are defined. :dd

{Bond atom missing in box size check} :dt

The 2nd atoms needed to compute a particular bond is missing on this
processor.  Typically this is because the pairwise cutoff is set too
short or the bond has blown apart and an atom is too far away. :dd

{Bond atom missing in delete_bonds} :dt

The delete_bonds command cannot find one or more atoms in a particular
bond on a particular processor.  The pairwise cutoff is too short or
the atoms are too far apart to make a valid bond. :dd

{Bond atom missing in image check} :dt

The 2nd atom in a particular bond is missing on this processor.
Typically this is because the pairwise cutoff is set too short or the
bond has blown apart and an atom is too far away. :dd

{Bond atom missing in set command} :dt

The set command cannot find one or more atoms in a particular bond on
a particular processor.  The pairwise cutoff is too short or the atoms
are too far apart to make a valid bond. :dd

{Bond atoms %d %d missing on proc %d at step %ld} :dt

The 2nd atom needed to compute a particular bond is missing on this
processor.  Typically this is because the pairwise cutoff is set too
short or the bond has blown apart and an atom is too far away. :dd

{Bond atoms missing on proc %d at step %ld} :dt

The 2nd atom needed to compute a particular bond is missing on this
processor.  Typically this is because the pairwise cutoff is set too
short or the bond has blown apart and an atom is too far away. :dd

{Bond coeff for hybrid has invalid style} :dt

Bond style hybrid uses another bond style as one of its coefficients.
The bond style used in the bond_coeff command or read from a restart
file is not recognized. :dd

{Bond coeffs are not set} :dt

No bond coefficients have been assigned in the data file or via the
bond_coeff command. :dd

{Bond extent > half of periodic box length} :dt

This error was detected by the neigh_modify check yes setting.  It is
an error because the bond atoms are so far apart it is ambiguous how
it should be defined. :dd

{Bond potential must be defined for SHAKE} :dt

Cannot use fix shake unless bond potential is defined. :dd

{Bond style hybrid cannot have hybrid as an argument} :dt

Self-explanatory. :dd

{Bond style hybrid cannot have none as an argument} :dt

Self-explanatory. :dd

{Bond style hybrid cannot use same bond style twice} :dt

Self-explanatory. :dd

{Bond style quartic cannot be used with 3,4-body interactions} :dt

No angle, dihedral, or improper styles can be defined when using
bond style quartic. :dd

{Bond style quartic cannot be used with atom style template} :dt

This bond style can change the bond topology which is not
allowed with this atom style. :dd

{Bond style quartic requires special_bonds = 1,1,1} :dt

This is a restriction of the current bond quartic implementation. :dd

{Bond table parameters did not set N} :dt

List of bond table parameters must include N setting. :dd

{Bond table values are not increasing} :dt

The values in the tabulated file must be monotonically increasing. :dd

{BondAngle coeff for hybrid angle has invalid format} :dt

No "ba" field should appear in data file entry. :dd

{BondBond coeff for hybrid angle has invalid format} :dt

No "bb" field should appear in data file entry. :dd

{Bond_coeff command before bond_style is defined} :dt

Coefficients cannot be set in the data file or via the bond_coeff
command until an bond_style has been assigned. :dd

{Bond_coeff command before simulation box is defined} :dt

The bond_coeff command cannot be used before a read_data,
read_restart, or create_box command. :dd

{Bond_coeff command when no bonds allowed} :dt

The chosen atom style does not allow for bonds to be defined. :dd

{Bond_style command when no bonds allowed} :dt

The chosen atom style does not allow for bonds to be defined. :dd

{Bonds assigned incorrectly} :dt

Bonds read in from the data file were not assigned correctly to atoms.
This means there is something invalid about the topology definitions. :dd

{Bonds defined but no bond types} :dt

The data file header lists bonds but no bond types. :dd

{Bond/react: Cannot use fix bond/react with non-molecular systems} :dt

Only systems with bonds that can be changed can be used. Atom_style
template does not qualify. :dd

{Bond/react: Rmax cutoff is longer than pairwise cutoff} :dt

This is not allowed because bond creation is done using the pairwise
neighbor list. :dd

{Bond/react: Molecule template ID for fix bond/react does not exist} :dt

A valid molecule template must have been created with the molecule
command. :dd

{Bond/react: Reaction templates must contain the same number of atoms} :dt

There should be a one-to-one correspondence between atoms in the
pre-reacted and post-reacted templates, as specified by the map file. :dd

{Bond/react: Unknown section in map file} :dt

Please ensure reaction map files are properly formatted. :dd

{Bond/react: Atom affected by reaction too close to template edge} :dt

This means an atom which changes type during the reaction is too close
to an 'edge' atom defined in the superimpose file. This could cause
incorrect assignment of bonds, angle, etc. Generally, this means you
must include more atoms in your templates, such that there are at
least two atoms between each atom involved in the reaction and an edge
atom. :dd

{Bond/react: Fix bond/react needs ghost atoms from farther away} :dt

This is because a processor needs to superimpose the entire unreacted
molecule template onto simulation atoms it knows about. The
comm_modify cutoff command can be used to extend the communication
range. :dd

{Bond/react: A deleted atom cannot remain bonded to an atom that is not deleted} :dt

Self-explanatory. :dd

{Bond/react special bond generation overflow} :dt

The number of special bonds per-atom created by a reaction exceeds the
system setting. See the read_data or create_box command for how to
specify this value. :dd

{Bond/react topology/atom exceed system topology/atom} :dt

The number of bonds, angles etc per-atom created by a reaction exceeds
the system setting. See the read_data or create_box command for how to
specify this value. :dd

{Both restart files must use % or neither} :dt

Self-explanatory. :dd

{Both restart files must use MPI-IO or neither} :dt

Self-explanatory. :dd

{Both sides of boundary must be periodic} :dt

Cannot specify a boundary as periodic only on the lo or hi side.  Must
be periodic on both sides. :dd

{Boundary command after simulation box is defined} :dt

The boundary command cannot be used after a read_data, read_restart,
or create_box command. :dd

{Box bounds are invalid} :dt

The box boundaries specified in the read_data file are invalid.  The
lo value must be less than the hi value for all 3 dimensions. :dd

{Box command after simulation box is defined} :dt

The box command cannot be used after a read_data, read_restart, or
create_box command. :dd

{CPU neighbor lists must be used for ellipsoid/sphere mix.} :dt

When using Gay-Berne or RE-squared pair styles with both ellipsoidal and
spherical particles, the neighbor list must be built on the CPU :dd

{cac atom style does not yet support writing data files.} :dt

Self-explanatory. :dd

{cac atom styles require a CAC comm style.} :dt

Self-explanatory. :dd

{Can not specify Pxy/Pxz/Pyz in fix box/relax with non-triclinic box} :dt

Only triclinic boxes can be used with off-diagonal pressure components.
See the region prism command for details. :dd

{Can not specify Pxy/Pxz/Pyz in fix nvt/npt/nph with non-triclinic box} :dt

Only triclinic boxes can be used with off-diagonal pressure components.
See the region prism command for details. :dd

{Can only use -plog with multiple partitions} :dt

Self-explanatory.  See doc page discussion of command-line switches. :dd

{Can only use -pscreen with multiple partitions} :dt

Self-explanatory.  See doc page discussion of command-line switches. :dd

{Can only use Kokkos supported regions with Kokkos package} :dt

Self-explanatory. :dd

{Can only use NEB with 1-processor replicas} :dt

This is current restriction for NEB as implemented in LAMMPS. :dd

{Can only use TAD with 1-processor replicas for NEB} :dt

This is current restriction for NEB as implemented in LAMMPS. :dd

{Cannot (yet) do analytic differentiation with pppm/gpu} :dt

This is a current restriction of this command. :dd

{Cannot (yet) request ghost atoms with Kokkos half neighbor list} :dt

This feature is not yet supported. :dd

{Cannot (yet) use 'electron' units with dipoles} :dt

This feature is not yet supported. :dd

{Cannot (yet) use Ewald with triclinic box and slab correction} :dt

This feature is not yet supported. :dd

{Cannot (yet) use K-space slab correction with compute group/group for triclinic systems} :dt

This option is not yet supported. :dd

{Cannot (yet) use MSM with 2d simulation} :dt

This feature is not yet supported. :dd

{Cannot (yet) use PPPM with triclinic box and TIP4P} :dt

This feature is not yet supported. :dd

{Cannot (yet) use PPPM with triclinic box and kspace_modify diff ad} :dt

This feature is not yet supported. :dd

{Cannot (yet) use PPPM with triclinic box and slab correction} :dt

This feature is not yet supported. :dd

{Cannot (yet) use kspace slab correction with long-range dipoles and non-neutral systems or per-atom energy} :dt

This feature is not yet supported. :dd

{Cannot (yet) use kspace_modify diff ad with compute group/group} :dt

This option is not yet supported. :dd

{Cannot (yet) use kspace_style pppm/stagger with triclinic systems} :dt

This feature is not yet supported. :dd

{Cannot (yet) use molecular templates with Kokkos} :dt

Self-explanatory. :dd

{Cannot (yet) use respa with Kokkos} :dt

Self-explanatory. :dd

{Cannot (yet) use rigid bodies with fix deform and Kokkos} :dt

Self-explanatory. :dd

{Cannot (yet) use rigid bodies with fix nh and Kokkos} :dt

Self-explanatory. :dd

{Cannot (yet) use single precision with MSM (remove -DFFT_SINGLE from Makefile and re-compile)} :dt

Single precision cannot be used with MSM. :dd

{Cannot add atoms to fix move variable} :dt

Atoms can not be added afterwards to this fix option. :dd

{Cannot append atoms to a triclinic box} :dt

The simulation box must be defined with edges aligned with the
Cartesian axes. :dd

{Cannot balance in z dimension for 2d simulation} :dt

Self-explanatory. :dd

{Cannot change box ortho/triclinic with certain fixes defined} :dt

This is because those fixes store the shape of the box.  You need to
use unfix to discard the fix, change the box, then redefine a new
fix. :dd

{Cannot change box ortho/triclinic with dumps defined} :dt

This is because some dumps store the shape of the box.  You need to
use undump to discard the dump, change the box, then redefine a new
dump. :dd

{Cannot change box tilt factors for orthogonal box} :dt

Cannot use tilt factors unless the simulation box is non-orthogonal. :dd

{Cannot change box to orthogonal when tilt is non-zero} :dt

Self-explanatory. :dd

{Cannot change box z boundary to non-periodic for a 2d simulation} :dt

Self-explanatory. :dd

{Cannot change dump_modify every for dump dcd} :dt

The frequency of writing dump dcd snapshots cannot be changed. :dd

{Cannot change dump_modify every for dump xtc} :dt

The frequency of writing dump xtc snapshots cannot be changed. :dd

{Cannot change timestep once fix srd is setup} :dt

This is because various SRD properties depend on the timestep
size. :dd

{Cannot change timestep with fix pour} :dt

This is because fix pour pre-computes the time delay for particles to
fall out of the insertion volume due to gravity. :dd

{Cannot change to comm_style brick from tiled layout} :dt

Self-explanatory. :dd

{Cannot change_box after reading restart file with per-atom info} :dt

This is because the restart file info cannot be migrated with the
atoms.  You can get around this by performing a 0-timestep run which
will assign the restart file info to actual atoms. :dd

{Cannot change_box in xz or yz for 2d simulation} :dt

Self-explanatory. :dd

{Cannot change_box in z dimension for 2d simulation} :dt

Self-explanatory. :dd

{Cannot clear group all} :dt

This operation is not allowed. :dd

{Cannot close restart file - MPI error: %s} :dt

This error was generated by MPI when reading/writing an MPI-IO restart
file. :dd

{Cannot compute initial g_ewald_disp} :dt

LAMMPS failed to compute an initial guess for the PPPM_disp g_ewald_6
factor that partitions the computation between real space and k-space
for Dispersion interactions. :dd

{Cannot create an atom map unless atoms have IDs} :dt

The simulation requires a mapping from global atom IDs to local atoms,
but the atoms that have been defined have no IDs. :dd

{Cannot create atoms with undefined lattice} :dt

Must use the lattice command before using the create_atoms
command. :dd

{Cannot create/grow a vector/array of pointers for %s} :dt

LAMMPS code is making an illegal call to the templated memory
allocaters, to create a vector or array of pointers. :dd

{Cannot create_atoms after reading restart file with per-atom info} :dt

The per-atom info was stored to be used when by a fix that you may
re-define.  If you add atoms before re-defining the fix, then there
will not be a correct amount of per-atom info. :dd

{Cannot create_box after simulation box is defined} :dt

A simulation box can only be defined once. :dd

{Cannot currently use pair reax with pair hybrid} :dt

This is not yet supported. :dd

{Cannot currently use pppm/gpu with fix balance.} :dt

Self-explanatory. :dd

{Cannot delete group all} :dt

Self-explanatory. :dd

{Cannot delete group currently used by a compute} :dt

Self-explanatory. :dd

{Cannot delete group currently used by a dump} :dt

Self-explanatory. :dd

{Cannot delete group currently used by a fix} :dt

Self-explanatory. :dd

{Cannot delete group currently used by atom_modify first} :dt

Self-explanatory. :dd

{Cannot delete_atoms bond yes for non-molecular systems} :dt

Self-explanatory. :dd

{Cannot displace_atoms after reading restart file with per-atom info} :dt

This is because the restart file info cannot be migrated with the
atoms.  You can get around this by performing a 0-timestep run which
will assign the restart file info to actual atoms. :dd

{Cannot do GCMC on atoms in atom_modify first group} :dt

This is a restriction due to the way atoms are organized in a list to
enable the atom_modify first command. :dd

{Cannot do atom/swap on atoms in atom_modify first group} :dt

This is a restriction due to the way atoms are organized in a list to
enable the atom_modify first command. :dd

{Cannot dump sort on atom IDs with no atom IDs defined} :dt

Self-explanatory. :dd

{Cannot dump sort when multiple dump files are written} :dt

In this mode, each processor dumps its atoms to a file, so
no sorting is allowed. :dd

{Cannot embed Python when also extending Python with LAMMPS} :dt

When running LAMMPS via Python through the LAMMPS library interface
you cannot also user the input script python command. :dd

{Cannot evaporate atoms in atom_modify first group} :dt

This is a restriction due to the way atoms are organized in
a list to enable the atom_modify first command. :dd

{Cannot find create_bonds group ID} :dt

Self-explanatory. :dd

{Cannot find delete_bonds group ID} :dt

Group ID used in the delete_bonds command does not exist. :dd

{Cannot find specified group ID for core particles} :dt

Self-explanatory. :dd

{Cannot find specified group ID for shell particles} :dt

Self-explanatory. :dd

{Cannot have both pair_modify shift and tail set to yes} :dt

These 2 options are contradictory. :dd

{Cannot intersect groups using a dynamic group} :dt

This operation is not allowed. :dd

{Cannot mix molecular and molecule template atom styles} :dt

Self-explanatory. :dd

{Cannot open -reorder file} :dt

Self-explanatory. :dd

{Cannot open ADP potential file %s} :dt

The specified ADP potential file cannot be opened.  Check that the
path and name are correct. :dd

{Cannot open AIREBO potential file %s} :dt

The specified AIREBO potential file cannot be opened.  Check that the
path and name are correct. :dd

{Cannot open BOP potential file %s} :dt

The specified BOP potential file cannot be opened.  Check that the
path and name are correct. :dd

{Cannot open COMB potential file %s} :dt

The specified COMB potential file cannot be opened.  Check that the
path and name are correct. :dd

{Cannot open COMB3 lib.comb3 file} :dt

The COMB3 library file cannot be opened.  Check that the path and name
are correct. :dd

{Cannot open COMB3 potential file %s} :dt

The specified COMB3 potential file cannot be opened.  Check that the
path and name are correct. :dd

{Cannot open EAM potential file %s} :dt

The specified EAM potential file cannot be opened.  Check that the
path and name are correct. :dd

{Cannot open EIM potential file %s} :dt

The specified EIM potential file cannot be opened.  Check that the
path and name are correct. :dd

{Cannot open LCBOP potential file %s} :dt

The specified LCBOP potential file cannot be opened.  Check that the
path and name are correct. :dd

{Cannot open MEAM potential file %s} :dt

The specified MEAM potential file cannot be opened.  Check that the
path and name are correct. :dd

{Cannot open SNAP coefficient file %s} :dt

The specified SNAP coefficient file cannot be opened.  Check that the
path and name are correct. :dd

{Cannot open SNAP parameter file %s} :dt

The specified SNAP parameter file cannot be opened.  Check that the
path and name are correct. :dd

{Cannot open Stillinger-Weber potential file %s} :dt

The specified SW potential file cannot be opened.  Check that the path
and name are correct. :dd

{Cannot open Tersoff potential file %s} :dt

The specified potential file cannot be opened.  Check that the path
and name are correct. :dd

{Cannot open Vashishta potential file %s} :dt

The specified Vashishta potential file cannot be opened.  Check that the path
and name are correct. :dd

{Cannot open balance output file} :dt

Self-explanatory. :dd

{Cannot open coul/streitz potential file %s} :dt

The specified coul/streitz potential file cannot be opened.  Check
that the path and name are correct. :dd

{Cannot open custom file} :dt

Self-explanatory. :dd

{Cannot open data file %s} :dt

The specified file cannot be opened.  Check that the path and name are
correct. :dd

{Cannot open dir to search for restart file} :dt

Using a "*" in the name of the restart file will open the current
directory to search for matching file names. :dd

{Cannot open dump file} :dt

Self-explanatory. :dd

{Cannot open dump file %s} :dt

The output file for the dump command cannot be opened.  Check that the
path and name are correct. :dd

{Cannot open file %s} :dt

The specified file cannot be opened.  Check that the path and name are
correct. If the file is a compressed file, also check that the gzip
executable can be found and run. :dd

{Cannot open file variable file %s} :dt

The specified file cannot be opened.  Check that the path and name are
correct. :dd

{Cannot open fix ave/chunk file %s} :dt

The specified file cannot be opened.  Check that the path and name are
correct. :dd

{Cannot open fix ave/correlate file %s} :dt

The specified file cannot be opened.  Check that the path and name are
correct. :dd

{Cannot open fix ave/histo file %s} :dt

The specified file cannot be opened.  Check that the path and name are
correct. :dd

{Cannot open fix ave/time file %s} :dt

The specified file cannot be opened.  Check that the path and name are
correct. :dd

{Cannot open fix balance output file} :dt

Self-explanatory. :dd

{Cannot open fix poems file %s} :dt

The specified file cannot be opened.  Check that the path and name are
correct. :dd

{Cannot open fix print file %s} :dt

The output file generated by the fix print command cannot be opened :dd

{Cannot open fix qeq parameter file %s} :dt

The specified file cannot be opened.  Check that the path and name are
correct. :dd

{Cannot open fix qeq/comb file %s} :dt

The output file for the fix qeq/combs command cannot be opened.
Check that the path and name are correct. :dd

{Cannot open fix reax/bonds file %s} :dt

The output file for the fix reax/bonds command cannot be opened.
Check that the path and name are correct. :dd

{Cannot open fix rigid infile %s} :dt

The specified file cannot be opened.  Check that the path and name are
correct. :dd

{Cannot open fix rigid restart file %s} :dt

The specified file cannot be opened.  Check that the path and name are
correct. :dd

{Cannot open fix rigid/small infile %s} :dt

The specified file cannot be opened.  Check that the path and name are
correct. :dd

{Cannot open fix tmd file %s} :dt

The output file for the fix tmd command cannot be opened.  Check that
the path and name are correct. :dd

{Cannot open fix ttm file %s} :dt

The output file for the fix ttm command cannot be opened.  Check that
the path and name are correct. :dd

{Cannot open gzipped file} :dt

LAMMPS was compiled without support for reading and writing gzipped
files through a pipeline to the gzip program with -DLAMMPS_GZIP. :dd

{Cannot open input script %s} :dt

Self-explanatory. :dd

{Cannot open log.cite file} :dt

This file is created when you use some LAMMPS features, to indicate
what paper you should cite on behalf of those who implemented
the feature.  Check that you have write privileges into the directory
you are running in. :dd

{Cannot open log.lammps for writing} :dt

The default LAMMPS log file cannot be opened.  Check that the
directory you are running in allows for files to be created. :dd

{Cannot open logfile} :dt

The LAMMPS log file named in a command-line argument cannot be opened.
Check that the path and name are correct. :dd

{Cannot open logfile %s} :dt

The LAMMPS log file specified in the input script cannot be opened.
Check that the path and name are correct. :dd

{Cannot open molecule file %s} :dt

The specified file cannot be opened.  Check that the path and name are
correct. :dd

{Cannot open nb3b/harmonic potential file %s} :dt

The specified potential file cannot be opened.  Check that the path
and name are correct. :dd

{Cannot open pair_write file} :dt

The specified output file for pair energies and forces cannot be
opened.  Check that the path and name are correct. :dd

{Cannot open polymorphic potential file %s} :dt

The specified polymorphic potential file cannot be opened.  Check that
the path and name are correct. :dd

{Cannot open print file %s} :dt

Self-explanatory. :dd

{Cannot open processors output file} :dt

Self-explanatory. :dd

{Cannot open restart file %s} :dt

Self-explanatory. :dd

{Cannot open restart file for reading - MPI error: %s} :dt

This error was generated by MPI when reading/writing an MPI-IO restart
file. :dd

{Cannot open restart file for writing - MPI error: %s} :dt

This error was generated by MPI when reading/writing an MPI-IO restart
file. :dd

{Cannot open screen file} :dt

The screen file specified as a command-line argument cannot be
opened.  Check that the directory you are running in allows for files
to be created. :dd

{Cannot open temporary file for world counter.} :dt

Self-explanatory. :dd

{Cannot open universe log file} :dt

For a multi-partition run, the master log file cannot be opened.
Check that the directory you are running in allows for files to be
created. :dd

{Cannot open universe screen file} :dt

For a multi-partition run, the master screen file cannot be opened.
Check that the directory you are running in allows for files to be
created. :dd

{Cannot read from restart file - MPI error: %s} :dt

This error was generated by MPI when reading/writing an MPI-IO restart
file. :dd

{Cannot read_data without add keyword after simulation box is defined} :dt

Self-explanatory. :dd

{Cannot read_restart after simulation box is defined} :dt

The read_restart command cannot be used after a read_data,
read_restart, or create_box command. :dd

{Cannot redefine variable as a different style} :dt

An equal-style variable can be re-defined but only if it was
originally an equal-style variable. :dd

{Cannot replicate 2d simulation in z dimension} :dt

The replicate command cannot replicate a 2d simulation in the z
dimension. :dd

{Cannot replicate with fixes that store atom quantities} :dt

Either fixes are defined that create and store atom-based vectors or a
restart file was read which included atom-based vectors for fixes.
The replicate command cannot duplicate that information for new atoms.
You should use the replicate command before fixes are applied to the
system. :dd

{Cannot reset timestep with a dynamic region defined} :dt

Dynamic regions (see the region command) have a time dependence.
Thus you cannot change the timestep when one or more of these
are defined. :dd

{Cannot reset timestep with a time-dependent fix defined} :dt

You cannot reset the timestep when a fix that keeps track of elapsed
time is in place. :dd

{Cannot run 2d simulation with non-periodic Z dimension} :dt

Use the boundary command to make the z dimension periodic in order to
run a 2d simulation. :dd

{Cannot set bond topology types for atom style template} :dt

The bond, angle, etc types cannot be changed for this atom style since
they are static settings in the molecule template files. :dd

{Cannot set both respa pair and inner/middle/outer} :dt

In the rRESPA integrator, you must compute pairwise potentials either
all together (pair), or in pieces (inner/middle/outer).  You can't do
both. :dd

{Cannot set cutoff/multi before simulation box is defined} :dt

Self-explanatory. :dd

{Cannot set dpd/theta for this atom style} :dt

Self-explanatory. :dd

{Cannot set dump_modify flush for dump xtc} :dt

Self-explanatory. :dd

{Cannot set mass for this atom style} :dt

This atom style does not support mass settings for each atom type.
Instead they are defined on a per-atom basis in the data file. :dd

{Cannot set meso/cv for this atom style} :dt

Self-explanatory. :dd

{Cannot set meso/e for this atom style} :dt

Self-explanatory. :dd

{Cannot set meso/rho for this atom style} :dt

Self-explanatory. :dd

{Cannot set non-zero image flag for non-periodic dimension} :dt

Self-explanatory. :dd

{Cannot set non-zero z velocity for 2d simulation} :dt

Self-explanatory. :dd

{Cannot set quaternion for atom that has none} :dt

Self-explanatory. :dd

{Cannot set quaternion with xy components for 2d system} :dt

Self-explanatory. :dd

{Cannot set respa hybrid and any of pair/inner/middle/outer} :dt

In the rRESPA integrator, you must compute pairwise potentials either
all together (pair), with different cutoff regions (inner/middle/outer),
or per hybrid sub-style (hybrid).  You cannot mix those. :dd

{Cannot set respa middle without inner/outer} :dt

In the rRESPA integrator, you must define both a inner and outer
setting in order to use a middle setting. :dd

{Cannot set restart file size - MPI error: %s} :dt

This error was generated by MPI when reading/writing an MPI-IO restart
file. :dd

{Cannot set smd/contact/radius for this atom style} :dt

Self-explanatory. :dd

{Cannot set smd/mass/density for this atom style} :dt

Self-explanatory. :dd

{Cannot set temperature for fix rigid/nph} :dt

The temp keyword cannot be specified. :dd

{Cannot set theta for atom that is not a line} :dt

Self-explanatory. :dd

{Cannot set this attribute for this atom style} :dt

The attribute being set does not exist for the defined atom style. :dd

{Cannot set variable z velocity for 2d simulation} :dt

Self-explanatory. :dd

{Cannot skew triclinic box in z for 2d simulation} :dt

Self-explanatory. :dd

{Cannot subtract groups using a dynamic group} :dt

This operation is not allowed. :dd

{Cannot union groups using a dynamic group} :dt

This operation is not allowed. :dd

{Cannot use -kokkos on without KOKKOS installed} :dt

Self-explanatory. :dd

{Cannot use -reorder after -partition} :dt

Self-explanatory.  See doc page discussion of command-line switches. :dd

{Cannot use Ewald with 2d simulation} :dt

The kspace style ewald cannot be used in 2d simulations.  You can use
2d Ewald in a 3d simulation; see the kspace_modify command. :dd

{Cannot use Ewald/disp solver on system with no charge, dipole, or LJ particles} :dt

No atoms in system have a non-zero charge or dipole, or are LJ
particles.  Change charges/dipoles or change options of the kspace
solver/pair style. :dd

{Cannot use EwaldDisp with 2d simulation} :dt

This is a current restriction of this command. :dd

{Cannot use Kokkos pair style with rRESPA inner/middle} :dt

Self-explanatory. :dd

{Cannot use NEB unless atom map exists} :dt

Use the atom_modify command to create an atom map. :dd

{Cannot use NEB with a single replica} :dt

Self-explanatory. :dd

{Cannot use NEB with atom_modify sort enabled} :dt

This is current restriction for NEB implemented in LAMMPS. :dd

{Cannot use PPPM with 2d simulation} :dt

The kspace style pppm cannot be used in 2d simulations.  You can use
2d PPPM in a 3d simulation; see the kspace_modify command. :dd

{Cannot use PPPMDisp with 2d simulation} :dt

The kspace style pppm/disp cannot be used in 2d simulations.  You can
use 2d pppm/disp in a 3d simulation; see the kspace_modify command. :dd

{Cannot use PRD with a changing box} :dt

The current box dimensions are not copied between replicas :dd

{Cannot use PRD with a time-dependent fix defined} :dt

PRD alters the timestep in ways that will mess up these fixes. :dd

{Cannot use PRD with a time-dependent region defined} :dt

PRD alters the timestep in ways that will mess up these regions. :dd

{Cannot use PRD with atom_modify sort enabled} :dt

This is a current restriction of PRD.  You must turn off sorting,
which is enabled by default, via the atom_modify command. :dd

{Cannot use PRD with multi-processor replicas unless atom map exists} :dt

Use the atom_modify command to create an atom map. :dd

{Cannot use TAD unless atom map exists for NEB} :dt

See atom_modify map command to set this. :dd

{Cannot use TAD with a single replica for NEB} :dt

NEB requires multiple replicas. :dd

{Cannot use TAD with atom_modify sort enabled for NEB} :dt

This is a current restriction of NEB. :dd

{Cannot use a damped dynamics min style with fix box/relax} :dt

This is a current restriction in LAMMPS.  Use another minimizer
style. :dd

{Cannot use a damped dynamics min style with per-atom DOF} :dt

This is a current restriction in LAMMPS.  Use another minimizer
style. :dd

{Cannot use append/atoms in periodic dimension} :dt

The boundary style of the face where atoms are added can not be of
type p (periodic). :dd

{Cannot use atomfile-style variable unless atom map exists} :dt

Self-explanatory.  See the atom_modify command to create a map. :dd

{Cannot use both com and bias with compute temp/chunk} :dt

Self-explanatory. :dd

{Cannot use chosen neighbor list style with buck/coul/cut/kk} :dt

Self-explanatory. :dd

{Cannot use chosen neighbor list style with buck/coul/long/kk} :dt

Self-explanatory. :dd

{Cannot use chosen neighbor list style with buck/kk} :dt

That style is not supported by Kokkos. :dd

{Cannot use chosen neighbor list style with coul/cut/kk} :dt

That style is not supported by Kokkos. :dd

{Cannot use chosen neighbor list style with coul/debye/kk} :dt

Self-explanatory. :dd

{Cannot use chosen neighbor list style with coul/dsf/kk} :dt

That style is not supported by Kokkos. :dd

{Cannot use chosen neighbor list style with coul/wolf/kk} :dt

That style is not supported by Kokkos. :dd

{Cannot use chosen neighbor list style with lj/charmm/coul/charmm/implicit/kk} :dt

Self-explanatory. :dd

{Cannot use chosen neighbor list style with lj/charmm/coul/charmm/kk} :dt

Self-explanatory. :dd

{Cannot use chosen neighbor list style with lj/charmm/coul/long/kk} :dt

Self-explanatory. :dd

{Cannot use chosen neighbor list style with lj/class2/coul/cut/kk} :dt

Self-explanatory. :dd

{Cannot use chosen neighbor list style with lj/class2/coul/long/kk} :dt

Self-explanatory. :dd

{Cannot use chosen neighbor list style with lj/class2/kk} :dt

Self-explanatory. :dd

{Cannot use chosen neighbor list style with lj/cut/coul/cut/kk} :dt

That style is not supported by Kokkos. :dd

{Cannot use chosen neighbor list style with lj/cut/coul/debye/kk} :dt

Self-explanatory. :dd

{Cannot use chosen neighbor list style with lj/cut/coul/long/kk} :dt

That style is not supported by Kokkos. :dd

{Cannot use chosen neighbor list style with lj/cut/kk} :dt

That style is not supported by Kokkos. :dd

{Cannot use chosen neighbor list style with lj/expand/kk} :dt

Self-explanatory. :dd

{Cannot use chosen neighbor list style with lj/gromacs/coul/gromacs/kk} :dt

Self-explanatory. :dd

{Cannot use chosen neighbor list style with lj/gromacs/kk} :dt

Self-explanatory. :dd

{Cannot use chosen neighbor list style with lj/sdk/kk} :dt

That style is not supported by Kokkos. :dd

{Cannot use chosen neighbor list style with pair eam/kk} :dt

That style is not supported by Kokkos. :dd

{Cannot use chosen neighbor list style with pair eam/kk/alloy} :dt

Self-explanatory. :dd

{Cannot use chosen neighbor list style with pair eam/kk/fs} :dt

Self-explanatory. :dd

{Cannot use chosen neighbor list style with pair sw/kk} :dt

Self-explanatory. :dd

{Cannot use chosen neighbor list style with tersoff/kk} :dt

Self-explanatory. :dd

{Cannot use chosen neighbor list style with tersoff/zbl/kk} :dt

Self-explanatory. :dd

{Cannot use compute chunk/atom bin z for 2d model} :dt

Self-explanatory. :dd

{Cannot use compute cluster/atom unless atoms have IDs} :dt

Atom IDs are used to identify clusters. :dd

{Cannot use create_atoms rotate unless single style} :dt

Self-explanatory. :dd

{Cannot use create_bonds unless atoms have IDs} :dt

This command requires a mapping from global atom IDs to local atoms,
but the atoms that have been defined have no IDs. :dd

{Cannot use create_bonds with non-molecular system} :dt

Self-explanatory. :dd

{Cannot use cwiggle in variable formula between runs} :dt

This is a function of elapsed time. :dd

{Cannot use delete_atoms bond yes with atom_style template} :dt

This is because the bonds for that atom style are hardwired in the
molecule template. :dd

{Cannot use delete_atoms unless atoms have IDs} :dt

Your atoms do not have IDs, so the delete_atoms command cannot be
used. :dd

{Cannot use delete_bonds with non-molecular system} :dt

Your choice of atom style does not have bonds. :dd

{Cannot use dump_modify fileper without % in dump file name} :dt

Self-explanatory. :dd

{Cannot use dump_modify nfile without % in dump file name} :dt

Self-explanatory. :dd

{Cannot use dynamic group with fix adapt atom} :dt

This is not yet supported. :dd

{Cannot use fix TMD unless atom map exists} :dt

Using this fix requires the ability to lookup an atom index, which is
provided by an atom map.  An atom map does not exist (by default) for
non-molecular problems.  Using the atom_modify map command will force
an atom map to be created. :dd

{Cannot use fix bond/break with non-molecular systems} :dt

Only systems with bonds that can be changed can be used.  Atom_style
template does not qualify. :dd

{Cannot use fix bond/create with non-molecular systems} :dt

Only systems with bonds that can be changed can be used.  Atom_style
template does not qualify. :dd

{Cannot use fix bond/swap with non-molecular systems} :dt

Only systems with bonds that can be changed can be used.  Atom_style
template does not qualify. :dd

{Cannot use fix box/relax on a 2nd non-periodic dimension} :dt

When specifying an off-diagonal pressure component, the 2nd of the two
dimensions must be periodic.  E.g. if the xy component is specified,
then the y dimension must be periodic. :dd

{Cannot use fix box/relax on a non-periodic dimension} :dt

When specifying a diagonal pressure component, the dimension must be
periodic. :dd

{Cannot use fix box/relax with both relaxation and scaling on a tilt factor} :dt

When specifying scaling on a tilt factor component, that component can not
also be controlled by the barostat. E.g. if scalexy yes is specified and
also keyword tri or xy, this is wrong. :dd

{Cannot use fix box/relax with tilt factor scaling on a 2nd non-periodic dimension} :dt

When specifying scaling on a tilt factor component, the 2nd of the two
dimensions must be periodic.  E.g. if the xy component is specified,
then the y dimension must be periodic. :dd

{Cannot use fix deform on a shrink-wrapped boundary} :dt

The x, y, z options cannot be applied to shrink-wrapped
dimensions. :dd

{Cannot use fix deform tilt on a shrink-wrapped 2nd dim} :dt

This is because the shrink-wrapping will change the value
of the strain implied by the tilt factor. :dd

{Cannot use fix deform trate on a box with zero tilt} :dt

The trate style alters the current strain. :dd

{Cannot use fix deposit rigid and not molecule} :dt

Self-explanatory. :dd

{Cannot use fix deposit rigid and shake} :dt

These two attributes are conflicting. :dd

{Cannot use fix deposit shake and not molecule} :dt

Self-explanatory. :dd

{Cannot use fix enforce2d with 3d simulation} :dt

Self-explanatory. :dd

{Cannot use fix gcmc in a 2d simulation} :dt

Fix gcmc is set up to run in 3d only. No 2d simulations with fix gcmc
are allowed. :dd

{Cannot use fix gcmc shake and not molecule} :dt

Self-explanatory. :dd

{Cannot use fix msst without per-type mass defined} :dt

Self-explanatory. :dd

{Cannot use fix npt and fix deform on same component of stress tensor} :dt

This would be changing the same box dimension twice. :dd

{Cannot use fix nvt/npt/nph on a 2nd non-periodic dimension} :dt

When specifying an off-diagonal pressure component, the 2nd of the two
dimensions must be periodic.  E.g. if the xy component is specified,
then the y dimension must be periodic. :dd

{Cannot use fix nvt/npt/nph on a non-periodic dimension} :dt

When specifying a diagonal pressure component, the dimension must be
periodic. :dd

{Cannot use fix nvt/npt/nph with both xy dynamics and xy scaling} :dt

Self-explanatory. :dd

{Cannot use fix nvt/npt/nph with both xz dynamics and xz scaling} :dt

Self-explanatory. :dd

{Cannot use fix nvt/npt/nph with both yz dynamics and yz scaling} :dt

Self-explanatory. :dd

{Cannot use fix nvt/npt/nph with xy scaling when y is non-periodic dimension} :dt

The 2nd dimension in the barostatted tilt factor must be periodic. :dd

{Cannot use fix nvt/npt/nph with xz scaling when z is non-periodic dimension} :dt

The 2nd dimension in the barostatted tilt factor must be periodic. :dd

{Cannot use fix nvt/npt/nph with yz scaling when z is non-periodic dimension} :dt

The 2nd dimension in the barostatted tilt factor must be periodic. :dd

{Cannot use fix pour rigid and not molecule} :dt

Self-explanatory. :dd

{Cannot use fix pour rigid and shake} :dt

These two attributes are conflicting. :dd

{Cannot use fix pour shake and not molecule} :dt

Self-explanatory. :dd

{Cannot use fix pour with triclinic box} :dt

This option is not yet supported. :dd

{Cannot use fix press/berendsen and fix deform on same component of stress tensor} :dt

These commands both change the box size/shape, so you cannot use both
together. :dd

{Cannot use fix press/berendsen on a non-periodic dimension} :dt

Self-explanatory. :dd

{Cannot use fix press/berendsen with triclinic box} :dt

Self-explanatory. :dd

{Cannot use fix reax/bonds without pair_style reax} :dt

Self-explanatory. :dd

{Cannot use fix rigid npt/nph and fix deform on same component of stress tensor} :dt

This would be changing the same box dimension twice. :dd

{Cannot use fix rigid npt/nph on a non-periodic dimension} :dt

When specifying a diagonal pressure component, the dimension must be
periodic. :dd

{Cannot use fix rigid/small npt/nph on a non-periodic dimension} :dt

When specifying a diagonal pressure component, the dimension must be
periodic. :dd

{Cannot use fix shake with non-molecular system} :dt

Your choice of atom style does not have bonds. :dd

{Cannot use fix ttm with 2d simulation} :dt

This is a current restriction of this fix due to the grid it creates. :dd

{Cannot use fix ttm with triclinic box} :dt

This is a current restriction of this fix due to the grid it creates. :dd

{Cannot use fix tune/kspace without a kspace style} :dt

Self-explanatory. :dd

{Cannot use fix tune/kspace without a pair style} :dt

This fix (tune/kspace) can only be used when a pair style has been specified. :dd

{Cannot use fix wall in periodic dimension} :dt

Self-explanatory. :dd

{Cannot use fix wall zlo/zhi for a 2d simulation} :dt

Self-explanatory. :dd

{Cannot use fix wall/reflect in periodic dimension} :dt

Self-explanatory. :dd

{Cannot use fix wall/reflect zlo/zhi for a 2d simulation} :dt

Self-explanatory. :dd

{Cannot use fix wall/srd in periodic dimension} :dt

Self-explanatory. :dd

{Cannot use fix wall/srd more than once} :dt

Nor is their a need to since multiple walls can be specified
in one command. :dd

{Cannot use fix wall/srd without fix srd} :dt

Self-explanatory. :dd

{Cannot use fix wall/srd zlo/zhi for a 2d simulation} :dt

Self-explanatory. :dd

{Cannot use fix_deposit unless atoms have IDs} :dt

Self-explanatory. :dd

{Cannot use fix_pour unless atoms have IDs} :dt

Self-explanatory. :dd

{Cannot use include command within an if command} :dt

Self-explanatory. :dd

{Cannot use lines with fix srd unless overlap is set} :dt

This is because line segments are connected to each other. :dd

{Cannot use multiple fix wall commands with pair brownian} :dt

Self-explanatory. :dd

{Cannot use multiple fix wall commands with pair lubricate} :dt

Self-explanatory. :dd

{Cannot use multiple fix wall commands with pair lubricate/poly} :dt

Self-explanatory. :dd

{Cannot use multiple fix wall commands with pair lubricateU} :dt

Self-explanatory. :dd

{Cannot use neigh_modify exclude with GPU neighbor builds} :dt

This is a current limitation of the GPU implementation
in LAMMPS. :dd

{Cannot use neighbor bins - box size << cutoff} :dt

Too many neighbor bins will be created.  This typically happens when
the simulation box is very small in some dimension, compared to the
neighbor cutoff.  Use the "nsq" style instead of "bin" style. :dd

{Cannot use newton pair with beck/gpu pair style} :dt

Self-explanatory. :dd

{Cannot use newton pair with born/coul/long/gpu pair style} :dt

Self-explanatory. :dd

{Cannot use newton pair with born/coul/wolf/gpu pair style} :dt

Self-explanatory. :dd

{Cannot use newton pair with born/gpu pair style} :dt

Self-explanatory. :dd

{Cannot use newton pair with buck/coul/cut/gpu pair style} :dt

Self-explanatory. :dd

{Cannot use newton pair with buck/coul/long/gpu pair style} :dt

Self-explanatory. :dd

{Cannot use newton pair with buck/gpu pair style} :dt

Self-explanatory. :dd

{Cannot use newton pair with colloid/gpu pair style} :dt

Self-explanatory. :dd

{Cannot use newton pair with coul/cut/gpu pair style} :dt

Self-explanatory. :dd

{Cannot use newton pair with coul/debye/gpu pair style} :dt

Self-explanatory. :dd

{Cannot use newton pair with coul/dsf/gpu pair style} :dt

Self-explanatory. :dd

{Cannot use newton pair with coul/long/gpu pair style} :dt

Self-explanatory. :dd

{Cannot use newton pair with dipole/cut/gpu pair style} :dt

Self-explanatory. :dd

{Cannot use newton pair with dipole/sf/gpu pair style} :dt

Self-explanatory. :dd

{Cannot use newton pair with dpd/gpu pair style} :dt

Self-explanatory. :dd

{Cannot use newton pair with dpd/tstat/gpu pair style} :dt

Self-explanatory. :dd

{Cannot use newton pair with eam/alloy/gpu pair style} :dt

Self-explanatory. :dd

{Cannot use newton pair with eam/fs/gpu pair style} :dt

Self-explanatory. :dd

{Cannot use newton pair with eam/gpu pair style} :dt

Self-explanatory. :dd

{Cannot use newton pair with gauss/gpu pair style} :dt

Self-explanatory. :dd

{Cannot use newton pair with gayberne/gpu pair style} :dt

Self-explanatory. :dd

{Cannot use newton pair with lj/charmm/coul/long/gpu pair style} :dt

Self-explanatory. :dd

{Cannot use newton pair with lj/class2/coul/long/gpu pair style} :dt

Self-explanatory. :dd

{Cannot use newton pair with lj/class2/gpu pair style} :dt

Self-explanatory. :dd

{Cannot use newton pair with lj/cubic/gpu pair style} :dt

Self-explanatory. :dd

{Cannot use newton pair with lj/cut/coul/cut/gpu pair style} :dt

Self-explanatory. :dd

{Cannot use newton pair with lj/cut/coul/debye/gpu pair style} :dt

Self-explanatory. :dd

{Cannot use newton pair with lj/cut/coul/dsf/gpu pair style} :dt

Self-explanatory. :dd

{Cannot use newton pair with lj/cut/coul/long/gpu pair style} :dt

Self-explanatory. :dd

{Cannot use newton pair with lj/cut/coul/msm/gpu pair style} :dt

Self-explanatory. :dd

{Cannot use newton pair with lj/cut/gpu pair style} :dt

Self-explanatory. :dd

{Cannot use newton pair with lj/expand/gpu pair style} :dt

Self-explanatory. :dd

{Cannot use newton pair with lj/gromacs/gpu pair style} :dt

Self-explanatory. :dd

{Cannot use newton pair with lj/sdk/coul/long/gpu pair style} :dt

Self-explanatory. :dd

{Cannot use newton pair with lj/sdk/gpu pair style} :dt

Self-explanatory. :dd

{Cannot use newton pair with lj96/cut/gpu pair style} :dt

Self-explanatory. :dd

{Cannot use newton pair with mie/cut/gpu pair style} :dt

Self-explanatory. :dd

{Cannot use newton pair with morse/gpu pair style} :dt

Self-explanatory. :dd

{Cannot use newton pair with resquared/gpu pair style} :dt

Self-explanatory. :dd

{Cannot use newton pair with soft/gpu pair style} :dt

Self-explanatory. :dd

{Cannot use newton pair with table/gpu pair style} :dt

Self-explanatory. :dd

{Cannot use newton pair with yukawa/colloid/gpu pair style} :dt

Self-explanatory. :dd

{Cannot use newton pair with yukawa/gpu pair style} :dt

Self-explanatory. :dd

{Cannot use newton pair with zbl/gpu pair style} :dt

Self-explanatory. :dd

{Cannot use non-zero forces in an energy minimization} :dt

Fix setforce cannot be used in this manner.  Use fix addforce
instead. :dd

{Cannot use non-periodic boundares with fix ttm} :dt

This fix requires a fully periodic simulation box. :dd

{Cannot use non-periodic boundaries with Ewald} :dt

For kspace style ewald, all 3 dimensions must have periodic boundaries
unless you use the kspace_modify command to define a 2d slab with a
non-periodic z dimension. :dd

{Cannot use non-periodic boundaries with EwaldDisp} :dt

For kspace style ewald/disp, all 3 dimensions must have periodic
boundaries unless you use the kspace_modify command to define a 2d
slab with a non-periodic z dimension. :dd

{Cannot use non-periodic boundaries with PPPM} :dt

For kspace style pppm, all 3 dimensions must have periodic boundaries
unless you use the kspace_modify command to define a 2d slab with a
non-periodic z dimension. :dd

{Cannot use non-periodic boundaries with PPPMDisp} :dt

For kspace style pppm/disp, all 3 dimensions must have periodic
boundaries unless you use the kspace_modify command to define a 2d
slab with a non-periodic z dimension. :dd

{Cannot use order greater than 8 with pppm/gpu.} :dt

Self-explanatory. :dd

{Cannot use package gpu neigh yes with triclinic box} :dt

This is a current restriction in LAMMPS. :dd

{Cannot use pair hybrid with GPU neighbor list builds} :dt

Neighbor list builds must be done on the CPU for this pair style. :dd

{Cannot use pair tail corrections with 2d simulations} :dt

The correction factors are only currently defined for 3d systems. :dd

{Cannot use processors part command without using partitions} :dt

See the command-line -partition switch. :dd

{Cannot use ramp in variable formula between runs} :dt

This is because the ramp() function is time dependent. :dd

{Cannot use read_data add before simulation box is defined} :dt

Self-explanatory. :dd

{Cannot use read_data extra with add flag} :dt

Self-explanatory. :dd

{Cannot use read_data offset without add flag} :dt

Self-explanatory. :dd

{Cannot use read_data shift without add flag} :dt

Self-explanatory. :dd

{Cannot use region INF or EDGE when box does not exist} :dt

Regions that extend to the box boundaries can only be used after the
create_box command has been used. :dd

{Cannot use set atom with no atom IDs defined} :dt

Atom IDs are not defined, so they cannot be used to identify an atom. :dd

{Cannot use set mol with no molecule IDs defined} :dt

Self-explanatory. :dd

{Cannot use swiggle in variable formula between runs} :dt

This is a function of elapsed time. :dd

{Cannot use tris with fix srd unless overlap is set} :dt

This is because triangles are connected to each other. :dd

{Cannot use variable energy with constant efield in fix efield} :dt

LAMMPS computes the energy itself when the E-field is constant. :dd

{Cannot use variable energy with constant force in fix addforce} :dt

This is because for constant force, LAMMPS can compute the change
in energy directly. :dd

{Cannot use variable every setting for dump dcd} :dt

The format of DCD dump files requires snapshots be output
at a constant frequency. :dd

{Cannot use variable every setting for dump xtc} :dt

The format of this file requires snapshots at regular intervals. :dd

{Cannot use vdisplace in variable formula between runs} :dt

This is a function of elapsed time. :dd

{Cannot use velocity bias command without temp keyword} :dt

Self-explanatory. :dd

{Cannot use velocity create loop all unless atoms have IDs} :dt

Atoms in the simulation to do not have IDs, so this style
of velocity creation cannot be performed. :dd

{Cannot use wall in periodic dimension} :dt

Self-explanatory. :dd

{Cannot use write_restart fileper without % in restart file name} :dt

Self-explanatory. :dd

{Cannot use write_restart nfile without % in restart file name} :dt

Self-explanatory. :dd

{Cannot wiggle and shear fix wall/gran} :dt

Cannot specify both options at the same time. :dd

{Cannot write to restart file - MPI error: %s} :dt

This error was generated by MPI when reading/writing an MPI-IO restart
file. :dd

{Cannot yet use KSpace solver with grid with comm style tiled} :dt

This is current restriction in LAMMPS. :dd

{Cannot yet use comm_style tiled with multi-mode comm} :dt

Self-explanatory. :dd

{Cannot yet use comm_style tiled with triclinic box} :dt

Self-explanatory. :dd

{Cannot yet use compute tally with Kokkos} :dt

This feature is not yet supported. :dd

{Cannot yet use fix bond/break with this improper style} :dt

This is a current restriction in LAMMPS. :dd

{Cannot yet use fix bond/create with this improper style} :dt

This is a current restriction in LAMMPS. :dd

{Cannot yet use minimize with Kokkos} :dt

This feature is not yet supported. :dd

{Cannot yet use pair hybrid with Kokkos} :dt

This feature is not yet supported. :dd

{Cannot zero Langevin force of 0 atoms} :dt

The group has zero atoms, so you cannot request its force
be zeroed. :dd

{Cannot zero gld force for zero atoms} :dt

There are no atoms currently in the group. :dd

{Cannot zero momentum of no atoms} :dt

Self-explanatory. :dd

{Change_box command before simulation box is defined} :dt

Self-explanatory. :dd

{Change_box volume used incorrectly} :dt

The "dim volume" option must be used immediately following one or two
settings for "dim1 ..." (and optionally "dim2 ...") and must be for a
different dimension, i.e. dim != dim1 and dim != dim2. :dd

{Chunk/atom compute does not exist for compute angmom/chunk} :dt

Self-explanatory. :dd

{Chunk/atom compute does not exist for compute com/chunk} :dt

Self-explanatory. :dd

{Chunk/atom compute does not exist for compute gyration/chunk} :dt

Self-explanatory. :dd

{Chunk/atom compute does not exist for compute inertia/chunk} :dt

Self-explanatory. :dd

{Chunk/atom compute does not exist for compute msd/chunk} :dt

Self-explanatory. :dd

{Chunk/atom compute does not exist for compute omega/chunk} :dt

Self-explanatory. :dd

{Chunk/atom compute does not exist for compute property/chunk} :dt

Self-explanatory. :dd

{Chunk/atom compute does not exist for compute temp/chunk} :dt

Self-explanatory. :dd

{Chunk/atom compute does not exist for compute torque/chunk} :dt

Self-explanatory. :dd

{Chunk/atom compute does not exist for compute vcm/chunk} :dt

Self-explanatory. :dd

{Chunk/atom compute does not exist for fix ave/chunk} :dt

Self-explanatory. :dd

{Comm tiled invalid index in box drop brick} :dt

Internal error check in comm_style tiled which should not occur.
Contact the developers. :dd

{Comm tiled mis-match in box drop brick} :dt

Internal error check in comm_style tiled which should not occur.
Contact the developers. :dd

{Comm_modify group != atom_modify first group} :dt

Self-explanatory. :dd

{Communication cutoff for comm_style tiled cannot exceed periodic box length} :dt

Self-explanatory. :dd

{Communication cutoff too small for SNAP micro load balancing} :dt

This can happen if you change the neighbor skin after your pair_style
command or if your box dimensions grow during a run. You can set the
cutoff explicitly via the comm_modify cutoff command. :dd

{Compute %s does not allow use of dynamic group} :dt

Dynamic groups have not yet been enabled for this compute. :dd

{Compute ID for compute chunk /atom does not exist} :dt

Self-explanatory. :dd

{Compute ID for compute chunk/atom does not exist} :dt

Self-explanatory. :dd

{Compute ID for compute reduce does not exist} :dt

Self-explanatory. :dd

{Compute ID for compute slice does not exist} :dt

Self-explanatory. :dd

{Compute ID for fix ave/atom does not exist} :dt

Self-explanatory. :dd

{Compute ID for fix ave/chunk does not exist} :dt

Self-explanatory. :dd

{Compute ID for fix ave/correlate does not exist} :dt

Self-explanatory. :dd

{Compute ID for fix ave/histo does not exist} :dt

Self-explanatory. :dd

{Compute ID for fix ave/time does not exist} :dt

Self-explanatory. :dd

{Compute ID for fix store/state does not exist} :dt

Self-explanatory. :dd

{Compute ID for fix vector does not exist} :dt

Self-explanatory. :dd

{Compute ID must be alphanumeric or underscore characters} :dt

Self-explanatory. :dd

{Compute angle/local used when angles are not allowed} :dt

The atom style does not support angles. :dd

{Compute angmom/chunk does not use chunk/atom compute} :dt

The style of the specified compute is not chunk/atom. :dd

{Compute body/local requires atom style body} :dt

Self-explanatory. :dd

{Compute bond/local used when bonds are not allowed} :dt

The atom style does not support bonds. :dd

{Compute centro/atom requires a pair style be defined} :dt

This is because the computation of the centro-symmetry values
uses a pairwise neighbor list. :dd

{Compute chunk/atom bin/cylinder radius is too large for periodic box} :dt

Radius cannot be bigger than 1/2 of a non-axis  periodic dimension. :dd

{Compute chunk/atom bin/sphere radius is too large for periodic box} :dt

Radius cannot be bigger than 1/2 of any periodic dimension. :dd

{Compute chunk/atom compute array is accessed out-of-range} :dt

The index for the array is out of bounds. :dd

{Compute chunk/atom compute does not calculate a per-atom array} :dt

Self-explanatory. :dd

{Compute chunk/atom compute does not calculate a per-atom vector} :dt

Self-explanatory. :dd

{Compute chunk/atom compute does not calculate per-atom values} :dt

Self-explanatory. :dd

{Compute chunk/atom cylinder axis must be z for 2d} :dt

Self-explanatory. :dd

{Compute chunk/atom fix array is accessed out-of-range} :dt

the index for the array is out of bounds. :dd

{Compute chunk/atom fix does not calculate a per-atom array} :dt

Self-explanatory. :dd

{Compute chunk/atom fix does not calculate a per-atom vector} :dt

Self-explanatory. :dd

{Compute chunk/atom fix does not calculate per-atom values} :dt

Self-explanatory. :dd

{Compute chunk/atom for triclinic boxes requires units reduced} :dt

Self-explanatory. :dd

{Compute chunk/atom ids once but nchunk is not once} :dt

You cannot assign chunks IDs to atom permanently if the number of
chunks may change. :dd

{Compute chunk/atom molecule for non-molecular system} :dt

Self-explanatory. :dd

{Compute chunk/atom sphere z origin must be 0.0 for 2d} :dt

Self-explanatory. :dd

{Compute chunk/atom stores no IDs for compute property/chunk} :dt

It will only store IDs if its compress option is enabled. :dd

{Compute chunk/atom stores no coord1 for compute property/chunk} :dt

Only certain binning options for compute chunk/atom store coordinates. :dd

{Compute chunk/atom stores no coord2 for compute property/chunk} :dt

Only certain binning options for compute chunk/atom store coordinates. :dd

{Compute chunk/atom stores no coord3 for compute property/chunk} :dt

Only certain binning options for compute chunk/atom store coordinates. :dd

{Compute chunk/atom variable is not atom-style variable} :dt

Self-explanatory. :dd

{Compute chunk/atom without bins cannot use discard mixed} :dt

That discard option only applies to the binning styles. :dd

{Compute cluster/atom cutoff is longer than pairwise cutoff} :dt

Cannot identify clusters beyond cutoff. :dd

{Compute cluster/atom requires a pair style be defined} :dt

This is so that the pair style defines a cutoff distance which
is used to find clusters. :dd

{Compute cna/atom cutoff is longer than pairwise cutoff} :dt

Self-explanatory. :dd

{Compute cna/atom requires a pair style be defined} :dt

Self-explanatory. :dd

{Compute com/chunk does not use chunk/atom compute} :dt

The style of the specified compute is not chunk/atom. :dd

{Compute contact/atom requires a pair style be defined} :dt

Self-explanatory. :dd

{Compute contact/atom requires atom style sphere} :dt

Self-explanatory. :dd

{Compute coord/atom cutoff is longer than pairwise cutoff} :dt

Cannot compute coordination at distances longer than the pair cutoff,
since those atoms are not in the neighbor list. :dd

{Compute coord/atom requires a pair style be defined} :dt

Self-explanatory. :dd

{Compute damage/atom requires peridynamic potential} :dt

Damage is a Peridynamic-specific metric.  It requires you
to be running a Peridynamics simulation. :dd

{Compute dihedral/local used when dihedrals are not allowed} :dt

The atom style does not support dihedrals. :dd

{Compute dilatation/atom cannot be used with this pair style} :dt

Self-explanatory. :dd

{Compute dilatation/atom requires Peridynamic pair style} :dt

Self-explanatory. :dd

{Compute does not allow an extra compute or fix to be reset} :dt

This is an internal LAMMPS error.  Please report it to the
developers. :dd

{Compute erotate/asphere requires atom style ellipsoid or line or tri} :dt

Self-explanatory. :dd

{Compute erotate/asphere requires extended particles} :dt

This compute cannot be used with point particles. :dd

{Compute erotate/rigid with non-rigid fix-ID} :dt

Self-explanatory. :dd

{Compute erotate/sphere requires atom style sphere} :dt

Self-explanatory. :dd

{Compute erotate/sphere/atom requires atom style sphere} :dt

Self-explanatory. :dd

{Compute event/displace has invalid fix event assigned} :dt

This is an internal LAMMPS error.  Please report it to the
developers. :dd

{Compute group/group group ID does not exist} :dt

Self-explanatory. :dd

{Compute gyration/chunk does not use chunk/atom compute} :dt

The style of the specified compute is not chunk/atom. :dd

{Compute heat/flux compute ID does not compute ke/atom} :dt

Self-explanatory. :dd

{Compute heat/flux compute ID does not compute pe/atom} :dt

Self-explanatory. :dd

{Compute heat/flux compute ID does not compute stress/atom} :dt

Self-explanatory. :dd

{Compute hexorder/atom cutoff is longer than pairwise cutoff} :dt

Cannot compute order parameter beyond cutoff. :dd

{Compute hexorder/atom requires a pair style be defined} :dt

Self-explanatory. :dd

{Compute improper/local used when impropers are not allowed} :dt

The atom style does not support impropers. :dd

{Compute inertia/chunk does not use chunk/atom compute} :dt

The style of the specified compute is not chunk/atom. :dd

{Compute ke/rigid with non-rigid fix-ID} :dt

Self-explanatory. :dd

{Compute msd/chunk does not use chunk/atom compute} :dt

The style of the specified compute is not chunk/atom. :dd

{Compute msd/chunk nchunk is not static} :dt

This is required because the MSD cannot be computed consistently if
the number of chunks is changing.  Compute chunk/atom allows setting
nchunk to be static. :dd

{Compute nve/asphere requires atom style ellipsoid} :dt

Self-explanatory. :dd

{Compute nvt/nph/npt asphere requires atom style ellipsoid} :dt

Self-explanatory. :dd

{Compute nvt/nph/npt body requires atom style body} :dt

Self-explanatory. :dd

{Compute omega/chunk does not use chunk/atom compute} :dt

The style of the specified compute is not chunk/atom. :dd

{Compute orientorder/atom cutoff is longer than pairwise cutoff} :dt

Cannot compute order parameter beyond cutoff. :dd

{Compute orientorder/atom requires a pair style be defined} :dt

Self-explanatory. :dd

{Compute pair must use group all} :dt

Pair styles accumulate energy on all atoms. :dd

{Compute pe must use group all} :dt

Energies computed by potentials (pair, bond, etc) are computed on all
atoms. :dd

{Compute plasticity/atom cannot be used with this pair style} :dt

Self-explanatory. :dd

{Compute plasticity/atom requires Peridynamic pair style} :dt

Self-explanatory. :dd

{Compute pressure must use group all} :dt

Virial contributions computed by potentials (pair, bond, etc) are
computed on all atoms. :dd

{Compute pressure requires temperature ID to include kinetic energy} :dt

The keflag cannot be used unless a temperature compute is provided. :dd

{Compute pressure temperature ID does not compute temperature} :dt

The compute ID assigned to a pressure computation must compute
temperature. :dd

{Compute property/atom floating point vector does not exist} :dt

The command is accessing a vector added by the fix property/atom
command, that does not exist. :dd

{Compute property/atom for atom property that isn't allocated} :dt

Self-explanatory. :dd

{Compute property/atom integer vector does not exist} :dt

The command is accessing a vector added by the fix property/atom
command, that does not exist. :dd

{Compute property/chunk does not use chunk/atom compute} :dt

The style of the specified compute is not chunk/atom. :dd

{Compute property/local cannot use these inputs together} :dt

Only inputs that generate the same number of datums can be used
together.  E.g. bond and angle quantities cannot be mixed. :dd

{Compute property/local does not (yet) work with atom_style template} :dt

Self-explanatory. :dd

{Compute property/local for property that isn't allocated} :dt

Self-explanatory. :dd

{Compute rdf requires a pair style be defined} :dt

Self-explanatory. :dd

{Compute reduce compute array is accessed out-of-range} :dt

An index for the array is out of bounds. :dd

{Compute reduce compute calculates global values} :dt

A compute that calculates peratom or local values is required. :dd

{Compute reduce compute does not calculate a local array} :dt

Self-explanatory. :dd

{Compute reduce compute does not calculate a local vector} :dt

Self-explanatory. :dd

{Compute reduce compute does not calculate a per-atom array} :dt

Self-explanatory. :dd

{Compute reduce compute does not calculate a per-atom vector} :dt

Self-explanatory. :dd

{Compute reduce fix array is accessed out-of-range} :dt

An index for the array is out of bounds. :dd

{Compute reduce fix calculates global values} :dt

A fix that calculates peratom or local values is required. :dd

{Compute reduce fix does not calculate a local array} :dt

Self-explanatory. :dd

{Compute reduce fix does not calculate a local vector} :dt

Self-explanatory. :dd

{Compute reduce fix does not calculate a per-atom array} :dt

Self-explanatory. :dd

{Compute reduce fix does not calculate a per-atom vector} :dt

Self-explanatory. :dd

{Compute reduce replace requires min or max mode} :dt

Self-explanatory. :dd

{Compute reduce variable is not atom-style variable} :dt

Self-explanatory. :dd

{Compute slice compute array is accessed out-of-range} :dt

An index for the array is out of bounds. :dd

{Compute slice compute does not calculate a global array} :dt

Self-explanatory. :dd

{Compute slice compute does not calculate a global vector} :dt

Self-explanatory. :dd

{Compute slice compute does not calculate global vector or array} :dt

Self-explanatory. :dd

{Compute slice compute vector is accessed out-of-range} :dt

The index for the vector is out of bounds. :dd

{Compute slice fix array is accessed out-of-range} :dt

An index for the array is out of bounds. :dd

{Compute slice fix does not calculate a global array} :dt

Self-explanatory. :dd

{Compute slice fix does not calculate a global vector} :dt

Self-explanatory. :dd

{Compute slice fix does not calculate global vector or array} :dt

Self-explanatory. :dd

{Compute slice fix vector is accessed out-of-range} :dt

The index for the vector is out of bounds. :dd

{Compute sna/atom cutoff is longer than pairwise cutoff} :dt

Self-explanatory. :dd

{Compute sna/atom requires a pair style be defined} :dt

Self-explanatory. :dd

{Compute snad/atom cutoff is longer than pairwise cutoff} :dt

Self-explanatory. :dd

{Compute snad/atom requires a pair style be defined} :dt

Self-explanatory. :dd

{Compute snav/atom cutoff is longer than pairwise cutoff} :dt

Self-explanatory. :dd

{Compute snav/atom requires a pair style be defined} :dt

Self-explanatory. :dd

{Compute stress/atom temperature ID does not compute temperature} :dt

The specified compute must compute temperature. :dd

{Compute temp/asphere requires atom style ellipsoid} :dt

Self-explanatory. :dd

{Compute temp/asphere requires extended particles} :dt

This compute cannot be used with point particles. :dd

{Compute temp/body requires atom style body} :dt

Self-explanatory. :dd

{Compute temp/body requires bodies} :dt

This compute can only be applied to body particles. :dd

{Compute temp/chunk does not use chunk/atom compute} :dt

The style of the specified compute is not chunk/atom. :dd

{Compute temp/cs requires ghost atoms store velocity} :dt

Use the comm_modify vel yes command to enable this. :dd

{Compute temp/cs used when bonds are not allowed} :dt

This compute only works on pairs of bonded particles. :dd

{Compute temp/partial cannot use vz for 2d systemx} :dt

Self-explanatory. :dd

{Compute temp/profile cannot bin z for 2d systems} :dt

Self-explanatory. :dd

{Compute temp/profile cannot use vz for 2d systemx} :dt

Self-explanatory. :dd

{Compute temp/sphere requires atom style sphere} :dt

Self-explanatory. :dd

{Compute ti kspace style does not exist} :dt

Self-explanatory. :dd

{Compute ti pair style does not exist} :dt

Self-explanatory. :dd

{Compute ti tail when pair style does not compute tail corrections} :dt

Self-explanatory. :dd

{Compute torque/chunk does not use chunk/atom compute} :dt

The style of the specified compute is not chunk/atom. :dd

{Compute used in dump between runs is not current} :dt

The compute was not invoked on the current timestep, therefore it
cannot be used in a dump between runs. :dd

{Compute used in variable between runs is not current} :dt

Computes cannot be invoked by a variable in between runs.  Thus they
must have been evaluated on the last timestep of the previous run in
order for their value(s) to be accessed.  See the doc page for the
variable command for more info. :dd

{Compute used in variable thermo keyword between runs is not current} :dt

Some thermo keywords rely on a compute to calculate their value(s).
Computes cannot be invoked by a variable in between runs.  Thus they
must have been evaluated on the last timestep of the previous run in
order for their value(s) to be accessed.  See the doc page for the
variable command for more info. :dd

{Compute vcm/chunk does not use chunk/atom compute} :dt

The style of the specified compute is not chunk/atom. :dd

{Computed temperature for fix temp/berendsen cannot be 0.0} :dt

Self-explanatory. :dd

{Computed temperature for fix temp/rescale cannot be 0.0} :dt

Cannot rescale the temperature to a new value if the current
temperature is 0.0. :dd

{Core/shell partner atom not found} :dt

Could not find one of the atoms in the bond pair. :dd

{Core/shell partners were not all found} :dt

Could not find or more atoms in the bond pairs. :dd

{Could not adjust g_ewald_6} :dt

The Newton-Raphson solver failed to converge to a good value for
g_ewald.  This error should not occur for typical problems.  Please
send an email to the developers. :dd

{Could not compute g_ewald} :dt

The Newton-Raphson solver failed to converge to a good value for
g_ewald.  This error should not occur for typical problems.  Please
send an email to the developers. :dd

{Could not compute grid size} :dt

The code is unable to compute a grid size consistent with the desired
accuracy.  This error should not occur for typical problems.  Please
send an email to the developers. :dd

{Could not compute grid size for Coulomb interaction} :dt

The code is unable to compute a grid size consistent with the desired
accuracy.  This error should not occur for typical problems.  Please
send an email to the developers. :dd

{Could not compute grid size for Dispersion} :dt

The code is unable to compute a grid size consistent with the desired
accuracy.  This error should not occur for typical problems.  Please
send an email to the developers. :dd

{Could not create 3d FFT plan} :dt

The FFT setup for the PPPM solver failed, typically due
to lack of memory.  This is an unusual error.  Check the
size of the FFT grid you are requesting. :dd

{Could not create 3d grid of processors} :dt

The specified constraints did not allow a Px by Py by Pz grid to be
created where Px * Py * Pz = P = total number of processors. :dd

{Could not create 3d remap plan} :dt

The FFT setup in pppm failed. :dd

{Could not create Python function arguments} :dt

This is an internal Python error, possibly because the number
of inputs to the function is too large. :dd

{Could not create numa grid of processors} :dt

The specified constraints did not allow this style of grid to be
created.  Usually this is because the total processor count is not a
multiple of the cores/node or the user specified processor count is >
1 in one of the dimensions. :dd

{Could not create twolevel 3d grid of processors} :dt

The specified constraints did not allow this style of grid to be
created. :dd

{Could not evaluate Python function input variable} :dt

Self-explanatory. :dd

{Could not find Python function} :dt

The provided Python code was run successfully, but it not
define a callable function with the required name. :dd

{Could not find atom_modify first group ID} :dt

Self-explanatory. :dd

{Could not find change_box group ID} :dt

Group ID used in the change_box command does not exist. :dd

{Could not find compute ID for PRD} :dt

Self-explanatory. :dd

{Could not find compute ID for TAD} :dt

Self-explanatory. :dd

{Could not find compute ID for temperature bias} :dt

Self-explanatory. :dd

{Could not find compute ID to delete} :dt

Self-explanatory. :dd

{Could not find compute displace/atom fix ID} :dt

Self-explanatory. :dd

{Could not find compute event/displace fix ID} :dt

Self-explanatory. :dd

{Could not find compute group ID} :dt

Self-explanatory. :dd

{Could not find compute heat/flux compute ID} :dt

Self-explanatory. :dd

{Could not find compute msd fix ID} :dt

Self-explanatory. :dd

{Could not find compute msd/chunk fix ID} :dt

The compute creates an internal fix, which has been deleted. :dd

{Could not find compute pressure temperature ID} :dt

The compute ID for calculating temperature does not exist. :dd

{Could not find compute stress/atom temperature ID} :dt

Self-explanatory. :dd

{Could not find compute vacf fix ID} :dt

Self-explanatory. :dd

{Could not find compute/voronoi surface group ID} :dt

Self-explanatory. :dd

{Could not find compute_modify ID} :dt

Self-explanatory. :dd

{Could not find custom per-atom property ID} :dt

Self-explanatory. :dd

{Could not find delete_atoms group ID} :dt

Group ID used in the delete_atoms command does not exist. :dd

{Could not find delete_atoms region ID} :dt

Region ID used in the delete_atoms command does not exist. :dd

{Could not find displace_atoms group ID} :dt

Group ID used in the displace_atoms command does not exist. :dd

{Could not find dump custom compute ID} :dt

Self-explanatory. :dd

{Could not find dump custom fix ID} :dt

Self-explanatory. :dd

{Could not find dump custom variable name} :dt

Self-explanatory. :dd

{Could not find dump group ID} :dt

A group ID used in the dump command does not exist. :dd

{Could not find dump local compute ID} :dt

Self-explanatory. :dd

{Could not find dump local fix ID} :dt

Self-explanatory. :dd

{Could not find dump modify compute ID} :dt

Self-explanatory. :dd

{Could not find dump modify custom atom floating point property ID} :dt

Self-explanatory. :dd

{Could not find dump modify custom atom integer property ID} :dt

Self-explanatory. :dd

{Could not find dump modify fix ID} :dt

Self-explanatory. :dd

{Could not find dump modify variable name} :dt

Self-explanatory. :dd

{Could not find fix ID to delete} :dt

Self-explanatory. :dd

{Could not find fix adapt storage fix ID} :dt

This should not happen unless you explicitly deleted
a secondary fix that fix adapt created internally. :dd

{Could not find fix gcmc exclusion group ID} :dt

Self-explanatory. :dd

{Could not find fix gcmc rotation group ID} :dt

Self-explanatory. :dd

{Could not find fix group ID} :dt

A group ID used in the fix command does not exist. :dd

{Could not find fix msst compute ID} :dt

Self-explanatory. :dd

{Could not find fix poems group ID} :dt

A group ID used in the fix poems command does not exist. :dd

{Could not find fix recenter group ID} :dt

A group ID used in the fix recenter command does not exist. :dd

{Could not find fix rigid group ID} :dt

A group ID used in the fix rigid command does not exist. :dd

{Could not find fix srd group ID} :dt

Self-explanatory. :dd

{Could not find fix_modify ID} :dt

A fix ID used in the fix_modify command does not exist. :dd

{Could not find fix_modify pressure ID} :dt

The compute ID for computing pressure does not exist. :dd

{Could not find fix_modify temperature ID} :dt

The compute ID for computing temperature does not exist. :dd

{Could not find group clear group ID} :dt

Self-explanatory. :dd

{Could not find group delete group ID} :dt

Self-explanatory. :dd

{Could not find pair fix ID} :dt

A fix is created internally by the pair style to store shear
history information.  You cannot delete it. :dd

{Could not find set group ID} :dt

Group ID specified in set command does not exist. :dd

{Could not find specified fix gcmc group ID} :dt

Self-explanatory. :dd

{Could not find thermo compute ID} :dt

Compute ID specified in thermo_style command does not exist. :dd

{Could not find thermo custom compute ID} :dt

The compute ID needed by thermo style custom to compute a requested
quantity does not exist. :dd

{Could not find thermo custom fix ID} :dt

The fix ID needed by thermo style custom to compute a requested
quantity does not exist. :dd

{Could not find thermo custom variable name} :dt

Self-explanatory. :dd

{Could not find thermo fix ID} :dt

Fix ID specified in thermo_style command does not exist. :dd

{Could not find thermo variable name} :dt

Self-explanatory. :dd

{Could not find thermo_modify pressure ID} :dt

The compute ID needed by thermo style custom to compute pressure does
not exist. :dd

{Could not find thermo_modify temperature ID} :dt

The compute ID needed by thermo style custom to compute temperature does
not exist. :dd

{Could not find undump ID} :dt

A dump ID used in the undump command does not exist. :dd

{Could not find velocity group ID} :dt

A group ID used in the velocity command does not exist. :dd

{Could not find velocity temperature ID} :dt

The compute ID needed by the velocity command to compute temperature
does not exist. :dd

{Could not find/initialize a specified accelerator device} :dt

Could not initialize at least one of the devices specified for the gpu
package :dd

{Could not grab element entry from EIM potential file} :dt

Self-explanatory :dd

{Could not grab global entry from EIM potential file} :dt

Self-explanatory. :dd

{Could not grab pair entry from EIM potential file} :dt

Self-explanatory. :dd

{Could not initialize embedded Python} :dt

The main module in Python was not accessible. :dd

{Could not open Python file} :dt

The specified file of Python code cannot be opened.  Check that the
path and name are correct. :dd

{Could not process Python file} :dt

The Python code in the specified file was not run successfully by
Python, probably due to errors in the Python code. :dd

{Could not process Python string} :dt

The Python code in the here string was not run successfully by Python,
probably due to errors in the Python code. :dd

{Coulomb PPPMDisp order has been reduced below minorder} :dt

The default minimum order is 2.  This can be reset by the
kspace_modify minorder command. :dd

{Coulombic cutoff not supported in pair_style buck/long/coul/coul} :dt

Must use long-range Coulombic interactions. :dd

{Coulombic cutoff not supported in pair_style lj/long/coul/long} :dt

Must use long-range Coulombic interactions. :dd

{Coulombic cutoff not supported in pair_style lj/long/tip4p/long} :dt

Must use long-range Coulombic interactions. :dd

{Coulombic cutoffs of pair hybrid sub-styles do not match} :dt

If using a Kspace solver, all Coulombic cutoffs of long pair styles must
be the same. :dd

{Coulombic cut not supported in pair_style lj/long/dipole/long} :dt

Must use long-range Coulombic interactions. :dd

{Cound not find dump_modify ID} :dt

Self-explanatory. :dd

{Create_atoms command before simulation box is defined} :dt

The create_atoms command cannot be used before a read_data,
read_restart, or create_box command. :dd

{Create_atoms molecule has atom IDs, but system does not} :dt

The atom_style id command can be used to force atom IDs to be stored. :dd

{Create_atoms molecule must have atom types} :dt

The defined molecule does not specify atom types. :dd

{Create_atoms molecule must have coordinates} :dt

The defined molecule does not specify coordinates. :dd

{Create_atoms region ID does not exist} :dt

A region ID used in the create_atoms command does not exist. :dd

{Create_bonds command before simulation box is defined} :dt

Self-explanatory. :dd

{Create_bonds command requires no kspace_style be defined} :dt

This is so that atom pairs that are already bonded to not appear
in the neighbor list. :dd

{Create_bonds command requires special_bonds 1-2 weights be 0.0} :dt

This is so that atom pairs that are already bonded to not appear in
the neighbor list. :dd

{Create_bonds max distance > neighbor cutoff} :dt

Can only create bonds for atom pairs that will be in neighbor list. :dd

{Create_bonds requires a pair style be defined} :dt

Self-explanatory. :dd

{Create_box region ID does not exist} :dt

Self-explanatory. :dd

{Create_box region does not support a bounding box} :dt

Not all regions represent bounded volumes.  You cannot use
such a region with the create_box command. :dd

{Custom floating point vector for fix store/state does not exist} :dt

The command is accessing a vector added by the fix property/atom
command, that does not exist. :dd

{Custom integer vector for fix store/state does not exist} :dt

The command is accessing a vector added by the fix property/atom
command, that does not exist. :dd

{Custom per-atom property ID is not floating point} :dt

Self-explanatory. :dd

{Custom per-atom property ID is not integer} :dt

Self-explanatory. :dd

{Cut-offs missing in pair_style lj/long/dipole/long} :dt

Self-explanatory. :dd

{Cutoffs missing in pair_style buck/long/coul/long} :dt

Self-explanatory. :dd

{Cutoffs missing in pair_style lj/long/coul/long} :dt

Self-explanatory. :dd

{Cyclic loop in joint connections} :dt

Fix poems cannot (yet) work with coupled bodies whose joints connect
the bodies in a ring (or cycle). :dd

{Degenerate lattice primitive vectors} :dt

Invalid set of 3 lattice vectors for lattice command. :dd

{Delete region ID does not exist} :dt

Self-explanatory. :dd

{Delete_atoms command before simulation box is defined} :dt

The delete_atoms command cannot be used before a read_data,
read_restart, or create_box command. :dd

{Delete_atoms cutoff > max neighbor cutoff} :dt

Can only delete atoms in atom pairs that will be in neighbor list. :dd

{Delete_atoms mol yes requires atom attribute molecule} :dt

Cannot use this option with a non-molecular system. :dd

{Delete_atoms requires a pair style be defined} :dt

This is because atom deletion within a cutoff uses a pairwise
neighbor list. :dd

{Delete_bonds command before simulation box is defined} :dt

The delete_bonds command cannot be used before a read_data,
read_restart, or create_box command. :dd

{Delete_bonds command with no atoms existing} :dt

No atoms are yet defined so the delete_bonds command cannot be used. :dd

{Deposition region extends outside simulation box} :dt

Self-explanatory. :dd

{Did not assign all atoms correctly} :dt

Atoms read in from a data file were not assigned correctly to
processors.  This is likely due to some atom coordinates being
outside a non-periodic simulation box. :dd

{Did not assign all restart atoms correctly} :dt

Atoms read in from the restart file were not assigned correctly to
processors.  This is likely due to some atom coordinates being outside
a non-periodic simulation box.  Normally this should not happen.  You
may wish to use the "remap" option on the read_restart command to see
if this helps. :dd

{Did not find all elements in MEAM library file} :dt

The requested elements were not found in the MEAM file. :dd

{Did not find fix shake partner info} :dt

Could not find bond partners implied by fix shake command.  This error
can be triggered if the delete_bonds command was used before fix
shake, and it removed bonds without resetting the 1-2, 1-3, 1-4
weighting list via the special keyword. :dd

{Did not find keyword in table file} :dt

Keyword used in pair_coeff command was not found in table file. :dd

{Did not set pressure for fix rigid/nph} :dt

The press keyword must be specified. :dd

{Did not set temp for fix rigid/nvt/small} :dt

Self-explanatory. :dd

{Did not set temp or press for fix rigid/npt/small} :dt

Self-explanatory. :dd

{Did not set temperature for fix rigid/nvt} :dt

The temp keyword must be specified. :dd

{Did not set temperature or pressure for fix rigid/npt} :dt

The temp and press keywords must be specified. :dd

{Dihedral atom missing in delete_bonds} :dt

The delete_bonds command cannot find one or more atoms in a particular
dihedral on a particular processor.  The pairwise cutoff is too short
or the atoms are too far apart to make a valid dihedral. :dd

{Dihedral atom missing in set command} :dt

The set command cannot find one or more atoms in a particular dihedral
on a particular processor.  The pairwise cutoff is too short or the
atoms are too far apart to make a valid dihedral. :dd

{Dihedral atoms %d %d %d %d missing on proc %d at step %ld} :dt

One or more of 4 atoms needed to compute a particular dihedral are
missing on this processor.  Typically this is because the pairwise
cutoff is set too short or the dihedral has blown apart and an atom is
too far away. :dd

{Dihedral atoms missing on proc %d at step %ld} :dt

One or more of 4 atoms needed to compute a particular dihedral are
missing on this processor.  Typically this is because the pairwise
cutoff is set too short or the dihedral has blown apart and an atom is
too far away. :dd

{Dihedral charmm is incompatible with Pair style} :dt

Dihedral style charmm must be used with a pair style charmm
in order for the 1-4 epsilon/sigma parameters to be defined. :dd

{Dihedral coeff for hybrid has invalid style} :dt

Dihedral style hybrid uses another dihedral style as one of its
coefficients.  The dihedral style used in the dihedral_coeff command
or read from a restart file is not recognized. :dd

{Dihedral coeffs are not set} :dt

No dihedral coefficients have been assigned in the data file or via
the dihedral_coeff command. :dd

{Dihedral style hybrid cannot have hybrid as an argument} :dt

Self-explanatory. :dd

{Dihedral style hybrid cannot have none as an argument} :dt

Self-explanatory. :dd

{Dihedral style hybrid cannot use same dihedral style twice} :dt

Self-explanatory. :dd

{Dihedral/improper extent > half of periodic box length} :dt

This error was detected by the neigh_modify check yes setting.  It is
an error because the dihedral atoms are so far apart it is ambiguous
how it should be defined. :dd

{Dihedral_coeff command before dihedral_style is defined} :dt

Coefficients cannot be set in the data file or via the dihedral_coeff
command until an dihedral_style has been assigned. :dd

{Dihedral_coeff command before simulation box is defined} :dt

The dihedral_coeff command cannot be used before a read_data,
read_restart, or create_box command. :dd

{Dihedral_coeff command when no dihedrals allowed} :dt

The chosen atom style does not allow for dihedrals to be defined. :dd

{Dihedral_style command when no dihedrals allowed} :dt

The chosen atom style does not allow for dihedrals to be defined. :dd

{Dihedrals assigned incorrectly} :dt

Dihedrals read in from the data file were not assigned correctly to
atoms.  This means there is something invalid about the topology
definitions. :dd

{Dihedrals defined but no dihedral types} :dt

The data file header lists dihedrals but no dihedral types. :dd

{Dimension command after simulation box is defined} :dt

The dimension command cannot be used after a read_data,
read_restart, or create_box command. :dd

{Dispersion PPPMDisp order has been reduced below minorder} :dt

The default minimum order is 2.  This can be reset by the
kspace_modify minorder command. :dd

{Displace_atoms command before simulation box is defined} :dt

The displace_atoms command cannot be used before a read_data,
read_restart, or create_box command. :dd

{Distance must be > 0 for compute event/displace} :dt

Self-explanatory. :dd

{Divide by 0 in influence function} :dt

This should not normally occur.  It is likely a problem with your
model. :dd

{Divide by 0 in influence function of pair peri/lps} :dt

This should not normally occur.  It is likely a problem with your
model. :dd

{Divide by 0 in variable formula} :dt

Self-explanatory. :dd

{Domain too large for neighbor bins} :dt

The domain has become extremely large so that neighbor bins cannot be
used.  Most likely, one or more atoms have been blown out of the
simulation box to a great distance. :dd

{Double precision is not supported on this accelerator} :dt

Self-explanatory :dd

{Dump atom/gz only writes compressed files} :dt

The dump atom/gz output file name must have a .gz suffix. :dd

{Dump cfg arguments can not mix xs|ys|zs with xsu|ysu|zsu} :dt

Self-explanatory. :dd

{Dump cfg arguments must start with 'mass type xs ys zs' or 'mass type xsu ysu zsu'} :dt

This is a requirement of the CFG output format.  See the dump cfg doc
page for more details. :dd

{Dump cfg requires one snapshot per file} :dt

Use the wildcard "*" character in the filename. :dd

{Dump cfg/gz only writes compressed files} :dt

The dump cfg/gz output file name must have a .gz suffix. :dd

{Dump custom and fix not computed at compatible times} :dt

The fix must produce per-atom quantities on timesteps that dump custom
needs them. :dd

{Dump custom compute does not calculate per-atom array} :dt

Self-explanatory. :dd

{Dump custom compute does not calculate per-atom vector} :dt

Self-explanatory. :dd

{Dump custom compute does not compute per-atom info} :dt

Self-explanatory. :dd

{Dump custom compute vector is accessed out-of-range} :dt

Self-explanatory. :dd

{Dump custom fix does not compute per-atom array} :dt

Self-explanatory. :dd

{Dump custom fix does not compute per-atom info} :dt

Self-explanatory. :dd

{Dump custom fix does not compute per-atom vector} :dt

Self-explanatory. :dd

{Dump custom fix vector is accessed out-of-range} :dt

Self-explanatory. :dd

{Dump custom variable is not atom-style variable} :dt

Only atom-style variables generate per-atom quantities, needed for
dump output. :dd

{Dump custom/gz only writes compressed files} :dt

The dump custom/gz output file name must have a .gz suffix. :dd

{Dump dcd of non-matching # of atoms} :dt

Every snapshot written by dump dcd must contain the same # of atoms. :dd

{Dump dcd requires sorting by atom ID} :dt

Use the dump_modify sort command to enable this. :dd

{Dump every variable returned a bad timestep} :dt

The variable must return a timestep greater than the current timestep. :dd

{Dump file MPI-IO output not allowed with % in filename} :dt

This is because a % signifies one file per processor and MPI-IO
creates one large file for all processors. :dd

{Dump file does not contain requested snapshot} :dt

Self-explanatory. :dd

{Dump file is incorrectly formatted} :dt

Self-explanatory. :dd

{Dump image body yes requires atom style body} :dt

Self-explanatory. :dd

{Dump image bond not allowed with no bond types} :dt

Self-explanatory. :dd

{Dump image cannot perform sorting} :dt

Self-explanatory. :dd

{Dump image line requires atom style line} :dt

Self-explanatory. :dd

{Dump image persp option is not yet supported} :dt

Self-explanatory. :dd

{Dump image requires one snapshot per file} :dt

Use a "*" in the filename. :dd

{Dump image tri requires atom style tri} :dt

Self-explanatory. :dd

{Dump local and fix not computed at compatible times} :dt

The fix must produce per-atom quantities on timesteps that dump local
needs them. :dd

{Dump local attributes contain no compute or fix} :dt

Self-explanatory. :dd

{Dump local cannot sort by atom ID} :dt

This is because dump local does not really dump per-atom info. :dd

{Dump local compute does not calculate local array} :dt

Self-explanatory. :dd

{Dump local compute does not calculate local vector} :dt

Self-explanatory. :dd

{Dump local compute does not compute local info} :dt

Self-explanatory. :dd

{Dump local compute vector is accessed out-of-range} :dt

Self-explanatory. :dd

{Dump local count is not consistent across input fields} :dt

Every column of output must be the same length. :dd

{Dump local fix does not compute local array} :dt

Self-explanatory. :dd

{Dump local fix does not compute local info} :dt

Self-explanatory. :dd

{Dump local fix does not compute local vector} :dt

Self-explanatory. :dd

{Dump local fix vector is accessed out-of-range} :dt

Self-explanatory. :dd

{Dump modify bcolor not allowed with no bond types} :dt

Self-explanatory. :dd

{Dump modify bdiam not allowed with no bond types} :dt

Self-explanatory. :dd

{Dump modify compute ID does not compute per-atom array} :dt

Self-explanatory. :dd

{Dump modify compute ID does not compute per-atom info} :dt

Self-explanatory. :dd

{Dump modify compute ID does not compute per-atom vector} :dt

Self-explanatory. :dd

{Dump modify compute ID vector is not large enough} :dt

Self-explanatory. :dd

{Dump modify element names do not match atom types} :dt

Number of element names must equal number of atom types. :dd

{Dump modify fix ID does not compute per-atom array} :dt

Self-explanatory. :dd

{Dump modify fix ID does not compute per-atom info} :dt

Self-explanatory. :dd

{Dump modify fix ID does not compute per-atom vector} :dt

Self-explanatory. :dd

{Dump modify fix ID vector is not large enough} :dt

Self-explanatory. :dd

{Dump modify variable is not atom-style variable} :dt

Self-explanatory. :dd

{Dump sort column is invalid} :dt

Self-explanatory. :dd

{Dump xtc requires sorting by atom ID} :dt

Use the dump_modify sort command to enable this. :dd

{Dump xyz/gz only writes compressed files} :dt

The dump xyz/gz output file name must have a .gz suffix. :dd

{Dump_modify buffer yes not allowed for this style} :dt

Self-explanatory. :dd

{Dump_modify format string is too short} :dt

There are more fields to be dumped in a line of output than your
format string specifies. :dd

{Dump_modify region ID does not exist} :dt

Self-explanatory. :dd

{Dumping an atom property that isn't allocated} :dt

The chosen atom style does not define the per-atom quantity being
dumped. :dd

{Duplicate atom IDs exist} :dt

Self-explanatory. :dd

{Duplicate fields in read_dump command} :dt

Self-explanatory. :dd

{Duplicate particle in PeriDynamic bond - simulation box is too small} :dt

This is likely because your box length is shorter than 2 times
the bond length. :dd

{Electronic temperature dropped below zero} :dt

Something has gone wrong with the fix ttm electron temperature model. :dd

{Element not defined in potential file} :dt

The specified element is not in the potential file. :dd

{Element type not yet defined, add definition in process_args function of atom_vec_CAC.cpp style.} :dt

Self-explanatory. Contact author for detailed advice if encountering issues defining a new element type. :dd

{Element type requires a greater number of nodes than the specified maximum nodes per element passed to atom style cac.} :dt

One of the input element types in your data file requires more nodes than the maximum you specified as an
arg to the atom style cac command. :dd

{Empty brackets in variable} :dt

There is no variable syntax that uses empty brackets.  Check
the variable doc page. :dd

{Energy was not tallied on needed timestep} :dt

You are using a thermo keyword that requires potentials to
have tallied energy, but they didn't on this timestep.  See the
variable doc page for ideas on how to make this work. :dd

{Epsilon or sigma reference not set by pair style in PPPMDisp} :dt

Self-explanatory. :dd

{Epsilon or sigma reference not set by pair style in ewald/n} :dt

The pair style is not providing the needed epsilon or sigma values. :dd

{Error in vdw spline: inner radius > outer radius} :dt

A pre-tabulated spline is invalid.  Likely a problem with the
potential parameters. :dd

{Error writing averaged chunk data} :dt

Something in the output to the file triggered an error. :dd

{Error writing file header} :dt

Something in the output to the file triggered an error. :dd

{Error writing out correlation data} :dt

Something in the output to the file triggered an error. :dd

{Error writing out histogram data} :dt

Something in the output to the file triggered an error. :dd

{Error writing out time averaged data} :dt

Something in the output to the file triggered an error. :dd

{Failed to allocate %ld bytes for array %s} :dt

Your LAMMPS simulation has run out of memory.  You need to run a
smaller simulation or on more processors. :dd

{Failed to open FFmpeg pipeline to file %s} :dt

The specified file cannot be opened.  Check that the path and name are
correct and writable and that the FFmpeg executable can be found and run. :dd

{Failed to reallocate %ld bytes for array %s} :dt

Your LAMMPS simulation has run out of memory.  You need to run a
smaller simulation or on more processors. :dd

{Fewer SRD bins than processors in some dimension} :dt

This is not allowed.  Make your SRD bin size smaller. :dd

{File variable could not read value} :dt

Check the file assigned to the variable. :dd

{Final box dimension due to fix deform is < 0.0} :dt

Self-explanatory. :dd

{Fix %s does not allow use of dynamic group} :dt

Dynamic groups have not yet been enabled for this fix. :dd

{Fix ID for compute chunk/atom does not exist} :dt

Self-explanatory. :dd

{Fix ID for compute erotate/rigid does not exist} :dt

Self-explanatory. :dd

{Fix ID for compute ke/rigid does not exist} :dt

Self-explanatory. :dd

{Fix ID for compute reduce does not exist} :dt

Self-explanatory. :dd

{Fix ID for compute slice does not exist} :dt

Self-explanatory. :dd

{Fix ID for fix ave/atom does not exist} :dt

Self-explanatory. :dd

{Fix ID for fix ave/chunk does not exist} :dt

Self-explanatory. :dd

{Fix ID for fix ave/correlate does not exist} :dt

Self-explanatory. :dd

{Fix ID for fix ave/histo does not exist} :dt

Self-explanatory. :dd

{Fix ID for fix ave/time does not exist} :dt

Self-explanatory. :dd

{Fix ID for fix store/state does not exist} :dt

Self-explanatory :dd

{Fix ID for fix vector does not exist} :dt

Self-explanatory. :dd

{Fix ID for read_data does not exist} :dt

Self-explanatory. :dd

{Fix ID for velocity does not exist} :dt

Self-explanatory. :dd

{Fix ID must be alphanumeric or underscore characters} :dt

Self-explanatory. :dd

{Fix SRD: bad bin assignment for SRD advection} :dt

Something has gone wrong in your SRD model; try using more
conservative settings. :dd

{Fix SRD: bad search bin assignment} :dt

Something has gone wrong in your SRD model; try using more
conservative settings. :dd

{Fix SRD: bad stencil bin for big particle} :dt

Something has gone wrong in your SRD model; try using more
conservative settings. :dd

{Fix SRD: too many big particles in bin} :dt

Reset the ATOMPERBIN parameter at the top of fix_srd.cpp
to a larger value, and re-compile the code. :dd

{Fix SRD: too many walls in bin} :dt

This should not happen unless your system has been setup incorrectly. :dd

{Fix adapt interface to this pair style not supported} :dt

New coding for the pair style would need to be done. :dd

{Fix adapt kspace style does not exist} :dt

Self-explanatory. :dd

{Fix adapt pair style does not exist} :dt

Self-explanatory :dd

{Fix adapt pair style param not supported} :dt

The pair style does not know about the parameter you specified. :dd

{Fix adapt requires atom attribute charge} :dt

The atom style being used does not specify an atom charge. :dd

{Fix adapt requires atom attribute diameter} :dt

The atom style being used does not specify an atom diameter. :dd

{Fix adapt type pair range is not valid for pair hybrid sub-style} :dt

Self-explanatory. :dd

{Fix append/atoms requires a lattice be defined} :dt

Use the lattice command for this purpose. :dd

{Fix ave/atom compute array is accessed out-of-range} :dt

Self-explanatory. :dd

{Fix ave/atom compute does not calculate a per-atom array} :dt

Self-explanatory. :dd

{Fix ave/atom compute does not calculate a per-atom vector} :dt

A compute used by fix ave/atom must generate per-atom values. :dd

{Fix ave/atom compute does not calculate per-atom values} :dt

A compute used by fix ave/atom must generate per-atom values. :dd

{Fix ave/atom fix array is accessed out-of-range} :dt

Self-explanatory. :dd

{Fix ave/atom fix does not calculate a per-atom array} :dt

Self-explanatory. :dd

{Fix ave/atom fix does not calculate a per-atom vector} :dt

A fix used by fix ave/atom must generate per-atom values. :dd

{Fix ave/atom fix does not calculate per-atom values} :dt

A fix used by fix ave/atom must generate per-atom values. :dd

{Fix ave/atom variable is not atom-style variable} :dt

A variable used by fix ave/atom must generate per-atom values. :dd

{Fix ave/chunk compute does not calculate a per-atom array} :dt

Self-explanatory. :dd

{Fix ave/chunk compute does not calculate a per-atom vector} :dt

Self-explanatory. :dd

{Fix ave/chunk compute does not calculate per-atom values} :dt

Self-explanatory. :dd

{Fix ave/chunk compute vector is accessed out-of-range} :dt

Self-explanatory. :dd

{Fix ave/chunk does not use chunk/atom compute} :dt

The specified compute is not for a compute chunk/atom command. :dd

{Fix ave/chunk fix does not calculate a per-atom array} :dt

Self-explanatory. :dd

{Fix ave/chunk fix does not calculate a per-atom vector} :dt

Self-explanatory. :dd

{Fix ave/chunk fix does not calculate per-atom values} :dt

Self-explanatory. :dd

{Fix ave/chunk fix vector is accessed out-of-range} :dt

Self-explanatory. :dd

{Fix ave/chunk variable is not atom-style variable} :dt

Self-explanatory. :dd

{Fix ave/correlate compute does not calculate a scalar} :dt

Self-explanatory. :dd

{Fix ave/correlate compute does not calculate a vector} :dt

Self-explanatory. :dd

{Fix ave/correlate compute vector is accessed out-of-range} :dt

The index for the vector is out of bounds. :dd

{Fix ave/correlate fix does not calculate a scalar} :dt

Self-explanatory. :dd

{Fix ave/correlate fix does not calculate a vector} :dt

Self-explanatory. :dd

{Fix ave/correlate fix vector is accessed out-of-range} :dt

The index for the vector is out of bounds. :dd

{Fix ave/correlate variable is not equal-style variable} :dt

Self-explanatory. :dd

{Fix ave/histo cannot input local values in scalar mode} :dt

Self-explanatory. :dd

{Fix ave/histo cannot input per-atom values in scalar mode} :dt

Self-explanatory. :dd

{Fix ave/histo compute array is accessed out-of-range} :dt

Self-explanatory. :dd

{Fix ave/histo compute does not calculate a global array} :dt

Self-explanatory. :dd

{Fix ave/histo compute does not calculate a global scalar} :dt

Self-explanatory. :dd

{Fix ave/histo compute does not calculate a global vector} :dt

Self-explanatory. :dd

{Fix ave/histo compute does not calculate a local array} :dt

Self-explanatory. :dd

{Fix ave/histo compute does not calculate a local vector} :dt

Self-explanatory. :dd

{Fix ave/histo compute does not calculate a per-atom array} :dt

Self-explanatory. :dd

{Fix ave/histo compute does not calculate a per-atom vector} :dt

Self-explanatory. :dd

{Fix ave/histo compute does not calculate local values} :dt

Self-explanatory. :dd

{Fix ave/histo compute does not calculate per-atom values} :dt

Self-explanatory. :dd

{Fix ave/histo compute vector is accessed out-of-range} :dt

Self-explanatory. :dd

{Fix ave/histo fix array is accessed out-of-range} :dt

Self-explanatory. :dd

{Fix ave/histo fix does not calculate a global array} :dt

Self-explanatory. :dd

{Fix ave/histo fix does not calculate a global scalar} :dt

Self-explanatory. :dd

{Fix ave/histo fix does not calculate a global vector} :dt

Self-explanatory. :dd

{Fix ave/histo fix does not calculate a local array} :dt

Self-explanatory. :dd

{Fix ave/histo fix does not calculate a local vector} :dt

Self-explanatory. :dd

{Fix ave/histo fix does not calculate a per-atom array} :dt

Self-explanatory. :dd

{Fix ave/histo fix does not calculate a per-atom vector} :dt

Self-explanatory. :dd

{Fix ave/histo fix does not calculate local values} :dt

Self-explanatory. :dd

{Fix ave/histo fix does not calculate per-atom values} :dt

Self-explanatory. :dd

{Fix ave/histo fix vector is accessed out-of-range} :dt

Self-explanatory. :dd

{Fix ave/histo input is invalid compute} :dt

Self-explanatory. :dd

{Fix ave/histo input is invalid fix} :dt

Self-explanatory. :dd

{Fix ave/histo input is invalid variable} :dt

Self-explanatory. :dd

{Fix ave/histo inputs are not all global, peratom, or local} :dt

All inputs in a single fix ave/histo command must be of the
same style. :dd

{Fix ave/histo/weight value and weight vector lengths do not match} :dt

Self-explanatory. :dd

{Fix ave/time cannot set output array intensive/extensive from these inputs} :dt

One of more of the vector inputs has individual elements which are
flagged as intensive or extensive.  Such an input cannot be flagged as
all intensive/extensive when turned into an array by fix ave/time. :dd

{Fix ave/time cannot use variable with vector mode} :dt

Variables produce scalar values. :dd

{Fix ave/time columns are inconsistent lengths} :dt

Self-explanatory. :dd

{Fix ave/time compute array is accessed out-of-range} :dt

An index for the array is out of bounds. :dd

{Fix ave/time compute does not calculate a scalar} :dt

Self-explanatory. :dd

{Fix ave/time compute does not calculate a vector} :dt

Self-explanatory. :dd

{Fix ave/time compute does not calculate an array} :dt

Self-explanatory. :dd

{Fix ave/time compute vector is accessed out-of-range} :dt

The index for the vector is out of bounds. :dd

{Fix ave/time fix array cannot be variable length} :dt

Self-explanatory. :dd

{Fix ave/time fix array is accessed out-of-range} :dt

An index for the array is out of bounds. :dd

{Fix ave/time fix does not calculate a scalar} :dt

Self-explanatory. :dd

{Fix ave/time fix does not calculate a vector} :dt

Self-explanatory. :dd

{Fix ave/time fix does not calculate an array} :dt

Self-explanatory. :dd

{Fix ave/time fix vector cannot be variable length} :dt

Self-explanatory. :dd

{Fix ave/time fix vector is accessed out-of-range} :dt

The index for the vector is out of bounds. :dd

{Fix ave/time variable is not equal-style variable} :dt

Self-explanatory. :dd

{Fix balance rcb cannot be used with comm_style brick} :dt

Comm_style tiled must be used instead. :dd

{Fix balance shift string is invalid} :dt

The string can only contain the characters "x", "y", or "z". :dd

{Fix bond/break needs ghost atoms from further away} :dt

This is because the fix needs to walk bonds to a certain distance to
acquire needed info, The comm_modify cutoff command can be used to
extend the communication range. :dd

{Fix bond/create angle type is invalid} :dt

Self-explanatory. :dd

{Fix bond/create cutoff is longer than pairwise cutoff} :dt

This is not allowed because bond creation is done using the
pairwise neighbor list. :dd

{Fix bond/create dihedral type is invalid} :dt

Self-explanatory. :dd

{Fix bond/create improper type is invalid} :dt

Self-explanatory. :dd

{Fix bond/create induced too many angles/dihedrals/impropers per atom} :dt

See the read_data command for info on using the "extra/angle/per/atom",
(or dihedral, improper) keywords to allow for additional
angles, dihedrals, and impropers to be formed. :dd

{Fix bond/create needs ghost atoms from further away} :dt

This is because the fix needs to walk bonds to a certain distance to
acquire needed info, The comm_modify cutoff command can be used to
extend the communication range. :dd

{Fix bond/swap cannot use dihedral or improper styles} :dt

These styles cannot be defined when using this fix. :dd

{Fix bond/swap requires pair and bond styles} :dt

Self-explanatory. :dd

{Fix bond/swap requires special_bonds = 0,1,1} :dt

Self-explanatory. :dd

{Fix box/relax generated negative box length} :dt

The pressure being applied is likely too large.  Try applying
it incrementally, to build to the high pressure. :dd

{Fix command before simulation box is defined} :dt

The fix command cannot be used before a read_data, read_restart, or
create_box command. :dd

{Fix deform cannot use yz variable with xy} :dt

The yz setting cannot be a variable if xy deformation is also
specified.  This is because LAMMPS cannot determine if the yz setting
will induce a box flip which would be invalid if xy is also changing. :dd

{Fix deform is changing yz too much with xy} :dt

When both yz and xy are changing, it induces changes in xz if the
box must flip from one tilt extreme to another.  Thus it is not
allowed for yz to grow so much that a flip is induced. :dd

{Fix deform tilt factors require triclinic box} :dt

Cannot deform the tilt factors of a simulation box unless it
is a triclinic (non-orthogonal) box. :dd

{Fix deform volume setting is invalid} :dt

Cannot use volume style unless other dimensions are being controlled. :dd

{Fix deposit and fix rigid/small not using same molecule template ID} :dt

Self-explanatory. :dd

{Fix deposit and fix shake not using same molecule template ID} :dt

Self-explanatory. :dd

{Fix deposit molecule must have atom types} :dt

The defined molecule does not specify atom types. :dd

{Fix deposit molecule must have coordinates} :dt

The defined molecule does not specify coordinates. :dd

{Fix deposit molecule template ID must be same as atom_style template ID} :dt

When using atom_style template, you cannot deposit molecules that are
not in that template. :dd

{Fix deposit region cannot be dynamic} :dt

Only static regions can be used with fix deposit. :dd

{Fix deposit region does not support a bounding box} :dt

Not all regions represent bounded volumes.  You cannot use
such a region with the fix deposit command. :dd

{Fix deposit shake fix does not exist} :dt

Self-explanatory. :dd

{Fix efield requires atom attribute q or mu} :dt

The atom style defined does not have this attribute. :dd

{Fix efield with dipoles cannot use atom-style variables} :dt

This option is not supported. :dd

{Fix evaporate molecule requires atom attribute molecule} :dt

The atom style being used does not define a molecule ID. :dd

{Fix external callback function not set} :dt

This must be done by an external program in order to use this fix. :dd

{Fix for fix ave/atom not computed at compatible time} :dt

Fixes generate their values on specific timesteps.  Fix ave/atom is
requesting a value on a non-allowed timestep. :dd

{Fix for fix ave/chunk not computed at compatible time} :dt

Fixes generate their values on specific timesteps.  Fix ave/chunk is
requesting a value on a non-allowed timestep. :dd

{Fix for fix ave/correlate not computed at compatible time} :dt

Fixes generate their values on specific timesteps.  Fix ave/correlate
is requesting a value on a non-allowed timestep. :dd

{Fix for fix ave/histo not computed at compatible time} :dt

Fixes generate their values on specific timesteps.  Fix ave/histo is
requesting a value on a non-allowed timestep. :dd

{Fix for fix ave/spatial not computed at compatible time} :dt

Fixes generate their values on specific timesteps.  Fix ave/spatial is
requesting a value on a non-allowed timestep. :dd

{Fix for fix ave/time not computed at compatible time} :dt

Fixes generate their values on specific timesteps.  Fix ave/time
is requesting a value on a non-allowed timestep. :dd

{Fix for fix store/state not computed at compatible time} :dt

Fixes generate their values on specific timesteps.  Fix store/state
is requesting a value on a non-allowed timestep. :dd

{Fix for fix vector not computed at compatible time} :dt

Fixes generate their values on specific timesteps.  Fix vector is
requesting a value on a non-allowed timestep. :dd

{Fix freeze requires atom attribute torque} :dt

The atom style defined does not have this attribute. :dd

{Fix gcmc and fix shake not using same molecule template ID} :dt

Self-explanatory. :dd

{Fix gcmc atom has charge, but atom style does not} :dt

Self-explanatory. :dd

{Fix gcmc cannot exchange individual atoms belonging to a molecule} :dt

This is an error since you should not delete only one atom of a
molecule.  The user has specified atomic (non-molecular) gas
exchanges, but an atom belonging to a molecule could be deleted. :dd

{Fix gcmc does not (yet) work with atom_style template} :dt

Self-explanatory. :dd

{Fix gcmc molecule command requires that atoms have molecule attributes} :dt

Should not choose the gcmc molecule feature if no molecules are being
simulated. The general molecule flag is off, but gcmc's molecule flag
is on. :dd

{Fix gcmc molecule has charges, but atom style does not} :dt

Self-explanatory. :dd

{Fix gcmc molecule must have atom types} :dt

The defined molecule does not specify atom types. :dd

{Fix gcmc molecule must have coordinates} :dt

The defined molecule does not specify coordinates. :dd

{Fix gcmc molecule template ID must be same as atom_style template ID} :dt

When using atom_style template, you cannot insert molecules that are
not in that template. :dd

{Fix gcmc put atom outside box} :dt

This should not normally happen.  Contact the developers. :dd

{Fix gcmc ran out of available atom IDs} :dt

See the setting for tagint in the src/lmptype.h file. :dd

{Fix gcmc ran out of available molecule IDs} :dt

See the setting for tagint in the src/lmptype.h file. :dd

{Fix gcmc region cannot be dynamic} :dt

Only static regions can be used with fix gcmc. :dd

{Fix gcmc region does not support a bounding box} :dt

Not all regions represent bounded volumes.  You cannot use
such a region with the fix gcmc command. :dd

{Fix gcmc region extends outside simulation box} :dt

Self-explanatory. :dd

{Fix gcmc shake fix does not exist} :dt

Self-explanatory. :dd

{Fix gld c coefficients must be >= 0} :dt

Self-explanatory. :dd

{Fix gld needs more prony series coefficients} :dt

Self-explanatory. :dd

{Fix gld prony terms must be > 0} :dt

Self-explanatory. :dd

{Fix gld series type must be pprony for now} :dt

Self-explanatory. :dd

{Fix gld start temperature must be >= 0} :dt

Self-explanatory. :dd

{Fix gld stop temperature must be >= 0} :dt

Self-explanatory. :dd

{Fix gld tau coefficients must be > 0} :dt

Self-explanatory. :dd

{Fix heat group has no atoms} :dt

Self-explanatory. :dd

{Fix heat kinetic energy of an atom went negative} :dt

This will cause the velocity rescaling about to be performed by fix
heat to be invalid. :dd

{Fix heat kinetic energy went negative} :dt

This will cause the velocity rescaling about to be performed by fix
heat to be invalid. :dd

{Fix in variable not computed at compatible time} :dt

Fixes generate their values on specific timesteps.  The variable is
requesting the values on a non-allowed timestep. :dd

{Fix langevin angmom is not yet implemented with kokkos} :dt

This option is not yet available. :dd

{Fix langevin angmom requires atom style ellipsoid} :dt

Self-explanatory. :dd

{Fix langevin angmom requires extended particles} :dt

This fix option cannot be used with point particles. :dd

{Fix langevin omega is not yet implemented with kokkos} :dt

This option is not yet available. :dd

{Fix langevin omega requires atom style sphere} :dt

Self-explanatory. :dd

{Fix langevin omega requires extended particles} :dt

One of the particles has radius 0.0. :dd

{Fix langevin period must be > 0.0} :dt

The time window for temperature relaxation must be > 0 :dd

{Fix langevin variable returned negative temperature} :dt

Self-explanatory. :dd

{Fix momentum group has no atoms} :dt

Self-explanatory. :dd

{Fix move cannot define z or vz variable for 2d problem} :dt

Self-explanatory. :dd

{Fix move cannot rotate aroung non z-axis for 2d problem} :dt

Self-explanatory. :dd

{Fix move cannot set linear z motion for 2d problem} :dt

Self-explanatory. :dd

{Fix move cannot set wiggle z motion for 2d problem} :dt

Self-explanatory. :dd

{Fix msst compute ID does not compute potential energy} :dt

Self-explanatory. :dd

{Fix msst compute ID does not compute pressure} :dt

Self-explanatory. :dd

{Fix msst compute ID does not compute temperature} :dt

Self-explanatory. :dd

{Fix msst requires a periodic box} :dt

Self-explanatory. :dd

{Fix msst tscale must satisfy 0 <= tscale < 1} :dt

Self-explanatory. :dd

{Fix npt/nph has tilted box too far in one step - periodic cell is too far from equilibrium state} :dt

Self-explanatory.  The change in the box tilt is too extreme
on a short timescale. :dd

{Fix nve/asphere requires extended particles} :dt

This fix can only be used for particles with a shape setting. :dd

{Fix nve/asphere/noforce requires atom style ellipsoid} :dt

Self-explanatory. :dd

{Fix nve/asphere/noforce requires extended particles} :dt

One of the particles is not an ellipsoid. :dd

{Fix nve/body requires atom style body} :dt

Self-explanatory. :dd

{Fix nve/body requires bodies} :dt

This fix can only be used for particles that are bodies. :dd

{Fix nve/line can only be used for 2d simulations} :dt

Self-explanatory. :dd

{Fix nve/line requires atom style line} :dt

Self-explanatory. :dd

{Fix nve/line requires line particles} :dt

Self-explanatory. :dd

{Fix nve/sphere dipole requires atom attribute mu} :dt

An atom style with this attribute is needed. :dd

{Fix nve/sphere requires atom style sphere} :dt

Self-explanatory. :dd

{Fix nve/sphere requires extended particles} :dt

This fix can only be used for particles of a finite size. :dd

{Fix nve/tri can only be used for 3d simulations} :dt

Self-explanatory. :dd

{Fix nve/tri requires atom style tri} :dt

Self-explanatory. :dd

{Fix nve/tri requires tri particles} :dt

Self-explanatory. :dd

{Fix nvt/nph/npt asphere requires extended particles} :dt

The shape setting for a particle in the fix group has shape = 0.0,
which means it is a point particle. :dd

{Fix nvt/nph/npt body requires bodies} :dt

Self-explanatory. :dd

{Fix nvt/nph/npt sphere requires atom style sphere} :dt

Self-explanatory. :dd

{Fix nvt/npt/nph damping parameters must be > 0.0} :dt

Self-explanatory. :dd

{Fix nvt/npt/nph dilate group ID does not exist} :dt

Self-explanatory. :dd

{Fix nvt/sphere requires extended particles} :dt

This fix can only be used for particles of a finite size. :dd

{Fix orient/fcc file open failed} :dt

The fix orient/fcc command could not open a specified file. :dd

{Fix orient/fcc file read failed} :dt

The fix orient/fcc command could not read the needed parameters from a
specified file. :dd

{Fix orient/fcc found self twice} :dt

The neighbor lists used by fix orient/fcc are messed up.  If this
error occurs, it is likely a bug, so send an email to the
"developers"_http://lammps.sandia.gov/authors.html. :dd

{Fix peri neigh does not exist} :dt

Somehow a fix that the pair style defines has been deleted. :dd

{Fix pour and fix rigid/small not using same molecule template ID} :dt

Self-explanatory. :dd

{Fix pour and fix shake not using same molecule template ID} :dt

Self-explanatory. :dd

{Fix pour insertion count per timestep is 0} :dt

Self-explanatory. :dd

{Fix pour molecule must have atom types} :dt

The defined molecule does not specify atom types. :dd

{Fix pour molecule must have coordinates} :dt

The defined molecule does not specify coordinates. :dd

{Fix pour molecule template ID must be same as atom style template ID} :dt

When using atom_style template, you cannot pour molecules that are
not in that template. :dd

{Fix pour polydisperse fractions do not sum to 1.0} :dt

Self-explanatory. :dd

{Fix pour region ID does not exist} :dt

Self-explanatory. :dd

{Fix pour region cannot be dynamic} :dt

Only static regions can be used with fix pour. :dd

{Fix pour region does not support a bounding box} :dt

Not all regions represent bounded volumes.  You cannot use
such a region with the fix pour command. :dd

{Fix pour requires atom attributes radius, rmass} :dt

The atom style defined does not have these attributes. :dd

{Fix pour rigid fix does not exist} :dt

Self-explanatory. :dd

{Fix pour shake fix does not exist} :dt

Self-explanatory. :dd

{Fix press/berendsen damping parameters must be > 0.0} :dt

Self-explanatory. :dd

{Fix property/atom cannot specify mol twice} :dt

Self-explanatory. :dd

{Fix property/atom cannot specify q twice} :dt

Self-explanatory. :dd

{Fix property/atom mol when atom_style already has molecule attribute} :dt

Self-explanatory. :dd

{Fix property/atom q when atom_style already has charge attribute} :dt

Self-explanatory. :dd

{Fix property/atom vector name already exists} :dt

The name for an integer or floating-point vector must be unique. :dd

{Fix qeq has negative upper Taper radius cutoff} :dt

Self-explanatory. :dd

{Fix qeq/comb group has no atoms} :dt

Self-explanatory. :dd

{Fix qeq/comb requires atom attribute q} :dt

An atom style with charge must be used to perform charge equilibration. :dd

{Fix qeq/dynamic group has no atoms} :dt

Self-explanatory. :dd

{Fix qeq/dynamic requires atom attribute q} :dt

Self-explanatory. :dd

{Fix qeq/fire group has no atoms} :dt

Self-explanatory. :dd

{Fix qeq/fire requires atom attribute q} :dt

Self-explanatory. :dd

{Fix qeq/point group has no atoms} :dt

Self-explanatory. :dd

{Fix qeq/point has insufficient QEq matrix size} :dt

Occurs when number of neighbor atoms for an atom increased too much
during a run.  Increase SAFE_ZONE and MIN_CAP in fix_qeq.h and
re-compile. :dd

{Fix qeq/point requires atom attribute q} :dt

Self-explanatory. :dd

{Fix qeq/shielded group has no atoms} :dt

Self-explanatory. :dd

{Fix qeq/shielded has insufficient QEq matrix size} :dt

Occurs when number of neighbor atoms for an atom increased too much
during a run.  Increase SAFE_ZONE and MIN_CAP in fix_qeq.h and
re-compile. :dd

{Fix qeq/shielded requires atom attribute q} :dt

Self-explanatory. :dd

{Fix qeq/slater could not extract params from pair coul/streitz} :dt

This should not happen unless pair coul/streitz has been altered. :dd

{Fix qeq/slater group has no atoms} :dt

Self-explanatory. :dd

{Fix qeq/slater has insufficient QEq matrix size} :dt

Occurs when number of neighbor atoms for an atom increased too much
during a run.  Increase SAFE_ZONE and MIN_CAP in fix_qeq.h and
re-compile. :dd

{Fix qeq/slater requires atom attribute q} :dt

Self-explanatory. :dd

{Fix reax/bonds numbonds > nsbmax_most} :dt

The limit of the number of bonds expected by the ReaxFF force field
was exceeded. :dd

{Fix recenter group has no atoms} :dt

Self-explanatory. :dd

{Fix restrain requires an atom map, see atom_modify} :dt

Self-explanatory. :dd

{Fix rigid atom has non-zero image flag in a non-periodic dimension} :dt

Image flags for non-periodic dimensions should not be set. :dd

{Fix rigid file has no lines} :dt

Self-explanatory. :dd

{Fix rigid langevin period must be > 0.0} :dt

Self-explanatory. :dd

{Fix rigid molecule requires atom attribute molecule} :dt

Self-explanatory. :dd

{Fix rigid npt/nph dilate group ID does not exist} :dt

Self-explanatory. :dd

{Fix rigid npt/nph does not yet allow triclinic box} :dt

This is a current restriction in LAMMPS. :dd

{Fix rigid npt/nph period must be > 0.0} :dt

Self-explanatory. :dd

{Fix rigid npt/small t_chain should not be less than 1} :dt

Self-explanatory. :dd

{Fix rigid npt/small t_order must be 3 or 5} :dt

Self-explanatory. :dd

{Fix rigid nvt/npt/nph damping parameters must be > 0.0} :dt

Self-explanatory. :dd

{Fix rigid nvt/small t_chain should not be less than 1} :dt

Self-explanatory. :dd

{Fix rigid nvt/small t_iter should not be less than 1} :dt

Self-explanatory. :dd

{Fix rigid nvt/small t_order must be 3 or 5} :dt

Self-explanatory. :dd

{Fix rigid xy torque cannot be on for 2d simulation} :dt

Self-explanatory. :dd

{Fix rigid z force cannot be on for 2d simulation} :dt

Self-explanatory. :dd

{Fix rigid/npt period must be > 0.0} :dt

Self-explanatory. :dd

{Fix rigid/npt temperature order must be 3 or 5} :dt

Self-explanatory. :dd

{Fix rigid/npt/small period must be > 0.0} :dt

Self-explanatory. :dd

{Fix rigid/nvt period must be > 0.0} :dt

Self-explanatory. :dd

{Fix rigid/nvt temperature order must be 3 or 5} :dt

Self-explanatory. :dd

{Fix rigid/nvt/small period must be > 0.0} :dt

Self-explanatory. :dd

{Fix rigid/small atom has non-zero image flag in a non-periodic dimension} :dt

Image flags for non-periodic dimensions should not be set. :dd

{Fix rigid/small langevin period must be > 0.0} :dt

Self-explanatory. :dd

{Fix rigid/small molecule must have atom types} :dt

The defined molecule does not specify atom types. :dd

{Fix rigid/small molecule must have coordinates} :dt

The defined molecule does not specify coordinates. :dd

{Fix rigid/small npt/nph period must be > 0.0} :dt

Self-explanatory. :dd

{Fix rigid/small nvt/npt/nph damping parameters must be > 0.0} :dt

Self-explanatory. :dd

{Fix rigid/small nvt/npt/nph dilate group ID does not exist} :dt

Self-explanatory. :dd

{Fix rigid/small requires an atom map, see atom_modify} :dt

Self-explanatory. :dd

{Fix rigid/small requires atom attribute molecule} :dt

Self-explanatory. :dd

{Fix rigid: Bad principal moments} :dt

The principal moments of inertia computed for a rigid body
are not within the required tolerances. :dd

{Fix shake cannot be used with minimization} :dt

Cannot use fix shake while doing an energy minimization since
it turns off bonds that should contribute to the energy. :dd

{Fix shake molecule template must have shake info} :dt

The defined molecule does not specify SHAKE information. :dd

{Fix spring couple group ID does not exist} :dt

Self-explanatory. :dd

{Fix srd can only currently be used with comm_style brick} :dt

This is a current restriction in LAMMPS. :dd

{Fix srd lamda must be >= 0.6 of SRD grid size} :dt

This is a requirement for accuracy reasons. :dd

{Fix srd no-slip requires atom attribute torque} :dt

This is because the SRD collisions will impart torque to the solute
particles. :dd

{Fix srd requires SRD particles all have same mass} :dt

Self-explanatory. :dd

{Fix srd requires ghost atoms store velocity} :dt

Use the comm_modify vel yes command to enable this. :dd

{Fix srd requires newton pair on} :dt

Self-explanatory. :dd

{Fix store/state compute array is accessed out-of-range} :dt

Self-explanatory. :dd

{Fix store/state compute does not calculate a per-atom array} :dt

The compute calculates a per-atom vector. :dd

{Fix store/state compute does not calculate a per-atom vector} :dt

The compute calculates a per-atom vector. :dd

{Fix store/state compute does not calculate per-atom values} :dt

Computes that calculate global or local quantities cannot be used
with fix store/state. :dd

{Fix store/state fix array is accessed out-of-range} :dt

Self-explanatory. :dd

{Fix store/state fix does not calculate a per-atom array} :dt

The fix calculates a per-atom vector. :dd

{Fix store/state fix does not calculate a per-atom vector} :dt

The fix calculates a per-atom array. :dd

{Fix store/state fix does not calculate per-atom values} :dt

Fixes that calculate global or local quantities cannot be used with
fix store/state. :dd

{Fix store/state for atom property that isn't allocated} :dt

Self-explanatory. :dd

{Fix store/state variable is not atom-style variable} :dt

Only atom-style variables calculate per-atom quantities. :dd

{Fix temp/berendsen period must be > 0.0} :dt

Self-explanatory. :dd

{Fix temp/berendsen variable returned negative temperature} :dt

Self-explanatory. :dd

{Fix temp/csld is not compatible with fix rattle or fix shake} :dt

These two commands cannot currently be used together with fix temp/csld. :dd

{Fix temp/csld variable returned negative temperature} :dt

Self-explanatory. :dd

{Fix temp/csvr variable returned negative temperature} :dt

Self-explanatory. :dd

{Fix temp/rescale variable returned negative temperature} :dt

Self-explanatory. :dd

{Fix tfmc displacement length must be > 0} :dt

Self-explanatory. :dd

{Fix tfmc is not compatible with fix shake} :dt

These two commands cannot currently be used together. :dd

{Fix tfmc temperature must be > 0} :dt

Self-explanatory. :dd

{Fix thermal/conductivity swap value must be positive} :dt

Self-explanatory. :dd

{Fix tmd must come after integration fixes} :dt

Any fix tmd command must appear in the input script after all time
integration fixes (nve, nvt, npt).  See the fix tmd documentation for
details. :dd

{Fix ttm electron temperatures must be > 0.0} :dt

Self-explanatory. :dd

{Fix ttm electronic_density must be > 0.0} :dt

Self-explanatory. :dd

{Fix ttm electronic_specific_heat must be > 0.0} :dt

Self-explanatory. :dd

{Fix ttm electronic_thermal_conductivity must be >= 0.0} :dt

Self-explanatory. :dd

{Fix ttm gamma_p must be > 0.0} :dt

Self-explanatory. :dd

{Fix ttm gamma_s must be >= 0.0} :dt

Self-explanatory. :dd

{Fix ttm number of nodes must be > 0} :dt

Self-explanatory. :dd

{Fix ttm v_0 must be >= 0.0} :dt

Self-explanatory. :dd

{Fix used in compute chunk/atom not computed at compatible time} :dt

The chunk/atom compute cannot query the output of the fix on a timestep
it is needed. :dd

{Fix used in compute reduce not computed at compatible time} :dt

Fixes generate their values on specific timesteps.  Compute reduce is
requesting a value on a non-allowed timestep. :dd

{Fix used in compute slice not computed at compatible time} :dt

Fixes generate their values on specific timesteps.  Compute slice is
requesting a value on a non-allowed timestep. :dd

{Fix vector cannot set output array intensive/extensive from these inputs} :dt

The inputs to the command have conflicting intensive/extensive attributes.
You need to use more than one fix vector command. :dd

{Fix vector compute does not calculate a scalar} :dt

Self-explanatory. :dd

{Fix vector compute does not calculate a vector} :dt

Self-explanatory. :dd

{Fix vector compute vector is accessed out-of-range} :dt

Self-explanatory. :dd

{Fix vector fix does not calculate a scalar} :dt

Self-explanatory. :dd

{Fix vector fix does not calculate a vector} :dt

Self-explanatory. :dd

{Fix vector fix vector is accessed out-of-range} :dt

Self-explanatory. :dd

{Fix vector variable is not equal-style variable} :dt

Self-explanatory. :dd

{Fix viscosity swap value must be positive} :dt

Self-explanatory. :dd

{Fix viscosity vtarget value must be positive} :dt

Self-explanatory. :dd

{Fix wall cutoff <= 0.0} :dt

Self-explanatory. :dd

{Fix wall/colloid requires atom style sphere} :dt

Self-explanatory. :dd

{Fix wall/colloid requires extended particles} :dt

One of the particles has radius 0.0. :dd

{Fix wall/gran is incompatible with Pair style} :dt

Must use a granular pair style to define the parameters needed for
this fix. :dd

{Fix wall/gran requires atom style sphere} :dt

Self-explanatory. :dd

{Fix wall/piston command only available at zlo} :dt

The face keyword must be zlo. :dd

{Fix wall/region colloid requires atom style sphere} :dt

Self-explanatory. :dd

{Fix wall/region colloid requires extended particles} :dt

One of the particles has radius 0.0. :dd

{Fix wall/region cutoff <= 0.0} :dt

Self-explanatory. :dd

{Fix_modify pressure ID does not compute pressure} :dt

The compute ID assigned to the fix must compute pressure. :dd

{Fix_modify temperature ID does not compute temperature} :dt

The compute ID assigned to the fix must compute temperature. :dd

{For triclinic deformation, specified target stress must be hydrostatic} :dt

Triclinic pressure control is allowed using the tri keyword, but
non-hydrostatic pressure control can not be used in this case. :dd

{Found no restart file matching pattern} :dt

When using a "*" in the restart file name, no matching file was found. :dd

{GPU library not compiled for this accelerator} :dt

Self-explanatory. :dd

{GPU package does not (yet) work with atom_style template} :dt

Self-explanatory. :dd

{GPU particle split must be set to 1 for this pair style.} :dt

For this pair style, you cannot run part of the force calculation on
the host.  See the package command. :dd

{GPU split param must be positive for hybrid pair styles} :dt

See the package gpu command. :dd

{GPUs are requested but Kokkos has not been compiled for CUDA} :dt

Re-compile Kokkos with CUDA support to use GPUs. :dd

{Ghost velocity forward comm not yet implemented with Kokkos} :dt

This is a current restriction. :dd

{Gmask function in equal-style variable formula} :dt

Gmask is per-atom operation. :dd

{Gravity changed since fix pour was created} :dt

The gravity vector defined by fix gravity must be static. :dd

{Gravity must point in -y to use with fix pour in 2d} :dt

Self-explanatory. :dd

{Gravity must point in -z to use with fix pour in 3d} :dt

Self-explanatory. :dd

{Grmask function in equal-style variable formula} :dt

Grmask is per-atom operation. :dd

{Group ID does not exist} :dt

A group ID used in the group command does not exist. :dd

{Group ID in variable formula does not exist} :dt

Self-explanatory. :dd

{Group all cannot be made dynamic} :dt

This operation is not allowed. :dd

{Group command before simulation box is defined} :dt

The group command cannot be used before a read_data, read_restart, or
create_box command. :dd

{Group dynamic cannot reference itself} :dt

Self-explanatory. :dd

{Group dynamic parent group cannot be dynamic} :dt

Self-explanatory. :dd

{Group dynamic parent group does not exist} :dt

Self-explanatory. :dd

{Group region ID does not exist} :dt

A region ID used in the group command does not exist. :dd

{If read_dump purges it cannot replace or trim} :dt

These operations are not compatible.  See the read_dump doc
page for details. :dd

{Illegal ... command} :dt

Self-explanatory.  Check the input script syntax and compare to the
documentation for the command.  You can use -echo screen as a
command-line option when running LAMMPS to see the offending line. :dd

{Illegal COMB parameter} :dt

One or more of the coefficients defined in the potential file is
invalid. :dd

{Illegal COMB3 parameter} :dt

One or more of the coefficients defined in the potential file is
invalid. :dd

{Illegal Stillinger-Weber parameter} :dt

One or more of the coefficients defined in the potential file is
invalid. :dd

{Illegal Tersoff parameter} :dt

One or more of the coefficients defined in the potential file is
invalid. :dd

{Illegal Vashishta parameter} :dt

One or more of the coefficients defined in the potential file is
invalid. :dd

{Illegal compute voronoi/atom command (occupation and (surface or edges))} :dt

Self-explanatory. :dd

{Illegal coul/streitz parameter} :dt

One or more of the coefficients defined in the potential file is
invalid. :dd

{Illegal dump_modify sfactor value (must be > 0.0)} :dt

Self-explanatory. :dd

{Illegal dump_modify tfactor value (must be > 0.0)} :dt

Self-explanatory. :dd

{Illegal fix gcmc gas mass <= 0} :dt

The computed mass of the designated gas molecule or atom type was less
than or equal to zero. :dd

{Illegal fix tfmc random seed} :dt

Seeds can only be nonzero positive integers. :dd

{Illegal fix wall/piston velocity} :dt

The piston velocity must be positive. :dd

{Illegal integrate style} :dt

Self-explanatory. :dd

{Illegal nb3b/harmonic parameter} :dt

One or more of the coefficients defined in the potential file is
invalid. :dd

{Illegal number of angle table entries} :dt

There must be at least 2 table entries. :dd

{Illegal number of bond table entries} :dt

There must be at least 2 table entries. :dd

{Illegal number of pair table entries} :dt

There must be at least 2 table entries. :dd

{Illegal or unset periodicity in restart} :dt

This error should not normally occur unless the restart file is invalid. :dd

{Illegal range increment value} :dt

The increment must be >= 1. :dd

{Illegal simulation box} :dt

The lower bound of the simulation box is greater than the upper bound. :dd

{Illegal size double vector read requested} :dt

This error should not normally occur unless the restart file is invalid. :dd

{Illegal size integer vector read requested} :dt

This error should not normally occur unless the restart file is invalid. :dd

{Illegal size string or corrupt restart} :dt

This error should not normally occur unless the restart file is invalid. :dd

{Imageint setting in lmptype.h is invalid} :dt

Imageint must be as large or larger than smallint. :dd

{Imageint setting in lmptype.h is not compatible} :dt

Format of imageint stored in restart file is not consistent with
LAMMPS version you are running.  See the settings in src/lmptype.h :dd

{Improper atom missing in delete_bonds} :dt

The delete_bonds command cannot find one or more atoms in a particular
improper on a particular processor.  The pairwise cutoff is too short
or the atoms are too far apart to make a valid improper. :dd

{Improper atom missing in set command} :dt

The set command cannot find one or more atoms in a particular improper
on a particular processor.  The pairwise cutoff is too short or the
atoms are too far apart to make a valid improper. :dd

{Improper atoms %d %d %d %d missing on proc %d at step %ld} :dt

One or more of 4 atoms needed to compute a particular improper are
missing on this processor.  Typically this is because the pairwise
cutoff is set too short or the improper has blown apart and an atom is
too far away. :dd

{Improper atoms missing on proc %d at step %ld} :dt

One or more of 4 atoms needed to compute a particular improper are
missing on this processor.  Typically this is because the pairwise
cutoff is set too short or the improper has blown apart and an atom is
too far away. :dd

{Improper coeff for hybrid has invalid style} :dt

Improper style hybrid uses another improper style as one of its
coefficients.  The improper style used in the improper_coeff command
or read from a restart file is not recognized. :dd

{Improper coeffs are not set} :dt

No improper coefficients have been assigned in the data file or via
the improper_coeff command. :dd

{Improper style hybrid cannot have hybrid as an argument} :dt

Self-explanatory. :dd

{Improper style hybrid cannot have none as an argument} :dt

Self-explanatory. :dd

{Improper style hybrid cannot use same improper style twice} :dt

Self-explanatory. :dd

{Improper_coeff command before improper_style is defined} :dt

Coefficients cannot be set in the data file or via the improper_coeff
command until an improper_style has been assigned. :dd

{Improper_coeff command before simulation box is defined} :dt

The improper_coeff command cannot be used before a read_data,
read_restart, or create_box command. :dd

{Improper_coeff command when no impropers allowed} :dt

The chosen atom style does not allow for impropers to be defined. :dd

{Improper_style command when no impropers allowed} :dt

The chosen atom style does not allow for impropers to be defined. :dd

{Impropers assigned incorrectly} :dt

Impropers read in from the data file were not assigned correctly to
atoms.  This means there is something invalid about the topology
definitions. :dd

{Impropers defined but no improper types} :dt

The data file header lists improper but no improper types. :dd

{Incomplete use of variables in create_atoms command} :dt

The var and set options must be used together. :dd

{Inconsistent iparam/jparam values in fix bond/create command} :dt

If itype and jtype are the same, then their maxbond and newtype
settings must also be the same. :dd

{Inconsistent line segment in data file} :dt

The end points of the line segment are not equal distances from the
center point which is the atom coordinate. :dd

{Inconsistent triangle in data file} :dt

The centroid of the triangle as defined by the corner points is not
the atom coordinate. :dd

{Inconsistent use of finite-size particles by molecule template molecules} :dt

Not all of the molecules define a radius for their constituent
particles. :dd

{Incorrect # of floating-point values in Bodies section of data file} :dt

See doc page for body style. :dd

{Incorrect # of integer values in Bodies section of data file} :dt

See doc page for body style. :dd

{Incorrect %s format in data file} :dt

A section of the data file being read by fix property/atom does
not have the correct number of values per line. :dd

{Incorrect SNAP parameter file} :dt

The file cannot be parsed correctly, check its internal syntax. :dd

{Incorrect args for angle coefficients} :dt

Self-explanatory.  Check the input script or data file. :dd

{Incorrect args for bond coefficients} :dt

Self-explanatory.  Check the input script or data file. :dd

{Incorrect args for dihedral coefficients} :dt

Self-explanatory.  Check the input script or data file. :dd

{Incorrect args for improper coefficients} :dt

Self-explanatory.  Check the input script or data file. :dd

{Incorrect args for pair coefficients} :dt

Self-explanatory.  Check the input script or data file. :dd

{Incorrect args in pair_style command} :dt

Self-explanatory. :dd

{Incorrect atom format in data file} :dt

Number of values per atom line in the data file is not consistent with
the atom style. :dd

{Incorrect atom format in neb file} :dt

The number of fields per line is not what expected. :dd

{Incorrect bonus data format in data file} :dt

See the read_data doc page for a description of how various kinds of
bonus data must be formatted for certain atom styles. :dd

{Incorrect boundaries with slab Ewald} :dt

Must have periodic x,y dimensions and non-periodic z dimension to use
2d slab option with Ewald. :dd

{Incorrect boundaries with slab EwaldDisp} :dt

Must have periodic x,y dimensions and non-periodic z dimension to use
2d slab option with Ewald. :dd

{Incorrect boundaries with slab PPPM} :dt

Must have periodic x,y dimensions and non-periodic z dimension to use
2d slab option with PPPM. :dd

{Incorrect boundaries with slab PPPMDisp} :dt

Must have periodic x,y dimensions and non-periodic z dimension to use
2d slab option with pppm/disp. :dd

{Incorrect conversion in format string} :dt

A format style variable was not using either a %f, a %g, or a %e conversion.
Or an immediate variable with format suffix was not using either
a %f, a %g or a %e conversion in the format suffix. :dd

{Incorrect element names in ADP potential file} :dt

The element names in the ADP file do not match those requested. :dd

{Incorrect element names in EAM potential file} :dt

The element names in the EAM file do not match those requested. :dd

{Incorrect format in COMB potential file} :dt

Incorrect number of words per line in the potential file. :dd

{Incorrect format in COMB3 potential file} :dt

Incorrect number of words per line in the potential file. :dd

{Incorrect format in MEAM potential file} :dt

Incorrect number of words per line in the potential file. :dd

{Incorrect format in SNAP coefficient file} :dt

Incorrect number of words per line in the coefficient file. :dd

{Incorrect format in SNAP parameter file} :dt

Incorrect number of words per line in the parameter file. :dd

{Incorrect format in Stillinger-Weber potential file} :dt

Incorrect number of words per line in the potential file. :dd

{Incorrect format in TMD target file} :dt

Format of file read by fix tmd command is incorrect. :dd

{Incorrect format in Tersoff potential file} :dt

Incorrect number of words per line in the potential file. :dd

{Incorrect format in Vashishta potential file} :dt

Incorrect number of words per line in the potential file. :dd

{Incorrect format in coul/streitz potential file} :dt

Incorrect number of words per line in the potential file. :dd

{Incorrect format in nb3b/harmonic potential file} :dt

Incorrect number of words per line in the potential file. :dd

{Incorrect integer value in Bodies section of data file} :dt

See doc page for body style. :dd

{Incorrect multiplicity arg for dihedral coefficients} :dt

Self-explanatory.  Check the input script or data file. :dd

{Incorrect number of elements in potential file} :dt

Self-explanatory. :dd

{Incorrect rigid body format in fix rigid file} :dt

The number of fields per line is not what expected. :dd

{Incorrect rigid body format in fix rigid/small file} :dt

The number of fields per line is not what expected. :dd

{Incorrect sign arg for dihedral coefficients} :dt

Self-explanatory.  Check the input script or data file. :dd

{Incorrect table format check for element types} :dt

Self-explanatory. :dd

{Incorrect velocity format in data file} :dt

Each atom style defines a format for the Velocity section
of the data file.  The read-in lines do not match. :dd

{Incorrect weight arg for dihedral coefficients} :dt

Self-explanatory.  Check the input script or data file. :dd

{Index between variable brackets must be positive} :dt

Self-explanatory. :dd

{Indexed per-atom vector in variable formula without atom map} :dt

Accessing a value from an atom vector requires the ability to lookup
an atom index, which is provided by an atom map.  An atom map does not
exist (by default) for non-molecular problems.  Using the atom_modify
map command will force an atom map to be created. :dd

{Initial temperatures not all set in fix ttm} :dt

Self-explanatory. :dd

{Input line quote not followed by white-space} :dt

An end quote must be followed by white-space. :dd

{Insertion region extends outside simulation box} :dt

Self-explanatory. :dd

{Insufficient Jacobi rotations for POEMS body} :dt

Eigensolve for rigid body was not sufficiently accurate. :dd

{Insufficient Jacobi rotations for body nparticle} :dt

Eigensolve for rigid body was not sufficiently accurate. :dd

{Insufficient Jacobi rotations for rigid body} :dt

Eigensolve for rigid body was not sufficiently accurate. :dd

{Insufficient Jacobi rotations for rigid molecule} :dt

Eigensolve for rigid body was not sufficiently accurate. :dd

{Insufficient Jacobi rotations for triangle} :dt

The calculation of the inertia tensor of the triangle failed.  This
should not happen if it is a reasonably shaped triangle. :dd

{Insufficient memory on accelerator} :dt

There is insufficient memory on one of the devices specified for the gpu
package :dd

{Internal error in atom_style body} :dt

This error should not occur.  Contact the developers. :dd

{Invalid -reorder N value} :dt

Self-explanatory. :dd

{Invalid Angles section in molecule file} :dt

Self-explanatory. :dd

{Invalid Bonds section in molecule file} :dt

Self-explanatory. :dd

{Invalid Boolean syntax in if command} :dt

Self-explanatory. :dd

{Invalid Charges section in molecule file} :dt

Self-explanatory. :dd

{Invalid Coords section in molecule file} :dt

Self-explanatory. :dd

{Invalid Diameters section in molecule file} :dt

Self-explanatory. :dd

{Invalid Dihedrals section in molecule file} :dt

Self-explanatory. :dd

{Invalid Impropers section in molecule file} :dt

Self-explanatory. :dd

{Invalid Kokkos command-line args} :dt

Self-explanatory.  See Section 2.7 of the manual for details. :dd

{Invalid LAMMPS restart file} :dt

The file does not appear to be a LAMMPS restart file since
it doesn't contain the correct magic string at the beginning. :dd

{Invalid Masses section in molecule file} :dt

Self-explanatory. :dd

{Invalid REAX atom type} :dt

There is a mis-match between LAMMPS atom types and the elements
listed in the ReaxFF force field file. :dd

{Invalid Special Bond Counts section in molecule file} :dt

Self-explanatory. :dd

{Invalid Types section in molecule file} :dt

Self-explanatory. :dd

{Invalid angle count in molecule file} :dt

Self-explanatory. :dd

{Invalid angle table length} :dt

Length must be 2 or greater. :dd

{Invalid angle type in Angles section of data file} :dt

Angle type must be positive integer and within range of specified angle
types. :dd

{Invalid angle type in Angles section of molecule file} :dt

Self-explanatory. :dd

{Invalid angle type index for fix shake} :dt

Self-explanatory. :dd

{Invalid args for non-hybrid pair coefficients} :dt

"NULL" is only supported in pair_coeff calls when using pair hybrid :dd

{Invalid argument to factorial %d} :dt

N must be >= 0 and <= 167, otherwise the factorial result is too
large. :dd

{Invalid atom ID in %s section of data file} :dt

An atom in a section of the data file being read by fix property/atom
has an invalid atom ID that is <= 0 or > the maximum existing atom ID. :dd

{Invalid atom ID in Angles section of data file} :dt

Atom IDs must be positive integers and within range of defined
atoms. :dd

{Invalid atom ID in Angles section of molecule file} :dt

Self-explanatory. :dd

{Invalid atom ID in Atoms section of data file} :dt

Atom IDs must be positive integers. :dd

{Invalid atom ID in Bodies section of data file} :dt

Atom IDs must be positive integers and within range of defined
atoms. :dd

{Invalid atom ID in Bonds section of data file} :dt

Atom IDs must be positive integers and within range of defined
atoms. :dd

{Invalid atom ID in Bonds section of molecule file} :dt

Self-explanatory. :dd

{Invalid atom ID in Bonus section of data file} :dt

Atom IDs must be positive integers and within range of defined
atoms. :dd

{Invalid atom ID in Dihedrals section of data file} :dt

Atom IDs must be positive integers and within range of defined
atoms. :dd

{Invalid atom ID in Impropers section of data file} :dt

Atom IDs must be positive integers and within range of defined
atoms. :dd

{Invalid atom ID in Velocities section of data file} :dt

Atom IDs must be positive integers and within range of defined
atoms. :dd

{Invalid atom ID in dihedrals section of molecule file} :dt

Self-explanatory. :dd

{Invalid atom ID in impropers section of molecule file} :dt

Self-explanatory. :dd

{Invalid atom ID in variable file} :dt

Self-explanatory. :dd

{Invalid atom IDs in neb file} :dt

An ID in the file was not found in the system. :dd

{Invalid atom diameter in molecule file} :dt

Diameters must be >= 0.0. :dd

{Invalid atom mass for fix shake} :dt

Mass specified in fix shake command must be > 0.0. :dd

{Invalid atom mass in molecule file} :dt

Masses must be > 0.0. :dd

{Invalid atom_style cac command} :dt

Check the documentation for the correct arguments
to the cac atom styles. :dd

{Invalid atom type in Atoms section of data file} :dt

Atom types must range from 1 to specified # of types. :dd

{Invalid atom type in create_atoms command} :dt

The create_box command specified the range of valid atom types.
An invalid type is being requested. :dd

{Invalid atom type in create_atoms mol command} :dt

The atom types in the defined molecule are added to the value
specified in the create_atoms command, as an offset.  The final value
for each atom must be between 1 to N, where N is the number of atom
types. :dd

{Invalid atom type in fix atom/swap command} :dt

The atom type specified in the atom/swap command does not exist. :dd

{Invalid atom type in fix bond/create command} :dt

Self-explanatory. :dd

{Invalid atom type in CAC_Elements section of data file}

Atom types must range from 1 to specified # of types.

{Invalid atom type in fix deposit command} :dt

Self-explanatory. :dd

{Invalid atom type in fix deposit mol command} :dt

The atom types in the defined molecule are added to the value
specified in the create_atoms command, as an offset.  The final value
for each atom must be between 1 to N, where N is the number of atom
types. :dd

{Invalid atom type in fix gcmc command} :dt

The atom type specified in the gcmc command does not exist. :dd

{Invalid atom type in fix pour command} :dt

Self-explanatory. :dd

{Invalid atom type in fix pour mol command} :dt

The atom types in the defined molecule are added to the value
specified in the create_atoms command, as an offset.  The final value
for each atom must be between 1 to N, where N is the number of atom
types. :dd

{Invalid atom type in molecule file} :dt

Atom types must range from 1 to specified # of types. :dd

{Invalid atom type in neighbor exclusion list} :dt

Atom types must range from 1 to Ntypes inclusive. :dd

{Invalid atom type index for fix shake} :dt

Atom types must range from 1 to Ntypes inclusive. :dd

{Invalid atom types in pair_write command} :dt

Atom types must range from 1 to Ntypes inclusive. :dd

{Invalid atom vector in variable formula} :dt

The atom vector is not recognized. :dd

{Invalid atom_style body command} :dt

No body style argument was provided. :dd

{Invalid atom_style command} :dt

Self-explanatory. :dd

{Invalid attribute in dump custom command} :dt

Self-explanatory. :dd

{Invalid attribute in dump local command} :dt

Self-explanatory. :dd

{Invalid attribute in dump modify command} :dt

Self-explanatory. :dd

{Invalid basis setting in create_atoms command} :dt

The basis index must be between 1 to N where N is the number of basis
atoms in the lattice.  The type index must be between 1 to N where N
is the number of atom types. :dd

{Invalid basis setting in fix append/atoms command} :dt

The basis index must be between 1 to N where N is the number of basis
atoms in the lattice.  The type index must be between 1 to N where N
is the number of atom types. :dd

{Invalid bin bounds in compute chunk/atom} :dt

The lo/hi values are inconsistent. :dd

{Invalid bin bounds in fix ave/spatial} :dt

The lo/hi values are inconsistent. :dd

{Invalid body nparticle command} :dt

Arguments in atom-style command are not correct. :dd

{Invalid bond count in molecule file} :dt

Self-explanatory. :dd

{Invalid bond table length} :dt

Length must be 2 or greater. :dd

{Invalid bond type in Bonds section of data file} :dt

Bond type must be positive integer and within range of specified bond
types. :dd

{Invalid bond type in Bonds section of molecule file} :dt

Self-explanatory. :dd

{Invalid bond type in create_bonds command} :dt

Self-explanatory. :dd

{Invalid bond type in fix bond/break command} :dt

Self-explanatory. :dd

{Invalid bond type in fix bond/create command} :dt

Self-explanatory. :dd

{Invalid bond type index for fix shake} :dt

Self-explanatory.  Check the fix shake command in the input script. :dd

{Invalid coeffs for this dihedral style} :dt

Cannot set class 2 coeffs in data file for this dihedral style. :dd

{Invalid color in dump_modify command} :dt

The specified color name was not in the list of recognized colors.
See the dump_modify doc page. :dd

{Invalid color map min/max values} :dt

The min/max values are not consistent with either each other or
with values in the color map. :dd

{Invalid command-line argument} :dt

One or more command-line arguments is invalid.  Check the syntax of
the command you are using to launch LAMMPS. :dd

{Invalid compute ID in variable formula} :dt

The compute is not recognized. :dd

{Invalid create_atoms rotation vector for 2d model} :dt

The rotation vector can only have a z component. :dd

{Invalid custom OpenCL parameter string.} :dt

There are not enough or too many parameters in the custom string for package
GPU. :dd

{Invalid cutoff in comm_modify command} :dt

Specified cutoff must be >= 0.0. :dd

{Invalid cutoffs in pair_write command} :dt

Inner cutoff must be larger than 0.0 and less than outer cutoff. :dd

{Invalid d1 or d2 value for pair colloid coeff} :dt

Neither d1 or d2 can be < 0. :dd

{Invalid data file section: Angle Coeffs} :dt

Atom style does not allow angles. :dd

{Invalid data file section: AngleAngle Coeffs} :dt

Atom style does not allow impropers. :dd

{Invalid data file section: AngleAngleTorsion Coeffs} :dt

Atom style does not allow dihedrals. :dd

{Invalid data file section: AngleTorsion Coeffs} :dt

Atom style does not allow dihedrals. :dd

{Invalid data file section: Angles} :dt

Atom style does not allow angles. :dd

{Invalid data file section: Bodies} :dt

Atom style does not allow bodies. :dd

{Invalid data file section: Bond Coeffs} :dt

Atom style does not allow bonds. :dd

{Invalid data file section: BondAngle Coeffs} :dt

Atom style does not allow angles. :dd

{Invalid data file section: BondBond Coeffs} :dt

Atom style does not allow angles. :dd

{Invalid data file section: BondBond13 Coeffs} :dt

Atom style does not allow dihedrals. :dd

{Invalid data file section: Bonds} :dt

Atom style does not allow bonds. :dd

{Invalid data file section: Dihedral Coeffs} :dt

Atom style does not allow dihedrals. :dd

{Invalid data file section: Dihedrals} :dt

Atom style does not allow dihedrals. :dd

{Invalid data file section: Ellipsoids} :dt

Atom style does not allow ellipsoids. :dd

{Invalid data file section: EndBondTorsion Coeffs} :dt

Atom style does not allow dihedrals. :dd

{Invalid data file section: Improper Coeffs} :dt

Atom style does not allow impropers. :dd

{Invalid data file section: Impropers} :dt

Atom style does not allow impropers. :dd

{Invalid data file section: Lines} :dt

Atom style does not allow lines. :dd

{Invalid data file section: MiddleBondTorsion Coeffs} :dt

Atom style does not allow dihedrals. :dd

{Invalid data file section: Triangles} :dt

Atom style does not allow triangles. :dd

{Invalid delta_conf in tad command} :dt

The value must be between 0 and 1 inclusive. :dd

{Invalid density in Atoms section of data file} :dt

Density value cannot be <= 0.0. :dd

{Invalid density in set command} :dt

Density must be > 0.0. :dd

{Invalid diameter in set command} :dt

Self-explanatory. :dd

{Invalid dihedral count in molecule file} :dt

Self-explanatory. :dd

{Invalid dihedral type in Dihedrals section of data file} :dt

Dihedral type must be positive integer and within range of specified
dihedral types. :dd

{Invalid dihedral type in dihedrals section of molecule file} :dt

Self-explanatory. :dd

{Invalid dipole length in set command} :dt

Self-explanatory. :dd

{Invalid displace_atoms rotate axis for 2d} :dt

Axis must be in z direction. :dd

{Invalid dump dcd filename} :dt

Filenames used with the dump dcd style cannot be binary or compressed
or cause multiple files to be written. :dd

{Invalid dump frequency} :dt

Dump frequency must be 1 or greater. :dd

{Invalid dump image element name} :dt

The specified element name was not in the standard list of elements.
See the dump_modify doc page. :dd

{Invalid dump image filename} :dt

The file produced by dump image cannot be binary and must
be for a single processor. :dd

{Invalid dump image persp value} :dt

Persp value must be >= 0.0. :dd

{Invalid dump image theta value} :dt

Theta must be between 0.0 and 180.0 inclusive. :dd

{Invalid dump image zoom value} :dt

Zoom value must be > 0.0. :dd

{Invalid dump movie filename} :dt

The file produced by dump movie cannot be binary or compressed
and must be a single file for a single processor. :dd

{Invalid dump xtc filename} :dt

Filenames used with the dump xtc style cannot be binary or compressed
or cause multiple files to be written. :dd

{Invalid dump xyz filename} :dt

Filenames used with the dump xyz style cannot be binary or cause files
to be written by each processor. :dd

{Invalid dump_modify threshold operator} :dt

Operator keyword used for threshold specification in not recognized. :dd

{Invalid entry in -reorder file} :dt

Self-explanatory. :dd

{Invalid fix ID in variable formula} :dt

The fix is not recognized. :dd

{Invalid fix ave/time off column} :dt

Self-explanatory. :dd

{Invalid fix box/relax command for a 2d simulation} :dt

Fix box/relax styles involving the z dimension cannot be used in
a 2d simulation. :dd

{Invalid fix box/relax command pressure settings} :dt

If multiple dimensions are coupled, those dimensions must be specified. :dd

{Invalid fix box/relax pressure settings} :dt

Settings for coupled dimensions must be the same. :dd

{Invalid fix nvt/npt/nph command for a 2d simulation} :dt

Cannot control z dimension in a 2d model. :dd

{Invalid fix nvt/npt/nph command pressure settings} :dt

If multiple dimensions are coupled, those dimensions must be
specified. :dd

{Invalid fix nvt/npt/nph pressure settings} :dt

Settings for coupled dimensions must be the same. :dd

{Invalid fix press/berendsen for a 2d simulation} :dt

The z component of pressure cannot be controlled for a 2d model. :dd

{Invalid fix press/berendsen pressure settings} :dt

Settings for coupled dimensions must be the same. :dd

{Invalid fix qeq parameter file} :dt

Element index > number of atom types. :dd

{Invalid fix rigid npt/nph command for a 2d simulation} :dt

Cannot control z dimension in a 2d model. :dd

{Invalid fix rigid npt/nph command pressure settings} :dt

If multiple dimensions are coupled, those dimensions must be
specified. :dd

{Invalid fix rigid/small npt/nph command for a 2d simulation} :dt

Cannot control z dimension in a 2d model. :dd

{Invalid fix rigid/small npt/nph command pressure settings} :dt

If multiple dimensions are coupled, those dimensions must be
specified. :dd

{Invalid flag in force field section of restart file} :dt

Unrecognized entry in restart file. :dd

{Invalid flag in header section of restart file} :dt

Unrecognized entry in restart file. :dd

{Invalid flag in peratom section of restart file} :dt

The format of this section of the file is not correct. :dd

{Invalid flag in type arrays section of restart file} :dt

Unrecognized entry in restart file. :dd

{Invalid frequency in temper command} :dt

Nevery must be > 0. :dd

{Invalid group ID in neigh_modify command} :dt

A group ID used in the neigh_modify command does not exist. :dd

{Invalid group function in variable formula} :dt

Group function is not recognized. :dd

{Invalid group in comm_modify command} :dt

Self-explanatory. :dd

{Invalid image up vector} :dt

Up vector cannot be (0,0,0). :dd

{Invalid immediate variable} :dt

Syntax of immediate value is incorrect. :dd

{Invalid improper count in molecule file} :dt

Self-explanatory. :dd

{Invalid improper type in Impropers section of data file} :dt

Improper type must be positive integer and within range of specified
improper types. :dd

{Invalid improper type in impropers section of molecule file} :dt

Self-explanatory. :dd

{Invalid index for non-body particles in compute body/local command} :dt

Only indices 1,2,3 can be used for non-body particles. :dd

{Invalid index in compute body/local command} :dt

Self-explanatory. :dd

{Invalid is_active() function in variable formula} :dt

Self-explanatory. :dd

{Invalid is_available() function in variable formula} :dt

Self-explanatory. :dd

{Invalid is_defined() function in variable formula} :dt

Self-explanatory. :dd

{Invalid keyword in angle table parameters} :dt

Self-explanatory. :dd

{Invalid keyword in bond table parameters} :dt

Self-explanatory. :dd

{Invalid keyword in compute angle/local command} :dt

Self-explanatory. :dd

{Invalid keyword in compute bond/local command} :dt

Self-explanatory. :dd

{Invalid keyword in compute dihedral/local command} :dt

Self-explanatory. :dd

{Invalid keyword in compute improper/local command} :dt

Self-explanatory. :dd

{Invalid keyword in compute pair/local command} :dt

Self-explanatory. :dd

{Invalid keyword in compute property/atom command} :dt

Self-explanatory. :dd

{Invalid keyword in compute property/chunk command} :dt

Self-explanatory. :dd

{Invalid keyword in compute property/local command} :dt

Self-explanatory. :dd

{Invalid keyword in dump cfg command} :dt

Self-explanatory. :dd

{Invalid keyword in pair table parameters} :dt

Keyword used in list of table parameters is not recognized. :dd

{Invalid length in set command} :dt

Self-explanatory. :dd

{Invalid mass in set command} :dt

Self-explanatory. :dd

{Invalid mass line in data file} :dt

Self-explanatory. :dd

{Invalid mass value} :dt

Self-explanatory. :dd

{Invalid math function in variable formula} :dt

Self-explanatory. :dd

{Invalid math/group/special function in variable formula} :dt

Self-explanatory. :dd

{Invalid node index in CAC_Elements section of data file.} :dt

A node index supplied as part of a CAC element's definition is not within the range of possible 
node indices (1-element_node_count) for this element type. :dd

{Invalid option in lattice command for non-custom style} :dt

Certain lattice keywords are not supported unless the
lattice style is "custom". :dd

{Invalid order of forces within respa levels} :dt

For respa, ordering of force computations within respa levels must
obey certain rules.  E.g. bonds cannot be compute less frequently than
angles, pairwise forces cannot be computed less frequently than
kspace, etc. :dd

{Invalid pair table cutoff} :dt

Cutoffs in pair_coeff command are not valid with read-in pair table. :dd

{Invalid pair table length} :dt

Length of read-in pair table is invalid :dd

{Invalid param file for fix qeq/shielded} :dt

Invalid value of gamma. :dd

{Invalid param file for fix qeq/slater} :dt

Zeta value is 0.0. :dd

{Invalid partitions in processors part command} :dt

Valid partitions are numbered 1 to N and the sender and receiver
cannot be the same partition. :dd

{Invalid poly index in CAC_Elements section of data file} :dt

A poly index supplied as part of a CAC element's definition
is not within the range of possible poly indices (1-poly_count)
for the poly_count declared in the element's header line. :dd


{Invalid python command} :dt

Self-explanatory.  Check the input script syntax and compare to the
documentation for the command.  You can use -echo screen as a
command-line option when running LAMMPS to see the offending line. :dd

{Invalid radius in Atoms section of data file} :dt

Radius must be >= 0.0. :dd

{Invalid random number seed in fix ttm command} :dt

Random number seed must be > 0. :dd

{Invalid random number seed in set command} :dt

Random number seed must be > 0. :dd

{Invalid replace values in compute reduce} :dt

Self-explanatory. :dd

{Invalid rigid body ID in fix rigid file} :dt

The ID does not match the number of an existing ID of rigid bodies
that are defined by the fix rigid command. :dd

{Invalid rigid body ID in fix rigid/small file} :dt

The ID does not match the number of an existing ID of rigid bodies
that are defined by the fix rigid/small command. :dd

{Invalid run command N value} :dt

The number of timesteps must fit in a 32-bit integer.  If you want to
run for more steps than this, perform multiple shorter runs. :dd

{Invalid run command start/stop value} :dt

Self-explanatory. :dd

{Invalid run command upto value} :dt

Self-explanatory. :dd

{Invalid seed for Marsaglia random # generator} :dt

The initial seed for this random number generator must be a positive
integer less than or equal to 900 million. :dd

{Invalid seed for Park random # generator} :dt

The initial seed for this random number generator must be a positive
integer. :dd

{Invalid shake angle type in molecule file} :dt

Self-explanatory. :dd

{Invalid shake atom in molecule file} :dt

Self-explanatory. :dd

{Invalid shake bond type in molecule file} :dt

Self-explanatory. :dd

{Invalid shake flag in molecule file} :dt

Self-explanatory. :dd

{Invalid shape in Ellipsoids section of data file} :dt

Self-explanatory. :dd

{Invalid shape in Triangles section of data file} :dt

Two or more of the triangle corners are duplicate points. :dd

{Invalid shape in set command} :dt

Self-explanatory. :dd

{Invalid shear direction for fix wall/gran} :dt

Self-explanatory. :dd

{Invalid special atom index in molecule file} :dt

Self-explanatory. :dd

{Invalid special function in variable formula} :dt

Self-explanatory. :dd

{Invalid style in pair_write command} :dt

Self-explanatory.  Check the input script. :dd

{Invalid syntax in variable formula} :dt

Self-explanatory. :dd

{Invalid t_event in prd command} :dt

Self-explanatory. :dd

{Invalid t_event in tad command} :dt

The value must be greater than 0. :dd

{Invalid template atom in Atoms section of data file} :dt

The atom indices must be between 1 to N, where N is the number of
atoms in the template molecule the atom belongs to. :dd

{Invalid template index in Atoms section of data file} :dt

The template indices must be between 1 to N, where N is the number of
molecules in the template. :dd

{Invalid thermo keyword in variable formula} :dt

The keyword is not recognized. :dd

{Invalid threads_per_atom specified.} :dt

For 3-body potentials on the GPU, the threads_per_atom setting cannot be
greater than 4 for NVIDIA GPUs. :dd

{Invalid timestep reset for fix ave/atom} :dt

Resetting the timestep has invalidated the sequence of timesteps this
fix needs to process. :dd

{Invalid timestep reset for fix ave/chunk} :dt

Resetting the timestep has invalidated the sequence of timesteps this
fix needs to process. :dd

{Invalid timestep reset for fix ave/correlate} :dt

Resetting the timestep has invalidated the sequence of timesteps this
fix needs to process. :dd

{Invalid timestep reset for fix ave/histo} :dt

Resetting the timestep has invalidated the sequence of timesteps this
fix needs to process. :dd

{Invalid timestep reset for fix ave/spatial} :dt

Resetting the timestep has invalidated the sequence of timesteps this
fix needs to process. :dd

{Invalid timestep reset for fix ave/time} :dt

Resetting the timestep has invalidated the sequence of timesteps this
fix needs to process. :dd

{Invalid tmax in tad command} :dt

The value must be greater than 0.0. :dd

{Invalid type for mass set} :dt

Mass command must set a type from 1-N where N is the number of atom
types. :dd

{Invalid use of library file() function} :dt

This function is called through the library interface.  This
error should not occur.  Contact the developers if it does. :dd

{Invalid value in set command} :dt

The value specified for the setting is invalid, likely because it is
too small or too large. :dd

{Invalid variable evaluation in variable formula} :dt

A variable used in a formula could not be evaluated. :dd

{Invalid variable in next command} :dt

Self-explanatory. :dd

{Invalid variable name} :dt

Variable name used in an input script line is invalid. :dd

{Invalid variable name in variable formula} :dt

Variable name is not recognized. :dd

{Invalid variable style in special function next} :dt

Only file-style or atomfile-style variables can be used with next(). :dd

{Invalid variable style with next command} :dt

Variable styles {equal} and {world} cannot be used in a next
command. :dd

{Invalid volume in set command} :dt

Volume must be > 0.0. :dd

{Invalid wiggle direction for fix wall/gran} :dt

Self-explanatory. :dd

{Invoked angle equil angle on angle style none} :dt

Self-explanatory. :dd

{Invoked angle single on angle style none} :dt

Self-explanatory. :dd

{Invoked bond equil distance on bond style none} :dt

Self-explanatory. :dd

{Invoked bond single on bond style none} :dt

Self-explanatory. :dd

{Invoked pair single on pair style none} :dt

A command (e.g. a dump) attempted to invoke the single() function on a
pair style none, which is illegal.  You are probably attempting to
compute per-atom quantities with an undefined pair style. :dd

{Invoking coulombic in pair style lj/coul requires atom attribute q} :dt

The atom style defined does not have this attribute. :dd

{Invoking coulombic in pair style lj/long/dipole/long requires atom attribute q} :dt

The atom style defined does not have these attributes. :dd

{KOKKOS package does not yet support comm_style tiled} :dt

Self-explanatory. :dd

{KOKKOS package requires a kokkos enabled atom_style} :dt

Self-explanatory. :dd

{KSpace accuracy must be > 0} :dt

The kspace accuracy designated in the input must be greater than zero. :dd

{KSpace accuracy too large to estimate G vector} :dt

Reduce the accuracy request or specify gewald explicitly
via the kspace_modify command. :dd

{KSpace accuracy too low} :dt

Requested accuracy must be less than 1.0. :dd

{KSpace solver requires a pair style} :dt

No pair style is defined. :dd

{KSpace style does not yet support triclinic geometries} :dt

The specified kspace style does not allow for non-orthogonal
simulation boxes. :dd

{KSpace style has not yet been set} :dt

Cannot use kspace_modify command until a kspace style is set. :dd

{KSpace style is incompatible with Pair style} :dt

Setting a kspace style requires that a pair style with matching
long-range Coulombic or dispersion components be used. :dd

{Keyword %s in MEAM parameter file not recognized} :dt

Self-explanatory. :dd

{Kokkos has been compiled for CUDA but no GPUs are requested} :dt

One or more GPUs must be used when Kokkos is compiled for CUDA. :dd

{Kspace_modify mesh parameter must be all zero or all positive} :dt

Valid kspace mesh parameters are >0. The code will try to auto-detect
suitable values when all three mesh sizes are set to zero (the default). :dd

{Kspace_modify mesh/disp parameter must be all zero or all positive} :dt

Valid kspace mesh/disp parameters are >0. The code will try to auto-detect
suitable values when all three mesh sizes are set to zero [and]
the required accuracy via {force/disp/real} as well as
{force/disp/kspace} is set. :dd

{Kspace style does not support compute group/group} :dt

Self-explanatory. :dd

{Kspace style pppm/disp/tip4p requires newton on} :dt

Self-explanatory. :dd

{Kspace style pppm/tip4p requires newton on} :dt

Self-explanatory. :dd

{Kspace style requires atom attribute q} :dt

The atom style defined does not have these attributes. :dd

{Kspace_modify eigtol must be smaller than one} :dt

Self-explanatory. :dd

{LAMMPS is not built with Python embedded} :dt

This is done by including the PYTHON package before LAMMPS is built.
This is required to use python-style variables. :dd

{LAMMPS unit_style lj not supported by KIM models} :dt

Self-explanatory. Check the input script or data file. :dd

{LJ6 off not supported in pair_style buck/long/coul/long} :dt

Self-explanatory. :dd

{Label wasn't found in input script} :dt

Self-explanatory. :dd

{Lattice orient vectors are not orthogonal} :dt

The three specified lattice orientation vectors must be mutually
orthogonal. :dd

{Lattice orient vectors are not right-handed} :dt

The three specified lattice orientation vectors must create a
right-handed coordinate system such that a1 cross a2 = a3. :dd

{Lattice primitive vectors are collinear} :dt

The specified lattice primitive vectors do not for a unit cell with
non-zero volume. :dd

{Lattice settings are not compatible with 2d simulation} :dt

One or more of the specified lattice vectors has a non-zero z
component. :dd

{Lattice spacings are invalid} :dt

Each x,y,z spacing must be > 0. :dd

{Lattice style incompatible with simulation dimension} :dt

2d simulation can use sq, sq2, or hex lattice.  3d simulation can use
sc, bcc, or fcc lattice. :dd

{Log of zero/negative value in variable formula} :dt

Self-explanatory. :dd

{Lost atoms via balance: original %ld current %ld} :dt

This should not occur.  Report the problem to the developers. :dd

{Lost atoms: original %ld current %ld} :dt

Lost atoms are checked for each time thermo output is done.  See the
thermo_modify lost command for options.  Lost atoms usually indicate
bad dynamics, e.g. atoms have been blown far out of the simulation
box, or moved further than one processor's sub-domain away before
reneighboring. :dd

{MEAM library error %d} :dt

A call to the MEAM Fortran library returned an error. :dd

{MPI_LMP_BIGINT and bigint in lmptype.h are not compatible} :dt

The size of the MPI datatype does not match the size of a bigint. :dd

{MPI_LMP_TAGINT and tagint in lmptype.h are not compatible} :dt

The size of the MPI datatype does not match the size of a tagint. :dd

{MSM can only currently be used with comm_style brick} :dt

This is a current restriction in LAMMPS. :dd

{MSM grid is too large} :dt

The global MSM grid is larger than OFFSET in one or more dimensions.
OFFSET is currently set to 16384.  You likely need to decrease the
requested accuracy. :dd

{MSM order must be 4, 6, 8, or 10} :dt

This is a limitation of the MSM implementation in LAMMPS:
the MSM order can only be 4, 6, 8, or 10. :dd

{Mass command before simulation box is defined} :dt

The mass command cannot be used before a read_data, read_restart, or
create_box command. :dd

{Matrix factorization to split dispersion coefficients failed} :dt

This should not normally happen.  Contact the developers. :dd

{Min_style command before simulation box is defined} :dt

The min_style command cannot be used before a read_data, read_restart,
or create_box command. :dd

{Minimization could not find thermo_pe compute} :dt

This compute is created by the thermo command.  It must have been
explicitly deleted by a uncompute command. :dd

{Minimize command before simulation box is defined} :dt

The minimize command cannot be used before a read_data, read_restart,
or create_box command. :dd

{Mismatched brackets in variable} :dt

Self-explanatory. :dd

{Mismatched compute in variable formula} :dt

A compute is referenced incorrectly or a compute that produces per-atom
values is used in an equal-style variable formula. :dd

{Mismatched fix in variable formula} :dt

A fix is referenced incorrectly or a fix that produces per-atom
values is used in an equal-style variable formula. :dd

{Mismatched variable in variable formula} :dt

A variable is referenced incorrectly or an atom-style variable that
produces per-atom values is used in an equal-style variable
formula. :dd

{Modulo 0 in variable formula} :dt

Self-explanatory. :dd

{Molecule IDs too large for compute chunk/atom} :dt

The IDs must not be larger than can be stored in a 32-bit integer
since chunk IDs are 32-bit integers. :dd

{Molecule auto special bond generation overflow} :dt

Counts exceed maxspecial setting for other atoms in system. :dd

{Molecule file has angles but no nangles setting} :dt

Self-explanatory. :dd

{Molecule file has body params but no setting for them} :dt

Self-explanatory. :dd

{Molecule file has bonds but no nbonds setting} :dt

Self-explanatory. :dd

{Molecule file has dihedrals but no ndihedrals setting} :dt

Self-explanatory. :dd

{Molecule file has impropers but no nimpropers setting} :dt

Self-explanatory. :dd

{Molecule file has no Body Doubles section} :dt

Self-explanatory. :dd

{Molecule file has no Body Integers section} :dt

Self-explanatory. :dd

{Molecule file has special flags but no bonds} :dt

Self-explanatory. :dd

{Molecule file needs both Special Bond sections} :dt

Self-explanatory. :dd

{Molecule file requires atom style body} :dt

Self-explanatory. :dd

{Molecule file shake flags not before shake atoms} :dt

The order of the two sections is important. :dd

{Molecule file shake flags not before shake bonds} :dt

The order of the two sections is important. :dd

{Molecule file shake info is incomplete} :dt

All 3 SHAKE sections are needed. :dd

{Molecule file special list does not match special count} :dt

The number of values in an atom's special list does not match count. :dd

{Molecule file z center-of-mass must be 0.0 for 2d} :dt

Self-explanatory. :dd

{Molecule file z coord must be 0.0 for 2d} :dt

Self-explanatory. :dd

{Molecule natoms must be 1 for body particle} :dt

Self-explanatory. :dd

{Molecule sizescale must be 1.0 for body particle} :dt

Self-explanatory. :dd

{Molecule template ID for atom_style template does not exist} :dt

Self-explanatory. :dd

{Molecule template ID for create_atoms does not exist} :dt

Self-explanatory. :dd

{Molecule template ID for fix deposit does not exist} :dt

Self-explanatory. :dd

{Molecule template ID for fix gcmc does not exist} :dt

Self-explanatory. :dd

{Molecule template ID for fix pour does not exist} :dt

Self-explanatory. :dd

{Molecule template ID for fix rigid/small does not exist} :dt

Self-explanatory. :dd

{Molecule template ID for fix shake does not exist} :dt

Self-explanatory. :dd

{Molecule template ID must be alphanumeric or underscore characters} :dt

Self-explanatory. :dd

{Molecule topology/atom exceeds system topology/atom} :dt

The number of bonds, angles, etc per-atom in the molecule exceeds the
system setting.  See the create_box command for how to specify these
values. :dd

{Molecule topology type exceeds system topology type} :dt

The number of bond, angle, etc types in the molecule exceeds the
system setting.  See the create_box command for how to specify these
values. :dd

{More than one fix deform} :dt

Only one fix deform can be defined at a time. :dd

{More than one fix freeze} :dt

Only one of these fixes can be defined, since the granular pair
potentials access it. :dd

{More than one fix shake} :dt

Only one fix shake can be defined. :dd

{More than one type assigned to the same poly index in an element.} :dt

The poly index represents an internal variable of the underlying
crystal structure approximated by the given finite element. Since
each such internal variable essentially represents a particle
spanning a deforming lattice it is not correct to associate
two different mass types to one poly index. :dd

{Mu not allowed when not using semi-grand in fix atom/swap command} :dt

Self-explanatory. :dd

{Must define angle_style before Angle Coeffs} :dt

Must use an angle_style command before reading a data file that
defines Angle Coeffs. :dd

{Must define angle_style before BondAngle Coeffs} :dt

Must use an angle_style command before reading a data file that
defines Angle Coeffs. :dd

{Must define angle_style before BondBond Coeffs} :dt

Must use an angle_style command before reading a data file that
defines Angle Coeffs. :dd

{Must define bond_style before Bond Coeffs} :dt

Must use a bond_style command before reading a data file that
defines Bond Coeffs. :dd

{Must define dihedral_style before AngleAngleTorsion Coeffs} :dt

Must use a dihedral_style command before reading a data file that
defines AngleAngleTorsion Coeffs. :dd

{Must define dihedral_style before AngleTorsion Coeffs} :dt

Must use a dihedral_style command before reading a data file that
defines AngleTorsion Coeffs. :dd

{Must define dihedral_style before BondBond13 Coeffs} :dt

Must use a dihedral_style command before reading a data file that
defines BondBond13 Coeffs. :dd

{Must define dihedral_style before Dihedral Coeffs} :dt

Must use a dihedral_style command before reading a data file that
defines Dihedral Coeffs. :dd

{Must define dihedral_style before EndBondTorsion Coeffs} :dt

Must use a dihedral_style command before reading a data file that
defines EndBondTorsion Coeffs. :dd

{Must define dihedral_style before MiddleBondTorsion Coeffs} :dt

Must use a dihedral_style command before reading a data file that
defines MiddleBondTorsion Coeffs. :dd

{Must define improper_style before AngleAngle Coeffs} :dt

Must use an improper_style command before reading a data file that
defines AngleAngle Coeffs. :dd

{Must define improper_style before Improper Coeffs} :dt

Must use an improper_style command before reading a data file that
defines Improper Coeffs. :dd

{Must define pair_style before Pair Coeffs} :dt

Must use a pair_style command before reading a data file that defines
Pair Coeffs. :dd

{Must define pair_style before PairIJ Coeffs} :dt

Must use a pair_style command before reading a data file that defines
PairIJ Coeffs. :dd

{Must have more than one processor partition to temper} :dt

Cannot use the temper command with only one processor partition.  Use
the -partition command-line option. :dd

{Must read Atoms before Angles} :dt

The Atoms section of a data file must come before an Angles section. :dd

{Must read Atoms before Bodies} :dt

The Atoms section of a data file must come before a Bodies section. :dd

{Must read Atoms before Bonds} :dt

The Atoms section of a data file must come before a Bonds section. :dd

{Must read Atoms before Dihedrals} :dt

The Atoms section of a data file must come before a Dihedrals section. :dd

{Must read Atoms before Ellipsoids} :dt

The Atoms section of a data file must come before a Ellipsoids
section. :dd

{Must read Atoms before Impropers} :dt

The Atoms section of a data file must come before an Impropers
section. :dd

{Must read Atoms before Lines} :dt

The Atoms section of a data file must come before a Lines section. :dd

{Must read Atoms before Triangles} :dt

The Atoms section of a data file must come before a Triangles section. :dd

{Must read Atoms before Velocities} :dt

The Atoms section of a data file must come before a Velocities
section. :dd

{Must re-specify non-restarted pair style (xxx) after read_restart} :dt

For pair styles, that do not store their settings in a restart file,
it must be defined with a new 'pair_style' command after read_restart. :dd

{Must set both respa inner and outer} :dt

Cannot use just the inner or outer option with respa without using the
other. :dd

{Must set number of threads via package omp command} :dt

Because you are using the USER-OMP package, set the number of threads
via its settings, not by the pair_style snap nthreads setting. :dd

{Must shrink-wrap piston boundary} :dt

The boundary style of the face where the piston is applied must be of
type s (shrink-wrapped). :dd

{Must specify a region in fix deposit} :dt

The region keyword must be specified with this fix. :dd

{Must specify a region in fix pour} :dt

Self-explanatory. :dd

{Must specify at least 2 types in fix atom/swap command} :dt

Self-explanatory. :dd

{Must use 'kspace_modify pressure/scalar no' for rRESPA with kspace_style MSM} :dt

The kspace scalar pressure option cannot (yet) be used with rRESPA. :dd

{Must use 'kspace_modify pressure/scalar no' for tensor components with kspace_style msm} :dt

Otherwise MSM will compute only a scalar pressure.  See the kspace_modify
command for details on this setting. :dd

{Must use 'kspace_modify pressure/scalar no' to obtain per-atom virial with kspace_style MSM} :dt

The kspace scalar pressure option cannot be used to obtain per-atom virial. :dd

{Must use 'kspace_modify pressure/scalar no' with GPU MSM Pair styles} :dt

The kspace scalar pressure option is not (yet) compatible with GPU MSM Pair styles. :dd

{Must use 'kspace_modify pressure/scalar no' with kspace_style msm/cg} :dt

The kspace scalar pressure option is not compatible with kspace_style msm/cg. :dd

{Must use -in switch with multiple partitions} :dt

A multi-partition simulation cannot read the input script from stdin.
The -in command-line option must be used to specify a file. :dd

{Must use Kokkos half/thread or full neighbor list with threads or GPUs} :dt

Using Kokkos half-neighbor lists with threading is not allowed. :dd

{Must use a block or cylinder region with fix pour} :dt

Self-explanatory. :dd

{Must use a block region with fix pour for 2d simulations} :dt

Self-explanatory. :dd

{Must use a bond style with TIP4P potential} :dt

TIP4P potentials assume bond lengths in water are constrained
by a fix shake command. :dd

{Must use a molecular atom style with fix poems molecule} :dt

Self-explanatory. :dd

{Must use a z-axis cylinder region with fix pour} :dt

Self-explanatory. :dd

{Must use an angle style with TIP4P potential} :dt

TIP4P potentials assume angles in water are constrained by a fix shake
command. :dd

{Must use atom map style array with Kokkos} :dt

See the atom_modify map command. :dd

{Must use atom style with molecule IDs with fix bond/swap} :dt

Self-explanatory. :dd

{Must use pair_style comb or comb3 with fix qeq/comb} :dt

Self-explanatory. :dd

{Must use variable energy with fix addforce} :dt

Must define an energy variable when applying a dynamic
force during minimization. :dd

{Must use variable energy with fix efield} :dt

You must define an energy when performing a minimization with a
variable E-field. :dd

{NEB command before simulation box is defined} :dt

Self-explanatory. :dd

{NEB requires damped dynamics minimizer} :dt

Use a different minimization style. :dd

{NEB requires use of fix neb} :dt

Self-explanatory. :dd

{NL ramp in wall/piston only implemented in zlo for now} :dt

The ramp keyword can only be used for piston applied to face zlo. :dd

{Need nswaptypes mu values in fix atom/swap command} :dt

Self-explanatory. :dd

{Needed bonus data not in data file} :dt

Some atom styles require bonus data.  See the read_data doc page for
details. :dd

{Needed molecular topology not in data file} :dt

The header of the data file indicated bonds, angles, etc would be
included, but they are not present. :dd

{Neigh_modify exclude molecule requires atom attribute molecule} :dt

Self-explanatory. :dd

{Neigh_modify include group != atom_modify first group} :dt

Self-explanatory. :dd

{Neighbor delay must be 0 or multiple of every setting} :dt

The delay and every parameters set via the neigh_modify command are
inconsistent.  If the delay setting is non-zero, then it must be a
multiple of the every setting. :dd

{Neighbor include group not allowed with ghost neighbors} :dt

This is a current restriction within LAMMPS. :dd

{Neighbor list overflow, boost neigh_modify one} :dt

There are too many neighbors of a single atom.  Use the neigh_modify
command to increase the max number of neighbors allowed for one atom.
You may also want to boost the page size. :dd

{Neighbor multi not yet enabled for ghost neighbors} :dt

This is a current restriction within LAMMPS. :dd

{Neighbor multi not yet enabled for granular} :dt

Self-explanatory. :dd

{Neighbor multi not yet enabled for rRESPA} :dt

Self-explanatory. :dd

{Neighbor page size must be >= 10x the one atom setting} :dt

This is required to prevent wasting too much memory. :dd

{New atom IDs exceed maximum allowed ID} :dt

See the setting for tagint in the src/lmptype.h file. :dd

{New bond exceeded bonds per atom in create_bonds} :dt

See the read_data command for info on using the "extra/bond/per/atom"
keyword to allow for additional bonds to be formed

{New bond exceeded bonds per atom in fix bond/create} :dt

See the read_data command for info on using the "extra/bond/per/atom"
keyword to allow for additional bonds to be formed :dd

{New bond exceeded special list size in fix bond/create} :dt

See the "read_data extra/special/per/atom" command
(or the "create_box extra/special/per/atom" command)
for info on how to leave space in the special bonds
list to allow for additional bonds to be formed. :dd

{Newton bond change after simulation box is defined} :dt

The newton command cannot be used to change the newton bond value
after a read_data, read_restart, or create_box command. :dd

{Next command must list all universe and uloop variables} :dt

This is to insure they stay in sync. :dd

{No Kspace style defined for compute group/group} :dt

Self-explanatory. :dd

{No OpenMP support compiled in} :dt

An OpenMP flag is set, but LAMMPS was not built with
OpenMP support. :dd

{No angle style is defined for compute angle/local} :dt

Self-explanatory. :dd

{No angles allowed with this atom style} :dt

Self-explanatory. :dd

{No atoms in data file} :dt

The header of the data file indicated that atoms would be included,
but they are not present. :dd

{No basis atoms in lattice} :dt

Basis atoms must be defined for lattice style user. :dd

{No bodies allowed with this atom style} :dt

Self-explanatory.  Check data file. :dd

{No bond style is defined for compute bond/local} :dt

Self-explanatory. :dd

{No bonds allowed with this atom style} :dt

Self-explanatory. :dd

{No box information in dump. You have to use 'box no'} :dt

Self-explanatory. :dd

{No count or invalid atom count in molecule file} :dt

The number of atoms must be specified. :dd

{No dihedral style is defined for compute dihedral/local} :dt

Self-explanatory. :dd

{No dihedrals allowed with this atom style} :dt

Self-explanatory. :dd

{No dump custom arguments specified} :dt

The dump custom command requires that atom quantities be specified to
output to dump file. :dd

{No dump local arguments specified} :dt

Self-explanatory. :dd

{No ellipsoids allowed with this atom style} :dt

Self-explanatory.  Check data file. :dd

{No fix gravity defined for fix pour} :dt

Gravity is required to use fix pour. :dd

{No improper style is defined for compute improper/local} :dt

Self-explanatory. :dd

{No impropers allowed with this atom style} :dt

Self-explanatory. :dd

{No input values for fix ave/spatial} :dt

Self-explanatory. :dd

{No lines allowed with this atom style} :dt

Self-explanatory.  Check data file. :dd

{No matching element in ADP potential file} :dt

The ADP potential file does not contain elements that match the
requested elements. :dd

{No matching element in EAM potential file} :dt

The EAM potential file does not contain elements that match the
requested elements. :dd

{No molecule topology allowed with atom style template} :dt

The data file cannot specify the number of bonds, angles, etc,
because this info if inferred from the molecule templates. :dd

{No overlap of box and region for create_atoms} :dt

Self-explanatory. :dd

{No pair coul/streitz for fix qeq/slater} :dt

These commands must be used together. :dd

{No pair hbond/dreiding coefficients set} :dt

Self-explanatory. :dd

{No pair style defined for compute group/group} :dt

Cannot calculate group interactions without a pair style defined. :dd

{No pair style is defined for compute pair/local} :dt

Self-explanatory. :dd

{No pair style is defined for compute property/local} :dt

Self-explanatory. :dd

{No rigid bodies defined} :dt

The fix specification did not end up defining any rigid bodies. :dd

{No triangles allowed with this atom style} :dt

Self-explanatory.  Check data file. :dd

{No values in fix ave/chunk command} :dt

Self-explanatory. :dd

{No values in fix ave/time command} :dt

Self-explanatory. :dd

{Non digit character between brackets in variable} :dt

Self-explanatory. :dd

{Non integer # of swaps in temper command} :dt

Swap frequency in temper command must evenly divide the total # of
timesteps. :dd

{Non-numeric box dimensions - simulation unstable} :dt

The box size has apparently blown up. :dd

{Non-zero atom IDs with atom_modify id = no} :dt

Self-explanatory. :dd

{Non-zero read_data shift z value for 2d simulation} :dt

Self-explanatory. :dd

{Nprocs not a multiple of N for -reorder} :dt

Self-explanatory. :dd

{Number of core atoms != number of shell atoms} :dt

There must be a one-to-one pairing of core and shell atoms. :dd

{Numeric index is out of bounds} :dt

A command with an argument that specifies an integer or range of
integers is using a value that is less than 1 or greater than the
maximum allowed limit. :dd

{One or more Atom IDs is negative} :dt

Atom IDs must be positive integers. :dd

{One or more atom IDs is too big} :dt

The limit on atom IDs is set by the SMALLBIG, BIGBIG, SMALLSMALL
setting in your LAMMPS build.  See the "Build
settings"_Build_settings.html doc page for more info. :dd

{One or more atom IDs is zero} :dt

Either all atoms IDs must be zero or none of them. :dd

{One or more atoms belong to multiple rigid bodies} :dt

Two or more rigid bodies defined by the fix rigid command cannot
contain the same atom. :dd

{One or more rigid bodies are a single particle} :dt

Self-explanatory. :dd

{One or zero atoms in rigid body} :dt

Any rigid body defined by the fix rigid command must contain 2 or more
atoms. :dd

{Only 2 types allowed when not using semi-grand in fix atom/swap command} :dt

Self-explanatory. :dd

{Only one cut-off allowed when requesting all long} :dt

Self-explanatory. :dd

{Only one cutoff allowed when requesting all long} :dt

Self-explanatory. :dd

{Only zhi currently implemented for fix append/atoms} :dt

Self-explanatory. :dd

{Out of range atoms - cannot compute MSM} :dt

One or more atoms are attempting to map their charge to a MSM grid point
that is not owned by a processor.  This is likely for one of two
reasons, both of them bad.  First, it may mean that an atom near the
boundary of a processor's sub-domain has moved more than 1/2 the
"neighbor skin distance"_neighbor.html without neighbor lists being
rebuilt and atoms being migrated to new processors.  This also means
you may be missing pairwise interactions that need to be computed.
The solution is to change the re-neighboring criteria via the
"neigh_modify"_neigh_modify.html command.  The safest settings are
"delay 0 every 1 check yes".  Second, it may mean that an atom has
moved far outside a processor's sub-domain or even the entire
simulation box. This indicates bad physics, e.g. due to highly
overlapping atoms, too large a timestep, etc. :dd

{Out of range atoms - cannot compute PPPM} :dt

One or more atoms are attempting to map their charge to a PPPM grid
point that is not owned by a processor.  This is likely for one of two
reasons, both of them bad.  First, it may mean that an atom near the
boundary of a processor's sub-domain has moved more than 1/2 the
"neighbor skin distance"_neighbor.html without neighbor lists being
rebuilt and atoms being migrated to new processors.  This also means
you may be missing pairwise interactions that need to be computed.
The solution is to change the re-neighboring criteria via the
"neigh_modify"_neigh_modify.html command.  The safest settings are
"delay 0 every 1 check yes".  Second, it may mean that an atom has
moved far outside a processor's sub-domain or even the entire
simulation box. This indicates bad physics, e.g. due to highly
overlapping atoms, too large a timestep, etc. :dd

{Out of range atoms - cannot compute PPPMDisp} :dt

One or more atoms are attempting to map their charge to a PPPM grid
point that is not owned by a processor.  This is likely for one of two
reasons, both of them bad.  First, it may mean that an atom near the
boundary of a processor's sub-domain has moved more than 1/2 the
"neighbor skin distance"_neighbor.html without neighbor lists being
rebuilt and atoms being migrated to new processors.  This also means
you may be missing pairwise interactions that need to be computed.
The solution is to change the re-neighboring criteria via the
"neigh_modify"_neigh_modify.html command.  The safest settings are
"delay 0 every 1 check yes".  Second, it may mean that an atom has
moved far outside a processor's sub-domain or even the entire
simulation box. This indicates bad physics, e.g. due to highly
overlapping atoms, too large a timestep, etc. :dd

{Overflow of allocated fix vector storage} :dt

This should not normally happen if the fix correctly calculated
how long the vector will grow to.  Contact the developers. :dd

{Overlapping large/large in pair colloid} :dt

This potential is infinite when there is an overlap. :dd

{Overlapping small/large in pair colloid} :dt

This potential is infinite when there is an overlap. :dd

{POEMS fix must come before NPT/NPH fix} :dt

NPT/NPH fix must be defined in input script after all poems fixes,
else the fix contribution to the pressure virial is incorrect. :dd

{poly count declared in data file was greater than maxpoly in input file.} :dt

One of the input poly counts for an element in the data file 
was greater than the maximum declared poly count that was 
passed as an arg to the atom style cac invocation. Increase 
the argument value to be greater than any poly count in your 
data file. :dd

{PPPM can only currently be used with comm_style brick} :dt

This is a current restriction in LAMMPS. :dd

{PPPM grid is too large} :dt

The global PPPM grid is larger than OFFSET in one or more dimensions.
OFFSET is currently set to 4096.  You likely need to decrease the
requested accuracy. :dd

{PPPM grid stencil extends beyond nearest neighbor processor} :dt

This is not allowed if the kspace_modify overlap setting is no. :dd

{PPPM order < minimum allowed order} :dt

The default minimum order is 2.  This can be reset by the
kspace_modify minorder command. :dd

{PPPM order cannot be < 2 or > than %d} :dt

This is a limitation of the PPPM implementation in LAMMPS. :dd

{PPPMDisp Coulomb grid is too large} :dt

The global PPPM grid is larger than OFFSET in one or more dimensions.
OFFSET is currently set to 4096.  You likely need to decrease the
requested accuracy. :dd

{PPPMDisp Dispersion grid is too large} :dt

The global PPPM grid is larger than OFFSET in one or more dimensions.
OFFSET is currently set to 4096.  You likely need to decrease the
requested accuracy. :dd

{PPPMDisp can only currently be used with comm_style brick} :dt

This is a current restriction in LAMMPS. :dd

{PPPMDisp coulomb order cannot be greater than %d} :dt

This is a limitation of the PPPM implementation in LAMMPS. :dd

{PPPMDisp used but no parameters set, for further information please see the pppm/disp documentation} :dt

An efficient and accurate usage of the pppm/disp requires settings via the kspace_modify command. Please see the pppm/disp documentation for further instructions. :dd

{PRD command before simulation box is defined} :dt

The prd command cannot be used before a read_data,
read_restart, or create_box command. :dd

{PRD nsteps must be multiple of t_event} :dt

Self-explanatory. :dd

{PRD t_corr must be multiple of t_event} :dt

Self-explanatory. :dd

{Package command after simulation box is defined} :dt

The package command cannot be used after a read_data, read_restart, or
create_box command. :dd

{Package gpu command without GPU package installed} :dt

The GPU package must be installed via "make yes-gpu" before LAMMPS is
built. :dd

{Package intel command without USER-INTEL package installed} :dt

The USER-INTEL package must be installed via "make yes-user-intel"
before LAMMPS is built. :dd

{Package kokkos command without KOKKOS package enabled} :dt

The KOKKOS package must be installed via "make yes-kokkos" before
LAMMPS is built, and the "-k on" must be used to enable the package. :dd

{Package omp command without USER-OMP package installed} :dt

The USER-OMP package must be installed via "make yes-user-omp" before
LAMMPS is built. :dd

{Pair body requires atom style body} :dt

Self-explanatory. :dd

{Pair body requires body style nparticle} :dt

This pair style is specific to the nparticle body style. :dd

{Pair brownian requires atom style sphere} :dt

Self-explanatory. :dd

{Pair brownian requires extended particles} :dt

One of the particles has radius 0.0. :dd

{Pair brownian requires monodisperse particles} :dt

All particles must be the same finite size. :dd

{Pair brownian/poly requires atom style sphere} :dt

Self-explanatory. :dd

{Pair brownian/poly requires extended particles} :dt

One of the particles has radius 0.0. :dd

{Pair brownian/poly requires newton pair off} :dt

Self-explanatory. :dd

{Pair coeff for hybrid has invalid style} :dt

Style in pair coeff must have been listed in pair_style command. :dd

{Pair coul/wolf requires atom attribute q} :dt

The atom style defined does not have this attribute. :dd

{Pair cutoff < Respa interior cutoff} :dt

One or more pairwise cutoffs are too short to use with the specified
rRESPA cutoffs. :dd

{Pair dipole/cut requires atom attributes q, mu, torque} :dt

The atom style defined does not have these attributes. :dd

{Pair dipole/cut/gpu requires atom attributes q, mu, torque} :dt

The atom style defined does not have this attribute. :dd

{Pair dipole/long requires atom attributes q, mu, torque} :dt

The atom style defined does not have these attributes. :dd

{Pair dipole/sf/gpu requires atom attributes q, mu, torque} :dt

The atom style defined does not one or more of these attributes. :dd

{Pair distance < table inner cutoff} :dt

Two atoms are closer together than the pairwise table allows. :dd

{Pair distance > table outer cutoff} :dt

Two atoms are further apart than the pairwise table allows. :dd

{Pair dpd requires ghost atoms store velocity} :dt

Use the comm_modify vel yes command to enable this. :dd

{Pair gayberne epsilon a,b,c coeffs are not all set} :dt

Each atom type involved in pair_style gayberne must
have these 3 coefficients set at least once. :dd

{Pair gayberne requires atom style ellipsoid} :dt

Self-explanatory. :dd

{Pair gayberne requires atoms with same type have same shape} :dt

Self-explanatory. :dd

{Pair gayberne/gpu requires atom style ellipsoid} :dt

Self-explanatory. :dd

{Pair gayberne/gpu requires atoms with same type have same shape} :dt

Self-explanatory. :dd

{Pair granular requires atom attributes radius, rmass} :dt

The atom style defined does not have these attributes. :dd

{Pair granular requires ghost atoms store velocity} :dt

Use the comm_modify vel yes command to enable this. :dd

{Pair granular with shear history requires newton pair off} :dt

This is a current restriction of the implementation of pair
granular styles with history. :dd

{Pair hybrid single calls do not support per sub-style special bond values} :dt

Self-explanatory. :dd

{Pair hybrid sub-style does not support single call} :dt

You are attempting to invoke a single() call on a pair style
that doesn't support it. :dd

{Pair hybrid sub-style is not used} :dt

No pair_coeff command used a sub-style specified in the pair_style
command. :dd

{Pair inner cutoff < Respa interior cutoff} :dt

One or more pairwise cutoffs are too short to use with the specified
rRESPA cutoffs. :dd

{Pair inner cutoff >= Pair outer cutoff} :dt

The specified cutoffs for the pair style are inconsistent. :dd

{Pair line/lj requires atom style line} :dt

Self-explanatory. :dd

{Pair lj/long/dipole/long requires atom attributes mu, torque} :dt

The atom style defined does not have these attributes. :dd

{Pair lubricate requires atom style sphere} :dt

Self-explanatory. :dd

{Pair lubricate requires ghost atoms store velocity} :dt

Use the comm_modify vel yes command to enable this. :dd

{Pair lubricate requires monodisperse particles} :dt

All particles must be the same finite size. :dd

{Pair lubricate/poly requires atom style sphere} :dt

Self-explanatory. :dd

{Pair lubricate/poly requires extended particles} :dt

One of the particles has radius 0.0. :dd

{Pair lubricate/poly requires ghost atoms store velocity} :dt

Use the comm_modify vel yes command to enable this. :dd

{Pair lubricate/poly requires newton pair off} :dt

Self-explanatory. :dd

{Pair lubricateU requires atom style sphere} :dt

Self-explanatory. :dd

{Pair lubricateU requires ghost atoms store velocity} :dt

Use the comm_modify vel yes command to enable this. :dd

{Pair lubricateU requires monodisperse particles} :dt

All particles must be the same finite size. :dd

{Pair lubricateU/poly requires ghost atoms store velocity} :dt

Use the comm_modify vel yes command to enable this. :dd

{Pair lubricateU/poly requires newton pair off} :dt

Self-explanatory. :dd

{Pair peri lattice is not identical in x, y, and z} :dt

The lattice defined by the lattice command must be cubic. :dd

{Pair peri requires a lattice be defined} :dt

Use the lattice command for this purpose. :dd

{Pair peri requires an atom map, see atom_modify} :dt

Even for atomic systems, an atom map is required to find Peridynamic
bonds.  Use the atom_modify command to define one. :dd

{Pair resquared epsilon a,b,c coeffs are not all set} :dt

Self-explanatory. :dd

{Pair resquared epsilon and sigma coeffs are not all set} :dt

Self-explanatory. :dd

{Pair resquared requires atom style ellipsoid} :dt

Self-explanatory. :dd

{Pair resquared requires atoms with same type have same shape} :dt

Self-explanatory. :dd

{Pair resquared/gpu requires atom style ellipsoid} :dt

Self-explanatory. :dd

{Pair resquared/gpu requires atoms with same type have same shape} :dt

Self-explanatory. :dd

{Pair style AIREBO requires atom IDs} :dt

This is a requirement to use the AIREBO potential. :dd

{Pair style AIREBO requires newton pair on} :dt

See the newton command.  This is a restriction to use the AIREBO
potential. :dd

{Pair style BOP requires atom IDs} :dt

This is a requirement to use the BOP potential. :dd

{Pair style BOP requires newton pair on} :dt

See the newton command.  This is a restriction to use the BOP
potential. :dd

{Pair style COMB requires atom IDs} :dt

This is a requirement to use the AIREBO potential. :dd

{Pair style COMB requires atom attribute q} :dt

Self-explanatory. :dd

{Pair style COMB requires newton pair on} :dt

See the newton command.  This is a restriction to use the COMB
potential. :dd

{Pair style COMB3 requires atom IDs} :dt

This is a requirement to use the COMB3 potential. :dd

{Pair style COMB3 requires atom attribute q} :dt

Self-explanatory. :dd

{Pair style COMB3 requires newton pair on} :dt

See the newton command.  This is a restriction to use the COMB3
potential. :dd

{Pair style LCBOP requires atom IDs} :dt

This is a requirement to use the LCBOP potential. :dd

{Pair style LCBOP requires newton pair on} :dt

See the newton command.  This is a restriction to use the Tersoff
potential. :dd

{Pair style MEAM requires newton pair on} :dt

See the newton command.  This is a restriction to use the MEAM
potential. :dd

{Pair style SNAP requires newton pair on} :dt

See the newton command.  This is a restriction to use the SNAP
potential. :dd

{Pair style Stillinger-Weber requires atom IDs} :dt

This is a requirement to use the SW potential. :dd

{Pair style Stillinger-Weber requires newton pair on} :dt

See the newton command.  This is a restriction to use the SW
potential. :dd

{Pair style Tersoff requires atom IDs} :dt

This is a requirement to use the Tersoff potential. :dd

{Pair style Tersoff requires newton pair on} :dt

See the newton command.  This is a restriction to use the Tersoff
potential. :dd

{Pair style Vashishta requires atom IDs} :dt

This is a requirement to use the Vashishta potential. :dd

{Pair style Vashishta requires newton pair on} :dt

See the newton command.  This is a restriction to use the Vashishta
potential. :dd

{Pair style bop requires comm ghost cutoff at least 3x larger than %g} :dt

Use the communicate ghost command to set this.  See the pair bop
doc page for more details. :dd

{Pair style born/coul/long requires atom attribute q} :dt

An atom style that defines this attribute must be used. :dd

{Pair style born/coul/long/gpu requires atom attribute q} :dt

The atom style defined does not have this attribute. :dd

{Pair style born/coul/wolf requires atom attribute q} :dt

The atom style defined does not have this attribute. :dd

{Pair style buck/coul/cut requires atom attribute q} :dt

The atom style defined does not have this attribute. :dd

{Pair style buck/coul/long requires atom attribute q} :dt

The atom style defined does not have these attributes. :dd

{Pair style buck/coul/long/gpu requires atom attribute q} :dt

The atom style defined does not have this attribute. :dd

{Pair style buck/long/coul/long requires atom attribute q} :dt

The atom style defined does not have this attribute. :dd

{Pair style coul/cut requires atom attribute q} :dt

The atom style defined does not have these attributes. :dd

{Pair style coul/cut/gpu requires atom attribute q} :dt

The atom style defined does not have this attribute. :dd

{Pair style coul/debye/gpu requires atom attribute q} :dt

The atom style defined does not have this attribute. :dd

{Pair style coul/dsf requires atom attribute q} :dt

The atom style defined does not have this attribute. :dd

{Pair style coul/dsf/gpu requires atom attribute q} :dt

The atom style defined does not have this attribute. :dd

{Pair style coul/long/gpu requires atom attribute q} :dt

The atom style defined does not have these attributes. :dd

{Pair style coul/streitz requires atom attribute q} :dt

Self-explanatory. :dd

{Pair style does not have extra field requested by compute pair/local} :dt

The pair style does not support the pN value requested by the compute
pair/local command. :dd

{Pair style does not support bond_style quartic} :dt

The pair style does not have a single() function, so it can
not be invoked by bond_style quartic. :dd

{Pair style does not support compute group/group} :dt

The pair_style does not have a single() function, so it cannot be
invoked by the compute group/group command. :dd

{Pair style does not support compute pair/local} :dt

The pair style does not have a single() function, so it can
not be invoked by compute pair/local. :dd

{Pair style does not support compute property/local} :dt

The pair style does not have a single() function, so it can
not be invoked by fix bond/swap. :dd

{Pair style does not support fix bond/swap} :dt

The pair style does not have a single() function, so it can
not be invoked by fix bond/swap. :dd

{Pair style does not support pair_write} :dt

The pair style does not have a single() function, so it can
not be invoked by pair write. :dd

{Pair style does not support rRESPA inner/middle/outer} :dt

You are attempting to use rRESPA options with a pair style that
does not support them. :dd

{Pair style granular with history requires atoms have IDs} :dt

Atoms in the simulation do not have IDs, so history effects
cannot be tracked by the granular pair potential. :dd

{Pair style hbond/dreiding requires an atom map, see atom_modify} :dt

Self-explanatory. :dd

{Pair style hbond/dreiding requires atom IDs} :dt

Self-explanatory. :dd

{Pair style hbond/dreiding requires molecular system} :dt

Self-explanatory. :dd

{Pair style hbond/dreiding requires newton pair on} :dt

See the newton command for details. :dd

{Pair style hybrid cannot have hybrid as an argument} :dt

Self-explanatory. :dd

{Pair style hybrid cannot have none as an argument} :dt

Self-explanatory. :dd

{Pair style is incompatible with KSpace style} :dt

If a pair style with a long-range Coulombic component is selected,
then a kspace style must also be used. :dd

{Pair style is incompatible with TIP4P KSpace style} :dt

The pair style does not have the requires TIP4P settings. :dd

{Pair style lj/charmm/coul/charmm requires atom attribute q} :dt

The atom style defined does not have these attributes. :dd

{Pair style lj/charmm/coul/long requires atom attribute q} :dt

The atom style defined does not have these attributes. :dd

{Pair style lj/charmm/coul/long/gpu requires atom attribute q} :dt

The atom style defined does not have this attribute. :dd

{Pair style lj/class2/coul/cut requires atom attribute q} :dt

The atom style defined does not have this attribute. :dd

{Pair style lj/class2/coul/long requires atom attribute q} :dt

The atom style defined does not have this attribute. :dd

{Pair style lj/class2/coul/long/gpu requires atom attribute q} :dt

The atom style defined does not have this attribute. :dd

{Pair style lj/cut/coul/cut requires atom attribute q} :dt

The atom style defined does not have this attribute. :dd

{Pair style lj/cut/coul/cut/gpu requires atom attribute q} :dt

The atom style defined does not have this attribute. :dd

{Pair style lj/cut/coul/debye/gpu requires atom attribute q} :dt

The atom style defined does not have this attribute. :dd

{Pair style lj/cut/coul/dsf requires atom attribute q} :dt

The atom style defined does not have these attributes. :dd

{Pair style lj/cut/coul/dsf/gpu requires atom attribute q} :dt

The atom style defined does not have this attribute. :dd

{Pair style lj/cut/coul/long requires atom attribute q} :dt

The atom style defined does not have this attribute. :dd

{Pair style lj/cut/coul/long/gpu requires atom attribute q} :dt

The atom style defined does not have this attribute. :dd

{Pair style lj/cut/tip4p/cut requires atom IDs} :dt

This is a requirement to use this potential. :dd

{Pair style lj/cut/tip4p/cut requires atom attribute q} :dt

The atom style defined does not have this attribute. :dd

{Pair style lj/cut/tip4p/cut requires newton pair on} :dt

See the newton command.  This is a restriction to use this
potential. :dd

{Pair style lj/cut/tip4p/long requires atom IDs} :dt

There are no atom IDs defined in the system and the TIP4P potential
requires them to find O,H atoms with a water molecule. :dd

{Pair style lj/cut/tip4p/long requires atom attribute q} :dt

The atom style defined does not have these attributes. :dd

{Pair style lj/cut/tip4p/long requires newton pair on} :dt

This is because the computation of constraint forces within a water
molecule adds forces to atoms owned by other processors. :dd

{Pair style lj/gromacs/coul/gromacs requires atom attribute q} :dt

An atom_style with this attribute is needed. :dd

{Pair style lj/long/dipole/long does not currently support respa} :dt

This feature is not yet supported. :dd

{Pair style lj/long/tip4p/long requires atom IDs} :dt

There are no atom IDs defined in the system and the TIP4P potential
requires them to find O,H atoms with a water molecule. :dd

{Pair style lj/long/tip4p/long requires atom attribute q} :dt

The atom style defined does not have these attributes. :dd

{Pair style lj/long/tip4p/long requires newton pair on} :dt

This is because the computation of constraint forces within a water
molecule adds forces to atoms owned by other processors. :dd

{Pair style lj/sdk/coul/long/gpu requires atom attribute q} :dt

The atom style defined does not have this attribute. :dd

{Pair style nb3b/harmonic requires atom IDs} :dt

This is a requirement to use this potential. :dd

{Pair style nb3b/harmonic requires newton pair on} :dt

See the newton command.  This is a restriction to use this potential. :dd

{Pair style nm/cut/coul/cut requires atom attribute q} :dt

The atom style defined does not have this attribute. :dd

{Pair style nm/cut/coul/long requires atom attribute q} :dt

The atom style defined does not have this attribute. :dd

{Pair style peri requires atom style peri} :dt

Self-explanatory. :dd

{Pair style polymorphic requires atom IDs} :dt

This is a requirement to use the polymorphic potential. :dd

{Pair style polymorphic requires newton pair on} :dt

See the newton command.  This is a restriction to use the polymorphic
potential. :dd

{Pair style reax requires atom IDs} :dt

This is a requirement to use the ReaxFF potential. :dd

{Pair style reax requires atom attribute q} :dt

The atom style defined does not have this attribute. :dd

{Pair style reax requires newton pair on} :dt

This is a requirement to use the ReaxFF potential. :dd

{Pair style requires a KSpace style} :dt

No kspace style is defined. :dd

{Pair style requires use of kspace_style ewald/disp} :dt

Self-explanatory. :dd

{Pair style sw/gpu requires atom IDs} :dt

This is a requirement to use this potential. :dd

{Pair style sw/gpu requires newton pair off} :dt

See the newton command.  This is a restriction to use this potential. :dd

{Pair style vashishta/gpu requires atom IDs} :dt

This is a requirement to use this potential. :dd

{Pair style vashishta/gpu requires newton pair off} :dt

See the newton command.  This is a restriction to use this potential. :dd

{Pair style tersoff/gpu requires atom IDs} :dt

This is a requirement to use the tersoff/gpu potential. :dd

{Pair style tersoff/gpu requires newton pair off} :dt

See the newton command.  This is a restriction to use this pair style. :dd

{Pair style tip4p/cut requires atom IDs} :dt

This is a requirement to use this potential. :dd

{Pair style tip4p/cut requires atom attribute q} :dt

The atom style defined does not have this attribute. :dd

{Pair style tip4p/cut requires newton pair on} :dt

See the newton command.  This is a restriction to use this potential. :dd

{Pair style tip4p/long requires atom IDs} :dt

There are no atom IDs defined in the system and the TIP4P potential
requires them to find O,H atoms with a water molecule. :dd

{Pair style tip4p/long requires atom attribute q} :dt

The atom style defined does not have these attributes. :dd

{Pair style tip4p/long requires newton pair on} :dt

This is because the computation of constraint forces within a water
molecule adds forces to atoms owned by other processors. :dd

{Pair table cutoffs must all be equal to use with KSpace} :dt

When using pair style table with a long-range KSpace solver, the
cutoffs for all atom type pairs must all be the same, since the
long-range solver starts at that cutoff. :dd

{Pair table parameters did not set N} :dt

List of pair table parameters must include N setting. :dd

{Pair tersoff/zbl requires metal or real units} :dt

This is a current restriction of this pair potential. :dd

{Pair tersoff/zbl/kk requires metal or real units} :dt

This is a current restriction of this pair potential. :dd

{Pair tri/lj requires atom style tri} :dt

Self-explanatory. :dd

{Pair yukawa/colloid requires atom style sphere} :dt

Self-explanatory. :dd

{Pair yukawa/colloid requires atoms with same type have same radius} :dt

Self-explanatory. :dd

{Pair yukawa/colloid/gpu requires atom style sphere} :dt

Self-explanatory. :dd

{PairKIM only works with 3D problems} :dt

This is a current limitation. :dd

{Pair_coeff command before pair_style is defined} :dt

Self-explanatory. :dd

{Pair_coeff command before simulation box is defined} :dt

The pair_coeff command cannot be used before a read_data,
read_restart, or create_box command. :dd

{Pair_modify command before pair_style is defined} :dt

Self-explanatory. :dd

{Pair_modify special setting for pair hybrid incompatible with global special_bonds setting} :dt

Cannot override a setting of 0.0 or 1.0 or change a setting between
0.0 and 1.0. :dd

{Pair_write command before pair_style is defined} :dt

Self-explanatory. :dd

{Particle on or inside fix wall surface} :dt

Particles must be "exterior" to the wall in order for energy/force to
be calculated. :dd

{Particle outside surface of region used in fix wall/region} :dt

Particles must be inside the region for energy/force to be calculated.
A particle outside the region generates an error. :dd

{Per-atom compute in equal-style variable formula} :dt

Equal-style variables cannot use per-atom quantities. :dd

{Per-atom energy was not tallied on needed timestep} :dt

You are using a thermo keyword that requires potentials to
have tallied energy, but they didn't on this timestep.  See the
variable doc page for ideas on how to make this work. :dd

{Per-atom fix in equal-style variable formula} :dt

Equal-style variables cannot use per-atom quantities. :dd

{Per-atom virial was not tallied on needed timestep} :dt

You are using a thermo keyword that requires potentials to have
tallied the virial, but they didn't on this timestep.  See the
variable doc page for ideas on how to make this work. :dd

{Per-processor system is too big} :dt

The number of owned atoms plus ghost atoms on a single
processor must fit in 32-bit integer. :dd

{Potential energy ID for fix neb does not exist} :dt

Self-explanatory. :dd

{Potential energy ID for fix nvt/nph/npt does not exist} :dt

A compute for potential energy must be defined. :dd

{Potential file has duplicate entry} :dt

The potential file has more than one entry for the same element. :dd

{Potential file is missing an entry} :dt

The potential file does not have a needed entry. :dd

{Power by 0 in variable formula} :dt

Self-explanatory. :dd

{Pressure ID for fix box/relax does not exist} :dt

The compute ID needed to compute pressure for the fix does not
exist. :dd

{Pressure ID for fix modify does not exist} :dt

Self-explanatory. :dd

{Pressure ID for fix npt/nph does not exist} :dt

Self-explanatory. :dd

{Pressure ID for fix press/berendsen does not exist} :dt

The compute ID needed to compute pressure for the fix does not
exist. :dd

{Pressure ID for fix rigid npt/nph does not exist} :dt

Self-explanatory. :dd

{Pressure ID for thermo does not exist} :dt

The compute ID needed to compute pressure for thermodynamics does not
exist. :dd

{Pressure control can not be used with fix nvt} :dt

Self-explanatory. :dd

{Pressure control can not be used with fix nvt/asphere} :dt

Self-explanatory. :dd

{Pressure control can not be used with fix nvt/body} :dt

Self-explanatory. :dd

{Pressure control can not be used with fix nvt/sllod} :dt

Self-explanatory. :dd

{Pressure control can not be used with fix nvt/sphere} :dt

Self-explanatory. :dd

{Pressure control must be used with fix nph} :dt

Self-explanatory. :dd

{Pressure control must be used with fix nph/asphere} :dt

Self-explanatory. :dd

{Pressure control must be used with fix nph/body} :dt

Self-explanatory. :dd

{Pressure control must be used with fix nph/small} :dt

Self-explanatory. :dd

{Pressure control must be used with fix nph/sphere} :dt

Self-explanatory. :dd

{Pressure control must be used with fix nphug} :dt

A pressure control keyword (iso, aniso, tri, x, y, or z) must be
provided. :dd

{Pressure control must be used with fix npt} :dt

Self-explanatory. :dd

{Pressure control must be used with fix npt/asphere} :dt

Self-explanatory. :dd

{Pressure control must be used with fix npt/body} :dt

Self-explanatory. :dd

{Pressure control must be used with fix npt/sphere} :dt

Self-explanatory. :dd

{Processor count in z must be 1 for 2d simulation} :dt

Self-explanatory. :dd

{Processor partitions do not match number of allocated processors} :dt

The total number of processors in all partitions must match the number
of processors LAMMPS is running on. :dd

{Processors command after simulation box is defined} :dt

The processors command cannot be used after a read_data, read_restart,
or create_box command. :dd

{Processors custom grid file is inconsistent} :dt

The vales in the custom file are not consistent with the number of
processors you are running on or the Px,Py,Pz settings of the
processors command.  Or there was not a setting for every processor. :dd

{Processors grid numa and map style are incompatible} :dt

Using numa for gstyle in the processors command requires using
cart for the map option. :dd

{Processors part option and grid style are incompatible} :dt

Cannot use gstyle numa or custom with the part option. :dd

{Processors twogrid requires proc count be a multiple of core count} :dt

Self-explanatory. :dd

{Pstart and Pstop must have the same value} :dt

Self-explanatory. :dd

{Python function evaluation failed} :dt

The Python function did not run successfully and/or did not return a
value (if it is supposed to return a value).  This is probably due to
some error condition in the function. :dd

{Python function is not callable} :dt

The provided Python code was run successfully, but it not
define a callable function with the required name. :dd

{Python invoke of undefined function} :dt

Cannot invoke a function that has not been previously defined. :dd

{Python variable does not match Python function} :dt

This matching is defined by the python-style variable and the python
command. :dd

{Python variable has no function} :dt

No python command was used to define the function associated with the
python-style variable. :dd

{QEQ with 'newton pair off' not supported} :dt

See the newton command.  This is a restriction to use the QEQ fixes. :dd

{R0 < 0 for fix spring command} :dt

Equilibrium spring length is invalid. :dd

{RATTLE coordinate constraints are not satisfied up to desired tolerance} :dt

Self-explanatory. :dd

{RATTLE determinant = 0.0} :dt

The determinant of the matrix being solved for a single cluster
specified by the fix rattle command is numerically invalid. :dd

{RATTLE failed} :dt

Certain constraints were not satisfied. :dd

{RATTLE velocity constraints are not satisfied up to desired tolerance} :dt

Self-explanatory. :dd

{Read data add offset is too big} :dt

It cannot be larger than the size of atom IDs, e.g. the maximum 32-bit
integer. :dd

{Read dump of atom property that isn't allocated} :dt

Self-explanatory. :dd

{Read rerun dump file timestep > specified stop} :dt

Self-explanatory. :dd

{Read restart MPI-IO input not allowed with % in filename} :dt

This is because a % signifies one file per processor and MPI-IO
creates one large file for all processors. :dd

{Read_data shrink wrap did not assign all atoms correctly} :dt

This is typically because the box-size specified in the data file is
large compared to the actual extent of atoms in a shrink-wrapped
dimension.  When LAMMPS shrink-wraps the box atoms will be lost if the
processor they are re-assigned to is too far away.  Choose a box
size closer to the actual extent of the atoms. :dd

{Read_dump command before simulation box is defined} :dt

The read_dump command cannot be used before a read_data, read_restart,
or create_box command. :dd

{Read_dump field not found in dump file} :dt

Self-explanatory. :dd

{Read_dump triclinic status does not match simulation} :dt

Both the dump snapshot and the current LAMMPS simulation must
be using either an orthogonal or triclinic box. :dd

{Read_dump xyz fields do not have consistent scaling/wrapping} :dt

Self-explanatory. :dd

{Reading from MPI-IO filename when MPIIO package is not installed} :dt

Self-explanatory. :dd

{Reax_defs.h setting for NATDEF is too small} :dt

Edit the setting in the ReaxFF library and re-compile the
library and re-build LAMMPS. :dd

{Reax_defs.h setting for NNEIGHMAXDEF is too small} :dt

Edit the setting in the ReaxFF library and re-compile the
library and re-build LAMMPS. :dd

{Receiving partition in processors part command is already a receiver} :dt

Cannot specify a partition to be a receiver twice. :dd

{Region ID for compute chunk/atom does not exist} :dt

Self-explanatory. :dd

{Region ID for compute reduce/region does not exist} :dt

Self-explanatory. :dd

{Region ID for compute temp/region does not exist} :dt

Self-explanatory. :dd

{Region ID for dump custom does not exist} :dt

Self-explanatory. :dd

{Region ID for fix addforce does not exist} :dt

Self-explanatory. :dd

{Region ID for fix atom/swap does not exist} :dt

Self-explanatory. :dd

{Region ID for fix ave/spatial does not exist} :dt

Self-explanatory. :dd

{Region ID for fix aveforce does not exist} :dt

Self-explanatory. :dd

{Region ID for fix deposit does not exist} :dt

Self-explanatory. :dd

{Region ID for fix efield does not exist} :dt

Self-explanatory. :dd

{Region ID for fix evaporate does not exist} :dt

Self-explanatory. :dd

{Region ID for fix gcmc does not exist} :dt

Self-explanatory. :dd

{Region ID for fix heat does not exist} :dt

Self-explanatory. :dd

{Region ID for fix setforce does not exist} :dt

Self-explanatory. :dd

{Region ID for fix wall/region does not exist} :dt

Self-explanatory. :dd

{Region ID for group dynamic does not exist} :dt

Self-explanatory. :dd

{Region ID in variable formula does not exist} :dt

Self-explanatory. :dd

{Region cannot have 0 length rotation vector} :dt

Self-explanatory. :dd

{Region for fix oneway does not exist} :dt

Self-explanatory. :dd

{Region intersect region ID does not exist} :dt

Self-explanatory. :dd

{Region union or intersect cannot be dynamic} :dt

The sub-regions can be dynamic, but not the combined region. :dd

{Region union region ID does not exist} :dt

One or more of the region IDs specified by the region union command
does not exist. :dd

{Replacing a fix, but new style != old style} :dt

A fix ID can be used a 2nd time, but only if the style matches the
previous fix.  In this case it is assumed you with to reset a fix's
parameters.  This error may mean you are mistakenly re-using a fix ID
when you do not intend to. :dd

{Replicate command before simulation box is defined} :dt

The replicate command cannot be used before a read_data, read_restart,
or create_box command. :dd

{Replicate did not assign all atoms correctly} :dt

Atoms replicated by the replicate command were not assigned correctly
to processors.  This is likely due to some atom coordinates being
outside a non-periodic simulation box. :dd

{Replicated system atom IDs are too big} :dt

See the setting for tagint in the src/lmptype.h file. :dd

{Replicated system is too big} :dt

See the setting for bigint in the src/lmptype.h file. :dd

{Required border comm not yet implemented with Kokkos} :dt

There are various limitations in the communication options supported
by Kokkos. :dd

{Rerun command before simulation box is defined} :dt

The rerun command cannot be used before a read_data, read_restart, or
create_box command. :dd

{Rerun dump file does not contain requested snapshot} :dt

Self-explanatory. :dd

{Resetting timestep size is not allowed with fix move} :dt

This is because fix move is moving atoms based on elapsed time. :dd

{Respa inner cutoffs are invalid} :dt

The first cutoff must be <= the second cutoff. :dd

{Respa levels must be >= 1} :dt

Self-explanatory. :dd

{Respa middle cutoffs are invalid} :dt

The first cutoff must be <= the second cutoff. :dd

{Restart file MPI-IO output not allowed with % in filename} :dt

This is because a % signifies one file per processor and MPI-IO
creates one large file for all processors. :dd

{Restart file byte ordering is not recognized} :dt

The file does not appear to be a LAMMPS restart file since it doesn't
contain a recognized byte-ordering flag at the beginning. :dd

{Restart file byte ordering is swapped} :dt

The file was written on a machine with different byte-ordering than
the machine you are reading it on.  Convert it to a text data file
instead, on the machine you wrote it on. :dd

{Restart file incompatible with current version} :dt

This is probably because you are trying to read a file created with a
version of LAMMPS that is too old compared to the current version.
Use your older version of LAMMPS and convert the restart file
to a data file. :dd

{Restart file is a MPI-IO file} :dt

The file is inconsistent with the filename you specified for it. :dd

{Restart file is a multi-proc file} :dt

The file is inconsistent with the filename you specified for it. :dd

{Restart file is not a MPI-IO file} :dt

The file is inconsistent with the filename you specified for it. :dd

{Restart file is not a multi-proc file} :dt

The file is inconsistent with the filename you specified for it. :dd

{Restart variable returned a bad timestep} :dt

The variable must return a timestep greater than the current timestep. :dd

{Restrain atoms %d %d %d %d missing on proc %d at step %ld} :dt

The 4 atoms in a restrain dihedral specified by the fix restrain
command are not all accessible to a processor.  This probably means an
atom has moved too far. :dd

{Restrain atoms %d %d %d missing on proc %d at step %ld} :dt

The 3 atoms in a restrain angle specified by the fix restrain
command are not all accessible to a processor.  This probably means an
atom has moved too far. :dd

{Restrain atoms %d %d missing on proc %d at step %ld} :dt

The 2 atoms in a restrain bond specified by the fix restrain
command are not all accessible to a processor.  This probably means an
atom has moved too far. :dd

{Reuse of compute ID} :dt

A compute ID cannot be used twice. :dd

{Reuse of dump ID} :dt

A dump ID cannot be used twice. :dd

{Reuse of molecule template ID} :dt

The template IDs must be unique. :dd

{Reuse of region ID} :dt

A region ID cannot be used twice. :dd

{Rigid body atoms %d %d missing on proc %d at step %ld} :dt

This means that an atom cannot find the atom that owns the rigid body
it is part of, or vice versa.  The solution is to use the communicate
cutoff command to insure ghost atoms are acquired from far enough away
to encompass the max distance printed when the fix rigid/small command
was invoked. :dd

{Rigid body has degenerate moment of inertia} :dt

Fix poems will only work with bodies (collections of atoms) that have
non-zero principal moments of inertia.  This means they must be 3 or
more non-collinear atoms, even with joint atoms removed. :dd

{Rigid fix must come before NPT/NPH fix} :dt

NPT/NPH fix must be defined in input script after all rigid fixes,
else the rigid fix contribution to the pressure virial is
incorrect. :dd

{Rmask function in equal-style variable formula} :dt

Rmask is per-atom operation. :dd

{Run command before simulation box is defined} :dt

The run command cannot be used before a read_data, read_restart, or
create_box command. :dd

{Run command start value is after start of run} :dt

Self-explanatory. :dd

{Run command stop value is before end of run} :dt

Self-explanatory. :dd

{Run_style command before simulation box is defined} :dt

The run_style command cannot be used before a read_data,
read_restart, or create_box command. :dd

{SRD bin size for fix srd differs from user request} :dt

Fix SRD had to adjust the bin size to fit the simulation box.  See the
cubic keyword if you want this message to be an error vs warning. :dd

{SRD bins for fix srd are not cubic enough} :dt

The bin shape is not within tolerance of cubic.  See the cubic
keyword if you want this message to be an error vs warning. :dd

{SRD particle %d started inside big particle %d on step %ld bounce %d} :dt

See the inside keyword if you want this message to be an error vs
warning. :dd

{SRD particle %d started inside wall %d on step %ld bounce %d} :dt

See the inside keyword if you want this message to be an error vs
warning. :dd

{Same dimension twice in fix ave/spatial} :dt

Self-explanatory. :dd

{Sending partition in processors part command is already a sender} :dt

Cannot specify a partition to be a sender twice. :dd

{Set command before simulation box is defined} :dt

The set command cannot be used before a read_data, read_restart,
or create_box command. :dd

{Set command floating point vector does not exist} :dt

Self-explanatory. :dd

{Set command integer vector does not exist} :dt

Self-explanatory. :dd

{Set command with no atoms existing} :dt

No atoms are yet defined so the set command cannot be used. :dd

{Set region ID does not exist} :dt

Region ID specified in set command does not exist. :dd

{Shake angles have different bond types} :dt

All 3-atom angle-constrained SHAKE clusters specified by the fix shake
command that are the same angle type, must also have the same bond
types for the 2 bonds in the angle. :dd

{Shake atoms %d %d %d %d missing on proc %d at step %ld} :dt

The 4 atoms in a single shake cluster specified by the fix shake
command are not all accessible to a processor.  This probably means
an atom has moved too far. :dd

{Shake atoms %d %d %d missing on proc %d at step %ld} :dt

The 3 atoms in a single shake cluster specified by the fix shake
command are not all accessible to a processor.  This probably means
an atom has moved too far. :dd

{Shake atoms %d %d missing on proc %d at step %ld} :dt

The 2 atoms in a single shake cluster specified by the fix shake
command are not all accessible to a processor.  This probably means
an atom has moved too far. :dd

{Shake cluster of more than 4 atoms} :dt

A single cluster specified by the fix shake command can have no more
than 4 atoms. :dd

{Shake clusters are connected} :dt

A single cluster specified by the fix shake command must have a single
central atom with up to 3 other atoms bonded to it. :dd

{Shake determinant = 0.0} :dt

The determinant of the matrix being solved for a single cluster
specified by the fix shake command is numerically invalid. :dd

{Shake fix must come before NPT/NPH fix} :dt

NPT fix must be defined in input script after SHAKE fix, else the
SHAKE fix contribution to the pressure virial is incorrect. :dd

{Shear history overflow, boost neigh_modify one} :dt

There are too many neighbors of a single atom.  Use the neigh_modify
command to increase the max number of neighbors allowed for one atom.
You may also want to boost the page size. :dd

{Small to big integers are not sized correctly} :dt

This error occurs when the sizes of smallint, imageint, tagint, bigint,
as defined in src/lmptype.h are not what is expected.  Contact
the developers if this occurs. :dd

{Smallint setting in lmptype.h is invalid} :dt

It has to be the size of an integer. :dd

{Smallint setting in lmptype.h is not compatible} :dt

Smallint stored in restart file is not consistent with LAMMPS version
you are running. :dd

{Special list size exceeded in fix bond/create} :dt

See the "read_data extra/special/per/atom" command
(or the "create_box extra/special/per/atom" command)
for info on how to leave space in the special bonds
list to allow for additional bonds to be formed. :dd

{Specified processors != physical processors} :dt

The 3d grid of processors defined by the processors command does not
match the number of processors LAMMPS is being run on. :dd

{Specified target stress must be uniaxial or hydrostatic} :dt

Self-explanatory. :dd

{Sqrt of negative value in variable formula} :dt

Self-explanatory. :dd

{Subsequent read data induced too many angles per atom} :dt

See the extra/angle/per/atom keyword for the create_box
or the read_data command to set this limit larger :dd

{Subsequent read data induced too many bonds per atom} :dt

See the extra/bond/per/atom keyword for the create_box
or the read_data command to set this limit larger :dd

{Subsequent read data induced too many dihedrals per atom} :dt

See the extra/dihedral/per/atom keyword for the create_box
or the read_data command to set this limit larger :dd

{Subsequent read data induced too many impropers per atom} :dt

See the extra/improper/per/atom keyword for the create_box
or the read_data command to set this limit larger :dd

{Substitution for illegal variable} :dt

Input script line contained a variable that could not be substituted
for. :dd

{Support for writing images in JPEG format not included} :dt

LAMMPS was not built with the -DLAMMPS_JPEG switch in the Makefile. :dd

{Support for writing images in PNG format not included} :dt

LAMMPS was not built with the -DLAMMPS_PNG switch in the Makefile. :dd

{Support for writing movies not included} :dt

LAMMPS was not built with the -DLAMMPS_FFMPEG switch in the Makefile :dd

{System in data file is too big} :dt

See the setting for bigint in the src/lmptype.h file. :dd

{System is not charge neutral, net charge = %g} :dt

The total charge on all atoms on the system is not 0.0.
For some KSpace solvers this is an error. :dd

{TAD nsteps must be multiple of t_event} :dt

Self-explanatory. :dd

{TIP4P hydrogen has incorrect atom type} :dt

The TIP4P pairwise computation found an H atom whose type does not
agree with the specified H type. :dd


{TIP4P hydrogen is missing} :dt

The TIP4P pairwise computation failed to find the correct H atom
within a water molecule. :dd

{TMD target file did not list all group atoms} :dt

The target file for the fix tmd command did not list all atoms in the
fix group. :dd

{Tad command before simulation box is defined} :dt

Self-explanatory. :dd

{Tagint setting in lmptype.h is invalid} :dt

Tagint must be as large or larger than smallint. :dd

{Tagint setting in lmptype.h is not compatible} :dt

Format of tagint stored in restart file is not consistent with LAMMPS
version you are running.  See the settings in src/lmptype.h :dd

{Target pressure for fix rigid/nph cannot be < 0.0} :dt

Self-explanatory. :dd

{Target pressure for fix rigid/npt/small cannot be < 0.0} :dt

Self-explanatory. :dd

{Target temperature for fix nvt/npt/nph cannot be 0.0} :dt

Self-explanatory. :dd

{Target temperature for fix rigid/npt cannot be 0.0} :dt

Self-explanatory. :dd

{Target temperature for fix rigid/npt/small cannot be 0.0} :dt

Self-explanatory. :dd

{Target temperature for fix rigid/nvt cannot be 0.0} :dt

Self-explanatory. :dd

{Target temperature for fix rigid/nvt/small cannot be 0.0} :dt

Self-explanatory. :dd

{Temper command before simulation box is defined} :dt

The temper command cannot be used before a read_data, read_restart, or
create_box command. :dd

{Temperature ID for fix bond/swap does not exist} :dt

Self-explanatory. :dd

{Temperature ID for fix box/relax does not exist} :dt

Self-explanatory. :dd

{Temperature ID for fix nvt/npt does not exist} :dt

Self-explanatory. :dd

{Temperature ID for fix press/berendsen does not exist} :dt

Self-explanatory. :dd

{Temperature ID for fix rigid nvt/npt/nph does not exist} :dt

Self-explanatory. :dd

{Temperature ID for fix temp/berendsen does not exist} :dt

Self-explanatory. :dd

{Temperature ID for fix temp/csld does not exist} :dt

Self-explanatory. :dd

{Temperature ID for fix temp/csvr does not exist} :dt

Self-explanatory. :dd

{Temperature ID for fix temp/rescale does not exist} :dt

Self-explanatory. :dd

{Temperature compute degrees of freedom < 0} :dt

This should not happen if you are calculating the temperature
on a valid set of atoms. :dd

{Temperature control can not be used with fix nph} :dt

Self-explanatory. :dd

{Temperature control can not be used with fix nph/asphere} :dt

Self-explanatory. :dd

{Temperature control can not be used with fix nph/body} :dt

Self-explanatory. :dd

{Temperature control can not be used with fix nph/sphere} :dt

Self-explanatory. :dd

{Temperature control must be used with fix nphug} :dt

The temp keyword must be provided. :dd

{Temperature control must be used with fix npt} :dt

Self-explanatory. :dd

{Temperature control must be used with fix npt/asphere} :dt

Self-explanatory. :dd

{Temperature control must be used with fix npt/body} :dt

Self-explanatory. :dd

{Temperature control must be used with fix npt/sphere} :dt

Self-explanatory. :dd

{Temperature control must be used with fix nvt} :dt

Self-explanatory. :dd

{Temperature control must be used with fix nvt/asphere} :dt

Self-explanatory. :dd

{Temperature control must be used with fix nvt/body} :dt

Self-explanatory. :dd

{Temperature control must be used with fix nvt/sllod} :dt

Self-explanatory. :dd

{Temperature control must be used with fix nvt/sphere} :dt

Self-explanatory. :dd

{Temperature control must not be used with fix nph/small} :dt

Self-explanatory. :dd

{Temperature for fix nvt/sllod does not have a bias} :dt

The specified compute must compute temperature with a bias. :dd

{Tempering could not find thermo_pe compute} :dt

This compute is created by the thermo command.  It must have been
explicitly deleted by a uncompute command. :dd

{Tempering fix ID is not defined} :dt

The fix ID specified by the temper command does not exist. :dd

{Tempering temperature fix is not valid} :dt

The fix specified by the temper command is not one that controls
temperature (nvt or langevin). :dd

{Test_descriptor_string already allocated} :dt

This is an internal error.  Contact the developers. :dd

{The package gpu command is required for gpu styles} :dt

Self-explanatory. :dd

{There are more nodes for one internal DOF than the element type admits} :dt

<<<<<<< HEAD
One of the poly indices has too many nodes associated with it in the
declartion of element data. Make sure that the total number of line entries
=======
one of the poly indices has too many nodes associated with it in the
declaration of element data. Make sure that the total number of line entries
>>>>>>> 4cfc8b3f
after your element header is element_node_count*poly_count and that each
poly index appears element_node_count times. :dd

{Thermo and fix not computed at compatible times} :dt

Fixes generate values on specific timesteps.  The thermo output
does not match these timesteps. :dd

{Thermo compute array is accessed out-of-range} :dt

Self-explanatory. :dd

{Thermo compute does not compute array} :dt

Self-explanatory. :dd

{Thermo compute does not compute scalar} :dt

Self-explanatory. :dd

{Thermo compute does not compute vector} :dt

Self-explanatory. :dd

{Thermo compute vector is accessed out-of-range} :dt

Self-explanatory. :dd

{Thermo custom variable cannot be indexed} :dt

Self-explanatory. :dd

{Thermo custom variable is not equal-style variable} :dt

Only equal-style variables can be output with thermodynamics, not
atom-style variables. :dd

{Thermo every variable returned a bad timestep} :dt

The variable must return a timestep greater than the current timestep. :dd

{Thermo fix array is accessed out-of-range} :dt

Self-explanatory. :dd

{Thermo fix does not compute array} :dt

Self-explanatory. :dd

{Thermo fix does not compute scalar} :dt

Self-explanatory. :dd

{Thermo fix does not compute vector} :dt

Self-explanatory. :dd

{Thermo fix vector is accessed out-of-range} :dt

Self-explanatory. :dd

{Thermo keyword in variable requires thermo to use/init pe} :dt

You are using a thermo keyword in a variable that requires
potential energy to be calculated, but your thermo output
does not use it.  Add it to your thermo output. :dd

{Thermo keyword in variable requires thermo to use/init press} :dt

You are using a thermo keyword in a variable that requires pressure to
be calculated, but your thermo output does not use it.  Add it to your
thermo output. :dd

{Thermo keyword in variable requires thermo to use/init temp} :dt

You are using a thermo keyword in a variable that requires temperature
to be calculated, but your thermo output does not use it.  Add it to
your thermo output. :dd

{Thermo style does not use press} :dt

Cannot use thermo_modify to set this parameter since the thermo_style
is not computing this quantity. :dd

{Thermo style does not use temp} :dt

Cannot use thermo_modify to set this parameter since the thermo_style
is not computing this quantity. :dd

{Thermo_modify every variable returned a bad timestep} :dt

The returned timestep is less than or equal to the current timestep. :dd

{Thermo_modify int format does not contain d character} :dt

Self-explanatory. :dd

{Thermo_modify pressure ID does not compute pressure} :dt

The specified compute ID does not compute pressure. :dd

{Thermo_modify temperature ID does not compute temperature} :dt

The specified compute ID does not compute temperature. :dd

{Thermo_style command before simulation box is defined} :dt

The thermo_style command cannot be used before a read_data,
read_restart, or create_box command. :dd

{This variable thermo keyword cannot be used between runs} :dt

Keywords that refer to time (such as cpu, elapsed) do not
make sense in between runs. :dd

{Threshhold for an atom property that isn't allocated} :dt

A dump threshold has been requested on a quantity that is
not defined by the atom style used in this simulation. :dd

{Timestep must be >= 0} :dt

Specified timestep is invalid. :dd

{Too big a problem to use velocity create loop all} :dt

The system size must fit in a 32-bit integer to use this option. :dd

{Too big a timestep for dump dcd} :dt

The timestep must fit in a 32-bit integer to use this dump style. :dd

{Too big a timestep for dump xtc} :dt

The timestep must fit in a 32-bit integer to use this dump style. :dd

{Too few bits for lookup table} :dt

Table size specified via pair_modify command does not work with your
machine's floating point representation. :dd

{Too few lines in %s section of data file} :dt

Self-explanatory. :dd

{Too few values in body lines in data file} :dt

Self-explanatory. :dd

{Too few values in body section of molecule file} :dt

Self-explanatory. :dd

{Too many -pk arguments in command line} :dt

The string formed by concatenating the arguments is too long.  Use a
package command in the input script instead. :dd

{Too many MSM grid levels} :dt

The max number of MSM grid levels is hardwired to 10. :dd

{Too many args in variable function} :dt

More args are used than any variable function allows. :dd

{Too many atom pairs for pair bop} :dt

The number of atomic pairs exceeds the expected number.  Check your
atomic structure to ensure that it is realistic. :dd

{Too many atom sorting bins} :dt

This is likely due to an immense simulation box that has blown up
to a large size. :dd

{Too many atom triplets for pair bop} :dt

The number of three atom groups for angle determinations exceeds the
expected number.  Check your atomic structure to ensure that it is
realistic. :dd

{Too many atoms for dump dcd} :dt

The system size must fit in a 32-bit integer to use this dump
style. :dd

{Too many atoms for dump xtc} :dt

The system size must fit in a 32-bit integer to use this dump
style. :dd

{Too many atoms to dump sort} :dt

Cannot sort when running with more than 2^31 atoms. :dd

{Too many exponent bits for lookup table} :dt

Table size specified via pair_modify command does not work with your
machine's floating point representation. :dd

{Too many groups} :dt

The maximum number of atom groups (including the "all" group) is
given by MAX_GROUP in group.cpp and is 32. :dd

{Too many iterations} :dt

You must use a number of iterations that fit in a 32-bit integer
for minimization. :dd

{Too many lines in one body in data file - boost MAXBODY} :dt

MAXBODY is a setting at the top of the src/read_data.cpp file.
Set it larger and re-compile the code. :dd

{Too many local+ghost atoms for neighbor list} :dt

The number of nlocal + nghost atoms on a processor
is limited by the size of a 32-bit integer with 2 bits
removed for masking 1-2, 1-3, 1-4 neighbors. :dd

{Too many mantissa bits for lookup table} :dt

Table size specified via pair_modify command does not work with your
machine's floating point representation. :dd

{Too many masses for fix shake} :dt

The fix shake command cannot list more masses than there are atom
types. :dd

{Too many molecules for fix poems} :dt

The limit is 2^31 = ~2 billion molecules. :dd

{Too many molecules for fix rigid} :dt

The limit is 2^31 = ~2 billion molecules. :dd

{Too many neighbor bins} :dt

This is likely due to an immense simulation box that has blown up
to a large size. :dd

{Too many timesteps} :dt

The cumulative timesteps must fit in a 64-bit integer. :dd

{Too many timesteps for NEB} :dt

You must use a number of timesteps that fit in a 32-bit integer
for NEB. :dd

{Too many total atoms} :dt

See the setting for bigint in the src/lmptype.h file. :dd

{Too many total bits for bitmapped lookup table} :dt

Table size specified via pair_modify command is too large.  Note that
a value of N generates a 2^N size table. :dd

{Too many values in body lines in data file} :dt

Self-explanatory. :dd

{Too many values in body section of molecule file} :dt

Self-explanatory. :dd

{Too much buffered per-proc info for dump} :dt

The size of the buffered string must fit in a 32-bit integer for a
dump. :dd

{Too much per-proc info for dump} :dt

Number of local atoms times number of columns must fit in a 32-bit
integer for dump. :dd

{Tree structure in joint connections} :dt

Fix poems cannot (yet) work with coupled bodies whose joints connect
the bodies in a tree structure. :dd

{Triclinic box skew is too large} :dt

The displacement in a skewed direction must be less than half the box
length in that dimension.  E.g. the xy tilt must be between -half and
+half of the x box length.  This constraint can be relaxed by using
the box tilt command. :dd

{Tried to convert a double to int, but input_double > INT_MAX} :dt

Self-explanatory. :dd

{Trying to build an occasional neighbor list before initialization completed} :dt

This is not allowed.  Source code caller needs to be modified. :dd

{Two fix ave commands using same compute chunk/atom command in incompatible ways} :dt

They are both attempting to "lock" the chunk/atom command so that the
chunk assignments persist for some number of timesteps, but are doing
it in different ways. :dd

{Two groups cannot be the same in fix spring couple} :dt

Self-explanatory. :dd

{Unable to initialize accelerator for use} :dt

There was a problem initializing an accelerator for the gpu package :dd

{Unbalanced quotes in input line} :dt

No matching end double quote was found following a leading double
quote. :dd

{Unexpected end of -reorder file} :dt

Self-explanatory. :dd

{Unexpected empty line in AngleCoeffs section} :dt

Read a blank line where there should be coefficient data. :dd

{Unexpected empty line in BondCoeffs section} :dt

Read a blank line where there should be coefficient data. :dd

{Unexpected empty line in DihedralCoeffs section} :dt

Read a blank line where there should be coefficient data. :dd

{Unexpected empty line in ImproperCoeffs section} :dt

Read a blank line where there should be coefficient data. :dd

{Unexpected empty line in PairCoeffs section} :dt

Read a blank line where there should be coefficient data. :dd

{Unexpected end of custom file} :dt

Self-explanatory. :dd

{Unexpected end of data file} :dt

LAMMPS hit the end of the data file while attempting to read a
section.  Something is wrong with the format of the data file. :dd

{Unexpected end of dump file} :dt

A read operation from the file failed. :dd

{Unexpected end of fix rigid file} :dt

A read operation from the file failed. :dd

{Unexpected end of fix rigid/small file} :dt

A read operation from the file failed. :dd

{Unexpected end of molecule file} :dt

Self-explanatory. :dd

{Unexpected end of neb file} :dt

A read operation from the file failed. :dd

{Units command after simulation box is defined} :dt

The units command cannot be used after a read_data, read_restart, or
create_box command. :dd

{Universe/uloop variable count < # of partitions} :dt

A universe or uloop style variable must specify a number of values >= to the
number of processor partitions. :dd

{Unrecognized angle style} :dt

The choice of angle style is unknown. :dd

{Unrecognized atom style} :dt

The choice of atom style is unknown. :dd

{Unrecognized body style} :dt

The choice of body style is unknown. :dd

{Unrecognized bond style} :dt

The choice of bond style is unknown. :dd

{Unknown category for info is_active()} :dt

Self-explanatory. :dd

{Unknown category for info is_available()} :dt

Self-explanatory. :dd

{Unknown category for info is_defined()} :dt

Self-explanatory. :dd

{Unrecognized command: %s} :dt

The command is not known to LAMMPS.  Check the input script. :dd

{Unrecognized compute style} :dt

The choice of compute style is unknown. :dd

{Unrecognized dihedral style} :dt

The choice of dihedral style is unknown. :dd

{Unrecognized dump reader style} :dt

The choice of dump reader style via the format keyword is unknown. :dd

{Unrecognized dump style} :dt

The choice of dump style is unknown. :dd

{Unknown error in GPU library} :dt

Self-explanatory. :dd

{Unrecognized fix style} :dt

The choice of fix style is unknown. :dd

{Unknown identifier in data file: %s} :dt

A section of the data file cannot be read by LAMMPS. :dd

{Unrecognized improper style} :dt

The choice of improper style is unknown. :dd

{Unknown keyword in thermo_style custom command} :dt

One or more specified keywords are not recognized. :dd

{Unrecognized kspace style} :dt

The choice of kspace style is unknown. :dd

{Unknown name for info newton category} :dt

Self-explanatory. :dd

{Unknown name for info package category} :dt

Self-explanatory. :dd

{Unknown name for info pair category} :dt

Self-explanatory. :dd

{Unrecognized pair style} :dt

The choice of pair style is unknown. :dd

{Unknown pair_modify hybrid sub-style} :dt

The choice of sub-style is unknown. :dd

{Unrecognized region style} :dt

The choice of region style is unknown. :dd

{Unknown section in molecule file} :dt

Self-explanatory. :dd

{Unknown table style in angle style table} :dt

Self-explanatory. :dd

{Unknown table style in bond style table} :dt

Self-explanatory. :dd

{Unknown table style in pair_style command} :dt

Style of table is invalid for use with pair_style table command. :dd

{Unknown unit_style} :dt

Self-explanatory. Check the input script or data file. :dd

{Unrecognized lattice type in MEAM file 1} :dt

The lattice type in an entry of the MEAM library file is not
valid. :dd

{Unrecognized lattice type in MEAM file 2} :dt

The lattice type in an entry of the MEAM parameter file is not
valid. :dd

{Unrecognized pair style in compute pair command} :dt

Self-explanatory. :dd

{Unsupported mixing rule in kspace_style ewald/disp} :dt

Only geometric mixing is supported. :dd

{Unsupported order in kspace_style ewald/disp} :dt

Only 1/r^6 dispersion or dipole terms are supported. :dd

{Unsupported order in kspace_style pppm/disp, pair_style %s} :dt

Only pair styles with 1/r and 1/r^6 dependence are currently supported. :dd

{Use cutoff keyword to set cutoff in single mode} :dt

Mode is single so cutoff/multi keyword cannot be used. :dd

{Use cutoff/multi keyword to set cutoff in multi mode} :dt

Mode is multi so cutoff keyword cannot be used. :dd

{Using fix nvt/sllod with inconsistent fix deform remap option} :dt

Fix nvt/sllod requires that deforming atoms have a velocity profile
provided by "remap v" as a fix deform option. :dd

{Using fix nvt/sllod with no fix deform defined} :dt

Self-explanatory. :dd

{Using fix srd with inconsistent fix deform remap option} :dt

When shearing the box in an SRD simulation, the remap v option for fix
deform needs to be used. :dd

{Using pair lubricate with inconsistent fix deform remap option} :dt

Must use remap v option with fix deform with this pair style. :dd

{Using pair lubricate/poly with inconsistent fix deform remap option} :dt

If fix deform is used, the remap v option is required. :dd

{Using suffix gpu without GPU package installed} :dt

Self-explanatory. :dd

{Using suffix intel without USER-INTEL package installed} :dt

Self-explanatory. :dd

{Using suffix kk without KOKKOS package enabled} :dt

Self-explanatory. :dd

{Using suffix omp without USER-OMP package installed} :dt

Self-explanatory. :dd

{Using update dipole flag requires atom attribute mu} :dt

Self-explanatory. :dd

{Using update dipole flag requires atom style sphere} :dt

Self-explanatory. :dd

{Variable ID in variable formula does not exist} :dt

Self-explanatory. :dd

{Variable atom ID is too large} :dt

Specified ID is larger than the maximum allowed atom ID. :dd

{Variable evaluation before simulation box is defined} :dt

Cannot evaluate a compute or fix or atom-based value in a variable
before the simulation has been setup. :dd

{Variable evaluation in fix wall gave bad value} :dt

The returned value for epsilon or sigma < 0.0. :dd

{Variable evaluation in region gave bad value} :dt

Variable returned a radius < 0.0. :dd

{Variable for compute ti is invalid style} :dt

Self-explanatory. :dd

{Variable for create_atoms is invalid style} :dt

The variables must be equal-style variables. :dd

{Variable for displace_atoms is invalid style} :dt

It must be an equal-style or atom-style variable. :dd

{Variable for dump every is invalid style} :dt

Only equal-style variables can be used. :dd

{Variable for dump image center is invalid style} :dt

Must be an equal-style variable. :dd

{Variable for dump image persp is invalid style} :dt

Must be an equal-style variable. :dd

{Variable for dump image phi is invalid style} :dt

Must be an equal-style variable. :dd

{Variable for dump image theta is invalid style} :dt

Must be an equal-style variable. :dd

{Variable for dump image zoom is invalid style} :dt

Must be an equal-style variable. :dd

{Variable for fix adapt is invalid style} :dt

Only equal-style variables can be used. :dd

{Variable for fix addforce is invalid style} :dt

Self-explanatory. :dd

{Variable for fix aveforce is invalid style} :dt

Only equal-style variables can be used. :dd

{Variable for fix deform is invalid style} :dt

The variable must be an equal-style variable. :dd

{Variable for fix efield is invalid style} :dt

The variable must be an equal- or atom-style variable. :dd

{Variable for fix gravity is invalid style} :dt

Only equal-style variables can be used. :dd

{Variable for fix heat is invalid style} :dt

Only equal-style or atom-style variables can be used. :dd

{Variable for fix indent is invalid style} :dt

Only equal-style variables can be used. :dd

{Variable for fix indent is not equal style} :dt

Only equal-style variables can be used. :dd

{Variable for fix langevin is invalid style} :dt

It must be an equal-style variable. :dd

{Variable for fix move is invalid style} :dt

Only equal-style variables can be used. :dd

{Variable for fix setforce is invalid style} :dt

Only equal-style variables can be used. :dd

{Variable for fix temp/berendsen is invalid style} :dt

Only equal-style variables can be used. :dd

{Variable for fix temp/csld is invalid style} :dt

Only equal-style variables can be used. :dd

{Variable for fix temp/csvr is invalid style} :dt

Only equal-style variables can be used. :dd

{Variable for fix temp/rescale is invalid style} :dt

Only equal-style variables can be used. :dd

{Variable for fix wall is invalid style} :dt

Only equal-style variables can be used. :dd

{Variable for fix wall/reflect is invalid style} :dt

Only equal-style variables can be used. :dd

{Variable for fix wall/srd is invalid style} :dt

Only equal-style variables can be used. :dd

{Variable for group dynamic is invalid style} :dt

The variable must be an atom-style variable. :dd

{Variable for group is invalid style} :dt

Only atom-style variables can be used. :dd

{Variable for region cylinder is invalid style} :dt

Only equal-style variables are allowed. :dd

{Variable for region is invalid style} :dt

Only equal-style variables can be used. :dd

{Variable for region is not equal style} :dt

Self-explanatory. :dd

{Variable for region sphere is invalid style} :dt

Only equal-style variables are allowed. :dd

{Variable for restart is invalid style} :dt

Only equal-style variables can be used. :dd

{Variable for set command is invalid style} :dt

Only atom-style variables can be used. :dd

{Variable for thermo every is invalid style} :dt

Only equal-style variables can be used. :dd

{Variable for velocity set is invalid style} :dt

Only atom-style variables can be used. :dd

{Variable for voronoi radius is not atom style} :dt

Self-explanatory. :dd

{Variable formula compute array is accessed out-of-range} :dt

Self-explanatory. :dd

{Variable formula compute vector is accessed out-of-range} :dt

Self-explanatory. :dd

{Variable formula fix array is accessed out-of-range} :dt

Self-explanatory. :dd

{Variable formula fix vector is accessed out-of-range} :dt

Self-explanatory. :dd

{Variable has circular dependency} :dt

A circular dependency is when variable "a" in used by variable "b" and
variable "b" is also used by variable "a".  Circular dependencies with
longer chains of dependence are also not allowed. :dd

{Variable name between brackets must be alphanumeric or underscore characters} :dt

Self-explanatory. :dd

{Variable name for compute chunk/atom does not exist} :dt

Self-explanatory. :dd

{Variable name for compute reduce does not exist} :dt

Self-explanatory. :dd

{Variable name for compute ti does not exist} :dt

Self-explanatory. :dd

{Variable name for create_atoms does not exist} :dt

Self-explanatory. :dd

{Variable name for displace_atoms does not exist} :dt

Self-explanatory. :dd

{Variable name for dump every does not exist} :dt

Self-explanatory. :dd

{Variable name for dump image center does not exist} :dt

Self-explanatory. :dd

{Variable name for dump image persp does not exist} :dt

Self-explanatory. :dd

{Variable name for dump image phi does not exist} :dt

Self-explanatory. :dd

{Variable name for dump image theta does not exist} :dt

Self-explanatory. :dd

{Variable name for dump image zoom does not exist} :dt

Self-explanatory. :dd

{Variable name for fix adapt does not exist} :dt

Self-explanatory. :dd

{Variable name for fix addforce does not exist} :dt

Self-explanatory. :dd

{Variable name for fix ave/atom does not exist} :dt

Self-explanatory. :dd

{Variable name for fix ave/chunk does not exist} :dt

Self-explanatory. :dd

{Variable name for fix ave/correlate does not exist} :dt

Self-explanatory. :dd

{Variable name for fix ave/histo does not exist} :dt

Self-explanatory. :dd

{Variable name for fix ave/spatial does not exist} :dt

Self-explanatory. :dd

{Variable name for fix ave/time does not exist} :dt

Self-explanatory. :dd

{Variable name for fix aveforce does not exist} :dt

Self-explanatory. :dd

{Variable name for fix deform does not exist} :dt

Self-explanatory. :dd

{Variable name for fix efield does not exist} :dt

Self-explanatory. :dd

{Variable name for fix gravity does not exist} :dt

Self-explanatory. :dd

{Variable name for fix heat does not exist} :dt

Self-explanatory. :dd

{Variable name for fix indent does not exist} :dt

Self-explanatory. :dd

{Variable name for fix langevin does not exist} :dt

Self-explanatory. :dd

{Variable name for fix move does not exist} :dt

Self-explanatory. :dd

{Variable name for fix setforce does not exist} :dt

Self-explanatory. :dd

{Variable name for fix store/state does not exist} :dt

Self-explanatory. :dd

{Variable name for fix temp/berendsen does not exist} :dt

Self-explanatory. :dd

{Variable name for fix temp/csld does not exist} :dt

Self-explanatory. :dd

{Variable name for fix temp/csvr does not exist} :dt

Self-explanatory. :dd

{Variable name for fix temp/rescale does not exist} :dt

Self-explanatory. :dd

{Variable name for fix vector does not exist} :dt

Self-explanatory. :dd

{Variable name for fix wall does not exist} :dt

Self-explanatory. :dd

{Variable name for fix wall/reflect does not exist} :dt

Self-explanatory. :dd

{Variable name for fix wall/srd does not exist} :dt

Self-explanatory. :dd

{Variable name for group does not exist} :dt

Self-explanatory. :dd

{Variable name for group dynamic does not exist} :dt

Self-explanatory. :dd

{Variable name for region cylinder does not exist} :dt

Self-explanatory. :dd

{Variable name for region does not exist} :dt

Self-explanatory. :dd

{Variable name for region sphere does not exist} :dt

Self-explanatory. :dd

{Variable name for restart does not exist} :dt

Self-explanatory. :dd

{Variable name for set command does not exist} :dt

Self-explanatory. :dd

{Variable name for thermo every does not exist} :dt

Self-explanatory. :dd

{Variable name for velocity set does not exist} :dt

Self-explanatory. :dd

{Variable name for voronoi radius does not exist} :dt

Self-explanatory. :dd

{Variable name must be alphanumeric or underscore characters} :dt

Self-explanatory. :dd

{Variable uses atom property that isn't allocated} :dt

Self-explanatory. :dd

{Velocity command before simulation box is defined} :dt

The velocity command cannot be used before a read_data, read_restart,
or create_box command. :dd

{Velocity command with no atoms existing} :dt

A velocity command has been used, but no atoms yet exist. :dd

{Velocity ramp in z for a 2d problem} :dt

Self-explanatory. :dd

{Velocity rigid used with non-rigid fix-ID} :dt

Self-explanatory. :dd

{Velocity temperature ID does calculate a velocity bias} :dt

The specified compute must compute a bias for temperature. :dd

{Velocity temperature ID does not compute temperature} :dt

The compute ID given to the velocity command must compute
temperature. :dd

{Verlet/split can only currently be used with comm_style brick} :dt

This is a current restriction in LAMMPS. :dd

{Verlet/split does not yet support TIP4P} :dt

This is a current limitation. :dd

{Verlet/split requires 2 partitions} :dt

See the -partition command-line switch. :dd

{Verlet/split requires Rspace partition layout be multiple of Kspace partition layout in each dim} :dt

This is controlled by the processors command. :dd

{Verlet/split requires Rspace partition size be multiple of Kspace partition size} :dt

This is so there is an equal number of Rspace processors for every
Kspace processor. :dd

{Virial was not tallied on needed timestep} :dt

You are using a thermo keyword that requires potentials to
have tallied the virial, but they didn't on this timestep.  See the
variable doc page for ideas on how to make this work. :dd

{Voro++ error: narea and neigh have a different size} :dt

This error is returned by the Voro++ library. :dd

{Wall defined twice in fix wall command} :dt

Self-explanatory. :dd

{Wall defined twice in fix wall/reflect command} :dt

Self-explanatory. :dd

{Wall defined twice in fix wall/srd command} :dt

Self-explanatory. :dd

{Water H epsilon must be 0.0 for pair style lj/cut/tip4p/cut} :dt

This is because LAMMPS does not compute the Lennard-Jones interactions
with these particles for efficiency reasons. :dd

{Water H epsilon must be 0.0 for pair style lj/cut/tip4p/long} :dt

This is because LAMMPS does not compute the Lennard-Jones interactions
with these particles for efficiency reasons. :dd

{Water H epsilon must be 0.0 for pair style lj/long/tip4p/long} :dt

This is because LAMMPS does not compute the Lennard-Jones interactions
with these particles for efficiency reasons. :dd

{World variable count doesn't match # of partitions} :dt

A world-style variable must specify a number of values equal to the
number of processor partitions. :dd

{Write_data command before simulation box is defined} :dt

Self-explanatory. :dd

{Write_restart command before simulation box is defined} :dt

The write_restart command cannot be used before a read_data,
read_restart, or create_box command. :dd

{Writing to MPI-IO filename when MPIIO package is not installed} :dt

Self-explanatory. :dd

{Zero length rotation vector with displace_atoms} :dt

Self-explanatory. :dd

{Zero length rotation vector with fix move} :dt

Self-explanatory. :dd

{Zero-length lattice orient vector} :dt

Self-explanatory. :dd

:dle<|MERGE_RESOLUTION|>--- conflicted
+++ resolved
@@ -9805,13 +9805,8 @@
 
 {There are more nodes for one internal DOF than the element type admits} :dt
 
-<<<<<<< HEAD
 One of the poly indices has too many nodes associated with it in the
-declartion of element data. Make sure that the total number of line entries
-=======
-one of the poly indices has too many nodes associated with it in the
 declaration of element data. Make sure that the total number of line entries
->>>>>>> 4cfc8b3f
 after your element header is element_node_count*poly_count and that each
 poly index appears element_node_count times. :dd
 
