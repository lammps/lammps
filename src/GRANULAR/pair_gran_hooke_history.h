--- conflicted
+++ resolved
@@ -56,10 +56,7 @@
 
   int size_history;
 
-<<<<<<< HEAD
-=======
   class FixDummy *fix_dummy;
->>>>>>> 5e3fe197
   class FixNeighHistory *fix_history;
 
   // storage of rigid body masses for use in granular interactions
