/* ----------------------------------------------------------------------
   LAMMPS - Large-scale Atomic/Molecular Massively Parallel Simulator
   http://lammps.sandia.gov, Sandia National Laboratories
   Steve Plimpton, sjplimp@sandia.gov

   Copyright (2003) Sandia Corporation.  Under the terms of Contract
   DE-AC04-94AL85000 with Sandia Corporation, the U.S. Government retains
   certain rights in this software.  This software is distributed under
   the GNU General Public License.

   See the README file in the top-level LAMMPS directory.
------------------------------------------------------------------------- */

#include "nbin_cac.h"
#include "neighbor.h"
#include "atom.h"
#include "group.h"
#include "domain.h"
#include "comm.h"
#include "update.h"
#include "error.h"
#include "memory.h"

using namespace LAMMPS_NS;

enum{NSQ,BIN,MULTI};       // also in Neighbor

#define SMALL 1.0e-6
#define CUT2BIN_RATIO 100
#define MAXBINCONTENT 100  //used to bound local memory
#define EXPAND 100
#define BINLIMIT 10000
#define MAXBINOVERLAP 10

/* ---------------------------------------------------------------------- */

NBinCAC::NBinCAC(LAMMPS *lmp) : NBin(lmp) {
  bin_ncontent=NULL;
  bin_content=NULL;
  atom2bin=NULL;
  bin_expansion_counts=NULL;
  nbin_element_overlap=NULL;
  bin_element_overlap=NULL;
  max_nbin_overlap=NULL;
  first_alloc=0;
  max_bin_expansion_count=0;
  nmax=0;
  max_nall=0;
}

/* ---------------------------------------------------------------------- */

NBinCAC::~NBinCAC() {
  memory->destroy(bin_ncontent);
  memory->destroy(bin_expansion_counts);

  for(int i=0 ; i<maxbin; i++)
  memory->destroy(bin_content[i]);
  memory->sfree(bin_content);
  memory->destroy(nbin_element_overlap);
  for(int i=0 ; i<max_nall; i++)
  memory->destroy(bin_element_overlap[i]);
  memory->sfree(bin_element_overlap);
}

/* ----------------------------------------------------------------------
   setup for bin_atoms()
------------------------------------------------------------------------- */
void NBinCAC::bin_atoms_setup(int nall)
{

}

/* ----------------------------------------------------------------------
   setup required for CAc binning strategy
------------------------------------------------------------------------- */

void NBinCAC::CAC_bin_atoms_setup(int nall)
{

  int *element_type = atom->element_type;
  int *poly_count = atom->poly_count;
  int **element_scale = atom->element_scale;
  double ****nodal_positions = atom->nodal_positions;

  // binhead = per-bin vector, mbins in length
  // add 1 bin for USER-INTEL package

  if (mbins > maxbin) {

    if(!first_alloc){
    first_alloc=1;
    memory->grow(bin_expansion_counts,mbins,"bin_CAC:bin_ncontent");
      for (int init = 0; init < mbins; init++){
      bin_expansion_counts[init]=max_bin_expansion_count;
    }
    bin_content= (int **) memory->smalloc(mbins*sizeof(int *), "bin_CAC:bin_content");
    for (int init = 0; init < mbins; init++)
    memory->create(bin_content[init],MAXBINCONTENT,"bin_CAC:bin_content");
    }
    else{
    //compute maximum expansion count used in previous allocations
    for (int init = 0; init < maxbin; init++){
      if(bin_expansion_counts[init]>max_bin_expansion_count) max_bin_expansion_count=bin_expansion_counts[init];
    }
    bin_content= (int **) memory->srealloc(bin_content,mbins*sizeof(int *), "bin_CAC:bin_content");
    for (int init = 0; init < mbins; init++){
    if(init>=maxbin) bin_content[init]=NULL;
    memory->grow(bin_content[init],MAXBINCONTENT+max_bin_expansion_count*EXPAND,"neigh:bin_content");
    }
    memory->grow(bin_expansion_counts,mbins,"neigh:bin_ncontent");
    for (int init = 0; init < mbins; init++)
      bin_expansion_counts[init]=max_bin_expansion_count;

    }
    maxbin = mbins;
    memory->grow(bin_ncontent,maxbin,"neigh:bin_ncontent");
  }


  // bins and atom2bin = per-atom vectors
  // for both local and ghost atoms

  if (nall > maxatom) {
    maxatom = nall;
    memory->destroy(bins);
    memory->create(bins,maxatom,"neigh:bins");
    memory->destroy(atom2bin);
    memory->create(atom2bin,maxatom,"neigh:atom2bin");
  }
}

/* ----------------------------------------------------------------------
   setup neighbor binning geometry
   bin numbering in each dimension is global:
     0 = 0.0 to binsize, 1 = binsize to 2*binsize, etc
     nbin-1,nbin,etc = bbox-binsize to bbox, bbox to bbox+binsize, etc
     -1,-2,etc = -binsize to 0.0, -2*binsize to -binsize, etc
   code will work for any binsize
     since next(xyz) and stencil extend as far as necessary
     binsize = 1/2 of cutoff is roughly optimal
   for orthogonal boxes:
     a dim must be filled exactly by integer # of bins
     in periodic, procs on both sides of PBC must see same bin boundary
     in non-periodic, coord2bin() still assumes this by use of nbin xyz
   for triclinic boxes:
     tilted simulation box cannot contain integer # of bins
     stencil & neigh list built differently to account for this
   mbinlo = lowest global bin any of my ghost atoms could fall into
   mbinhi = highest global bin any of my ghost atoms could fall into
   mbin = number of bins I need in a dimension
------------------------------------------------------------------------- */
void NBinCAC::setup_bins(int style)
{
comm->bin_pointer=this;
}

void NBinCAC::CAC_setup_bins(int style)
{
  // bbox = size of bbox of entire domain
  // bsubbox lo/hi = bounding box of my subdomain extended by comm->cutghost
  // for triclinic:
  //   bbox bounds all 8 corners of tilted box
  //   subdomain is in lamda coords
  //   include dimension-dependent extension via comm->cutghost
  //   domain->bbox() converts lamda extent to box coords and computes bbox

  double bbox[3];
  double *cutghost = comm->cutghost;
  double lamda_temp[3];
  double nodal_temp[3];
  double ***nodal_positions;
  int *element_type = atom->element_type;
  int *poly_count = atom->poly_count;
  double **x = atom->x;
  double ebounding_boxlo[3];
  double ebounding_boxhi[3];

  int *nodes_per_element_list = atom->nodes_per_element_list;
  double max_search_range=atom->max_search_range;
  double cut_max=neighbor->cutneighmax;
  double **eboxes=atom->eboxes;
  int *ebox_ref=atom->ebox_ref;
  //expand sub-box sizes to contain all element bounding boxes
  //in general initial box wont since only x, element centroid, must lie
  //inside box for lammps comms

  if (triclinic == 0) {
    bsubboxlo[0] = domain->sublo[0];
    bsubboxlo[1] = domain->sublo[1];
    bsubboxlo[2] = domain->sublo[2];
    bsubboxhi[0] = domain->subhi[0];
    bsubboxhi[1] = domain->subhi[1];
    bsubboxhi[2] = domain->subhi[2];
    bsubboxlo[0] -= cut_max;
    bsubboxlo[1] -= cut_max;
    bsubboxlo[2] -= cut_max;
    bsubboxhi[0] += cut_max;
    bsubboxhi[1] += cut_max;
    bsubboxhi[2] += cut_max;
  //loop through elements to compute bounding boxes and test
  //whether they should stretch the local bounding box
  for(int element_index=0; element_index < atom->nlocal; element_index++){
  if(element_type[element_index]){
  nodal_positions = atom->nodal_positions[element_index];

  double *current_ebox;

  current_ebox = eboxes[ebox_ref[element_index]];
  //define this elements bounding box
  ebounding_boxlo[0] = current_ebox[0];
  ebounding_boxlo[1] = current_ebox[1];
  ebounding_boxlo[2] = current_ebox[2];
  ebounding_boxhi[0] = current_ebox[3];
  ebounding_boxhi[1] = current_ebox[4];
  ebounding_boxhi[2] = current_ebox[5];

  //test if this bounding box exceeds local sub box
  for(int dim=0; dim < dimension; dim++){
  if(ebounding_boxhi[dim]>bsubboxhi[dim])
  bsubboxhi[dim]=ebounding_boxhi[dim];
  if(ebounding_boxlo[dim]<bsubboxlo[dim])
  bsubboxlo[dim]=ebounding_boxlo[dim];
  }
  }
  else{
  for(int dim=0; dim < dimension; dim++){
  if(x[element_index][dim]>bsubboxhi[dim])
  bsubboxhi[dim]=x[element_index][dim];
  if(x[element_index][dim]<bsubboxlo[dim])
  bsubboxlo[dim]=x[element_index][dim];
  }
  }
  }
  }
  else{
  double lo[3],hi[3];
  lo[0] = domain->sublo_lamda[0];
  lo[1] = domain->sublo_lamda[1];
  lo[2] = domain->sublo_lamda[2];
  hi[0] = domain->subhi_lamda[0];
  hi[1] = domain->subhi_lamda[1];
  hi[2] = domain->subhi_lamda[2];

  lo[0] -= cutghost[0];
  lo[1] -= cutghost[1];
  lo[2] -= cutghost[2];
  hi[0] += cutghost[0];
  hi[1] += cutghost[1];
  hi[2] += cutghost[2];
  domain->bbox(lo,hi,bsubboxlo,bsubboxhi);

  //loop through elements to compute bounding boxes and test
  //whether they should stretch the local bounding box
  for(int element_index=0; element_index < atom->nlocal; element_index++){
  if(element_type[element_index]){
  nodal_positions = atom->nodal_positions[element_index];

  double *current_ebox;

  current_ebox = eboxes[ebox_ref[element_index]];
  //define this elements bounding box
  ebounding_boxlo[0] = current_ebox[0];
  ebounding_boxlo[1] = current_ebox[1];
  ebounding_boxlo[2] = current_ebox[2];
  ebounding_boxhi[0] = current_ebox[3];
  ebounding_boxhi[1] = current_ebox[4];
  ebounding_boxhi[2] = current_ebox[5];

  //test if this bounding box exceeds local sub box
  for(int dim=0; dim < dimension; dim++){
  if(ebounding_boxhi[dim]>bsubboxhi[dim])
  bsubboxhi[dim]=ebounding_boxhi[dim];
  if(ebounding_boxlo[dim]<bsubboxlo[dim])
  bsubboxlo[dim]=ebounding_boxlo[dim];
  }
  }
  else{
  for(int dim=0; dim < dimension; dim++){
  if(x[element_index][dim]>bsubboxhi[dim])
  bsubboxhi[dim]=x[element_index][dim];
  if(x[element_index][dim]<bsubboxlo[dim])
  bsubboxlo[dim]=x[element_index][dim];
  }
  }
  }
  }

  bbox[0] = bboxhi[0] - bboxlo[0];
  bbox[1] = bboxhi[1] - bboxlo[1];
  bbox[2] = bboxhi[2] - bboxlo[2];
  bsubbox[0]=bsubboxhi[0]-bsubboxlo[0];
  bsubbox[1]=bsubboxhi[1]-bsubboxlo[1];
  bsubbox[2]=bsubboxhi[2]-bsubboxlo[2];
  // optimal bin size is roughly 1/2 the cutoff
  // for BIN style, binsize = 1/2 of max neighbor cutoff
  // for MULTI style, binsize = 1/2 of min neighbor cutoff
  // special case of all cutoffs = 0.0, binsize = box size

  //compute optimal binsize using the average element ebox size for me
  //only use if greater than half the force cutoff radius
  double average_size=0;
  for(int element_index=0; element_index < atom->nlocal+atom->nghost; element_index++){
    if(element_type[element_index]){
    double *current_ebox;

  current_ebox = eboxes[ebox_ref[element_index]];
  //define this elements bounding box
  ebounding_boxlo[0] = current_ebox[0];
  ebounding_boxlo[1] = current_ebox[1];
  ebounding_boxlo[2] = current_ebox[2];
  ebounding_boxhi[0] = current_ebox[3];
  ebounding_boxhi[1] = current_ebox[4];
  ebounding_boxhi[2] = current_ebox[5];
  for(int idim=0; idim < dimension; idim++){
  if(ebounding_boxhi[idim]-ebounding_boxlo[idim]>cut_max)
  average_size+=ebounding_boxhi[idim]-ebounding_boxlo[idim];
  else
  average_size+=cut_max;
  }
  }
  else{
  average_size+=dimension*cut_max;
  }
  }
  if(atom->nlocal+atom->nghost!=0)
  average_size=average_size/(dimension*(atom->nlocal+atom->nghost));
  if(average_size<=cut_max) average_size=cut_max;
  double binsize_optimal;
  if (binsizeflag) binsize_optimal = binsize_user;
  else if (style == BIN) binsize_optimal = 0.5*cutneighmax;
  else binsize_optimal = 0.5*cutneighmin;
  if (binsize_optimal == 0.0) binsize_optimal = bbox[0];
  binsize_optimal=0.5*average_size;
  double binsizeinv = 1.0/binsize_optimal;

  // test for too many global bins in any dimension due to huge global domain

  if (bbox[0]*binsizeinv > MAXSMALLINT || bbox[1]*binsizeinv > MAXSMALLINT ||
      bbox[2]*binsizeinv > MAXSMALLINT)
    error->all(FLERR,"Domain too large for neighbor bins");

  // create actual bins
  // always have one bin even if cutoff > bbox
  // for 2d, nbinz = 1

  nbinx = static_cast<int> (bsubbox[0]*binsizeinv);
  nbiny = static_cast<int> (bsubbox[1]*binsizeinv);
  if (dimension == 3) nbinz = static_cast<int> (bsubbox[2]*binsizeinv);
  else nbinz = 1;

  if (nbinx == 0) nbinx = 1;
  if (nbiny == 0) nbiny = 1;
  if (nbinz == 0) nbinz = 1;

  // compute actual bin size for nbins to fit into box exactly
  // error if actual bin size << cutoff, since will create a zillion bins
  // this happens when nbin = 1 and box size << cutoff
  // typically due to non-periodic, flat system in a particular dim
  // in that extreme case, should use NSQ not BIN neighbor style

  binsizex = bsubbox[0]/nbinx;
  binsizey = bsubbox[1]/nbiny;
  binsizez = bsubbox[2]/nbinz;

  bininvx = 1.0 / binsizex;
  bininvy = 1.0 / binsizey;
  bininvz = 1.0 / binsizez;

  if (binsize_optimal*bininvx > CUT2BIN_RATIO ||
      binsize_optimal*bininvy > CUT2BIN_RATIO ||
      binsize_optimal*bininvz > CUT2BIN_RATIO)
    error->all(FLERR,"Cannot use neighbor bins - box size << cutoff");

  // mbinlo/hi = lowest and highest global bins my ghost atoms could be in
  // coord = lowest and highest values of coords for my ghost atoms
  // static_cast(-1.5) = -1, so subract additional -1
  // add in SMALL for round-off safety

  mbinzlo=mbinylo=mbinxlo=-1;

  // extend bins by 1 to insure stencil extent is included
  // for 2d, only 1 bin in z

  mbinx = nbinx+2;

  mbiny = nbiny+2;

  mbinz = nbinz+2;

  bigint bbin = ((bigint) mbinx) * ((bigint) mbiny) * ((bigint) mbinz) + 1;
  if (bbin > MAXSMALLINT) error->one(FLERR,"Too many neighbor bins");
  if (bbin<=0) error->one(FLERR,"Too few neighbor bins");
  mbins = bbin;
}

/* ----------------------------------------------------------------------
   bin owned and ghost atoms
------------------------------------------------------------------------- */

void NBinCAC::bin_atoms()
{
  int i,ibin;
  if(atom->CAC_comm_flag==0)
  error->all(FLERR,"Cannot use the CAC method without the CAC comm style");

  //grow element bin overlap arrays if needed
  if(atom->nlocal+atom->nghost>max_nall)
  expand_overlap_arrays(atom->nlocal+atom->nghost);
  //initialize bin overlap arrays
  for(int i=0; i<atom->nlocal+atom->nghost; i++)
  nbin_element_overlap[i]=0;
  
  //for (i = 0; i < mbins; i++) binhead[i] = -1;

  // bin in reverse order so linked list will be in forward order
  // also puts ghost atoms at end of list, which is necessary

  double **x = atom->x;
  int **element_scale = atom->element_scale;
  int *mask = atom->mask;
  int nlocal = atom->nlocal;
  int nall = nlocal + atom->nghost;
  int current_bin_ncount;
  int *element_type= atom->element_type;
  int current_bin;
  CAC_setup_bins(0);
  CAC_bin_atoms_setup(atom->nlocal+atom->nghost);
  //initialize bin counts
  for(int init=0; init<maxbin; init++)
  bin_ncontent[init]=0;

  if (includegroup) {
    int bitmask = group->bitmask[includegroup];
    foreign_boxes=0;
    for (i = nlocal; i < nall; i++) {
      if (mask[i] & bitmask) {
      //returns the set of bins an elements bounding box overlaps
      //atoms are binned typically
      ibin = element2bins(i);
      if(element_type[i]!=0) rboundingbox2bins(i);
      atom2bin[i] = ibin;
      if(element_type[i]==0){
        if(!atom->bin_foreign){
          current_bin_ncount=bin_ncontent[ibin];
          if(bin_ncontent[ibin]==MAXBINCONTENT+bin_expansion_counts[ibin]*EXPAND){
            bin_expansion_counts[ibin]++;
            memory->grow(bin_content[ibin],MAXBINCONTENT+bin_expansion_counts[ibin]*EXPAND,"neigh:bin_content grow");
          }
          bin_content[ibin][current_bin_ncount] = i;
          bin_ncontent[ibin]++;
        }

        bin_element_overlap[i][nbin_element_overlap[i]]=ibin;
        nbin_element_overlap[i]++;
      }
      else{
      for(int overlapx=bin_overlap_limits[0]; overlapx<=bin_overlap_limits[3]; overlapx++){
        for(int overlapy=bin_overlap_limits[1]; overlapy<=bin_overlap_limits[4]; overlapy++){
          for(int overlapz=bin_overlap_limits[2]; overlapz<=bin_overlap_limits[5]; overlapz++){
            current_bin=(overlapz-mbinzlo)*mbiny*mbinx + (overlapy-mbinylo)*mbinx + (overlapx-mbinxlo);
            if(!atom->bin_foreign){
            current_bin_ncount=bin_ncontent[current_bin];
            //check bin memory allocation is large enough and grow if needed
            if(bin_ncontent[current_bin]==MAXBINCONTENT+bin_expansion_counts[current_bin]*EXPAND){
            bin_expansion_counts[current_bin]++;
            memory->grow(bin_content[current_bin],MAXBINCONTENT+bin_expansion_counts[current_bin]*EXPAND,"neigh:bin_content grow");
            }
            bin_content[current_bin][current_bin_ncount] = i;
            bin_ncontent[current_bin]++;
            }
            if(overlapx>rbin_overlap_limits[3]||overlapx<rbin_overlap_limits[0]) continue;
            if(overlapy>rbin_overlap_limits[4]||overlapy<rbin_overlap_limits[1]) continue;
            if(overlapz>rbin_overlap_limits[5]||overlapz<rbin_overlap_limits[2]) continue;
            if(nbin_element_overlap[i]>=max_nbin_overlap[i]){
              max_nbin_overlap[i]+=MAXBINOVERLAP;
              memory->grow(bin_element_overlap[i],max_nbin_overlap[i],"nbin_CAC:bin_element_overlap[i] grow");
            }
            bin_element_overlap[i][nbin_element_overlap[i]]=current_bin;
            nbin_element_overlap[i]++;
          }
        }
      }
      }
      }
    }
    for (i = 0; i < atom->nfirst; i++) {
      //returns the set of bins an elements bounding box overlaps
      //atoms are binned typically
      ibin = element2bins(i);
      if(element_type[i]!=0) rboundingbox2bins(i);
      atom2bin[i] = ibin;
      if(element_type[i]==0){
        if(!atom->bin_foreign){
          current_bin_ncount=bin_ncontent[ibin];
          if(bin_ncontent[ibin]==MAXBINCONTENT+bin_expansion_counts[ibin]*EXPAND){
            bin_expansion_counts[ibin]++;
            memory->grow(bin_content[ibin],MAXBINCONTENT+bin_expansion_counts[ibin]*EXPAND,"neigh:bin_content grow");
          }
            bin_content[ibin][current_bin_ncount] = i;
            bin_ncontent[ibin]++;
        }

        bin_element_overlap[i][nbin_element_overlap[i]]=ibin;
        nbin_element_overlap[i]++;
      }
      else{
      for(int overlapx=bin_overlap_limits[0]; overlapx<=bin_overlap_limits[3]; overlapx++){
        for(int overlapy=bin_overlap_limits[1]; overlapy<=bin_overlap_limits[4]; overlapy++){
          for(int overlapz=bin_overlap_limits[2]; overlapz<=bin_overlap_limits[5]; overlapz++){
            current_bin=(overlapz-mbinzlo)*mbiny*mbinx + (overlapy-mbinylo)*mbinx + (overlapx-mbinxlo);
            if(!atom->bin_foreign){
            current_bin_ncount=bin_ncontent[current_bin];
            //check bin memory allocation is large enough and grow if needed
            if(bin_ncontent[current_bin]==MAXBINCONTENT+bin_expansion_counts[current_bin]*EXPAND){
            bin_expansion_counts[current_bin]++;
            memory->grow(bin_content[current_bin],MAXBINCONTENT+bin_expansion_counts[current_bin]*EXPAND,"neigh:bin_content grow");
            }
            bin_content[current_bin][current_bin_ncount] = i;
            bin_ncontent[current_bin]++;
            }
            if(overlapx>rbin_overlap_limits[3]||overlapx<rbin_overlap_limits[0]) continue;
            if(overlapy>rbin_overlap_limits[4]||overlapy<rbin_overlap_limits[1]) continue;
            if(overlapz>rbin_overlap_limits[5]||overlapz<rbin_overlap_limits[2]) continue;
            if(nbin_element_overlap[i]>=max_nbin_overlap[i]){
              max_nbin_overlap[i]+=MAXBINOVERLAP;
              memory->grow(bin_element_overlap[i],max_nbin_overlap[i],"nbin_CAC:bin_element_overlap[i] grow");
            }
            bin_element_overlap[i][nbin_element_overlap[i]]=current_bin;
            nbin_element_overlap[i]++;
          }
        }
      }
      }
    }

  }
  else {
    foreign_boxes=0;
    for (i = 0; i < nall; i++) {

      //returns the set of bins an elements bounding box overlaps
      //atoms are binned typically
      ibin = element2bins(i);
      if(element_type[i]!=0) rboundingbox2bins(i);
      if(ibin<0) error->one(FLERR," negative bin index");
      if(ibin>=mbins) error->one(FLERR," excessive bin index");
      if(element_type[i]==0){
        if(!atom->bin_foreign){
          current_bin_ncount=bin_ncontent[ibin];
          if(bin_ncontent[ibin]==MAXBINCONTENT+bin_expansion_counts[ibin]*EXPAND){
            bin_expansion_counts[ibin]++;
            memory->grow(bin_content[ibin],MAXBINCONTENT+bin_expansion_counts[ibin]*EXPAND,"neigh:bin_content grow");
          }
          bin_content[ibin][current_bin_ncount] = i;
          bin_ncontent[ibin]++;
        }

        bin_element_overlap[i][nbin_element_overlap[i]]=ibin;
        nbin_element_overlap[i]++;
      }
      if(element_type[i]!=0){
      for(int overlapx=bin_overlap_limits[0]; overlapx<=bin_overlap_limits[3]; overlapx++){
        for(int overlapy=bin_overlap_limits[1]; overlapy<=bin_overlap_limits[4]; overlapy++){
          for(int overlapz=bin_overlap_limits[2]; overlapz<=bin_overlap_limits[5]; overlapz++){
                        current_bin=(overlapz-mbinzlo)*mbiny*mbinx + (overlapy-mbinylo)*mbinx + (overlapx-mbinxlo);
            if(current_bin<0) error->one(FLERR," negative bin index");
            if(current_bin>=mbins) error->one(FLERR," excessive bin index");
            if(!atom->bin_foreign){
                        current_bin_ncount=bin_ncontent[current_bin];
            //check bin memory allocation is large enough and grow if needed
            if(bin_ncontent[current_bin]==MAXBINCONTENT+bin_expansion_counts[current_bin]*EXPAND){
            bin_expansion_counts[current_bin]++;
            memory->grow(bin_content[current_bin],MAXBINCONTENT+bin_expansion_counts[current_bin]*EXPAND,"neigh:bin_content grow");
            }
            bin_content[current_bin][current_bin_ncount] = i;
            bin_ncontent[current_bin]++;
            }
            if(overlapx>rbin_overlap_limits[3]||overlapx<rbin_overlap_limits[0]) continue;
            if(overlapy>rbin_overlap_limits[4]||overlapy<rbin_overlap_limits[1]) continue;
            if(overlapz>rbin_overlap_limits[5]||overlapz<rbin_overlap_limits[2]) continue;
            if(nbin_element_overlap[i]>=max_nbin_overlap[i]){
              max_nbin_overlap[i]+=MAXBINOVERLAP;
              memory->grow(bin_element_overlap[i],max_nbin_overlap[i],"nbin_CAC:bin_element_overlap[i] grow");
            }
            bin_element_overlap[i][nbin_element_overlap[i]]=current_bin;
            nbin_element_overlap[i]++;
          }
        }
      }
      }
    }
  }

  //bin foreign eboxes for Comm CAC if needed
  if(atom->bin_foreign){
    foreign_boxes=1;
    for(int i=0; i<atom->nforeign_eboxes; i++){
    ibin = element2bins(i);
     for(int overlapx=bin_overlap_limits[0]; overlapx<=bin_overlap_limits[3]; overlapx++)
        for(int overlapy=bin_overlap_limits[1]; overlapy<=bin_overlap_limits[4]; overlapy++)
          for(int overlapz=bin_overlap_limits[2]; overlapz<=bin_overlap_limits[5]; overlapz++){
            current_bin=(overlapz-mbinzlo)*mbiny*mbinx + (overlapy-mbinylo)*mbinx + (overlapx-mbinxlo);
            if(current_bin<0) error->one(FLERR," negative bin index");
            if(current_bin>=mbins) error->one(FLERR," excessive bin index");
            current_bin_ncount=bin_ncontent[current_bin];
            //check bin memory allocation is large enough and grow if needed
            if(bin_ncontent[current_bin]==MAXBINCONTENT+bin_expansion_counts[current_bin]*EXPAND){
            bin_expansion_counts[current_bin]++;
            memory->grow(bin_content[current_bin],MAXBINCONTENT+bin_expansion_counts[current_bin]*EXPAND,"neigh:bin_content grow");
            }
            bin_content[current_bin][current_bin_ncount] = i;
            bin_ncontent[current_bin]++;

          }
    }
  }
}

/* ----------------------------------------------------------------------
   convert atom and CAC element coords into local bin #
   for orthogonal, only ghost atoms will have coord >= bboxhi or coord < bboxlo
     take special care to insure ghosts are in correct bins even w/ roundoff
     hi ghost atoms = nbin,nbin+1,etc
     owned atoms = 0 to nbin-1
     lo ghost atoms = -1,-2,etc
     this is necessary so that both procs on either side of PBC
       treat a pair of atoms straddling the PBC in a consistent way
   for triclinic, doesn't matter since stencil & neigh list built differently
------------------------------------------------------------------------- */

 int NBinCAC::element2bins(int element_index)
{
  int *element_type = atom->element_type;
  int *poly_count = atom->poly_count;
  double bounding_boxlo[3];
  double bounding_boxhi[3];
  double cut = neighbor->cutneighmax;

  double **eboxes=atom->eboxes;
  double **foreign_eboxes=atom->foreign_eboxes;
  int *ebox_ref=atom->ebox_ref;
  double *x;

  int *nodes_per_element_list = atom->nodes_per_element_list;
  int ix,iy,iz;
  int ixl,iyl,izl,ixh,iyh,izh;
  if(!foreign_boxes){
   x = atom->x[element_index];
  }
  //typical binning for atoms
  if(!foreign_boxes){
  if (!std::isfinite(x[0]) || !std::isfinite(x[1]) || !std::isfinite(x[2]))
    error->one(FLERR,"Non-numeric positions - simulation unstable");

  if (x[0] > bsubboxhi[0])
    ix = mbinx-2;
  else if (x[0] >= bsubboxlo[0]) {
    ix = static_cast<int> ((x[0]-bsubboxlo[0])*bininvx);
    ix = MIN(ix,mbinx-3);
  } else
    ix = -1;

if (x[1] > bsubboxhi[1])
    iy = mbiny-2;
  else if (x[1] >= bsubboxlo[1]) {
    iy = static_cast<int> ((x[1]-bsubboxlo[1])*bininvy);
    iy = MIN(iy,mbiny-3);
  } else
    iy = -1;

if (x[2] > bsubboxhi[2])
    iz = mbinz-2;
  else if (x[2] >= bsubboxlo[2]) {
    iz = static_cast<int> ((x[2]-bsubboxlo[2])*bininvz);
    iz = MIN(iz,mbinz-3);
  } else
    iz = -1;
  }

  int decision_flag;
  if (foreign_boxes) decision_flag=1;
  else decision_flag=element_type[element_index];

  //calculate the set of bins this element's bounding box overlaps
  if(decision_flag){

  double *current_ebox;
  if(!foreign_boxes)
  current_ebox = eboxes[ebox_ref[element_index]];
  else
  current_ebox = foreign_eboxes[element_index];
  bounding_boxlo[0] = current_ebox[0];
  bounding_boxlo[1] = current_ebox[1];
  bounding_boxlo[2] = current_ebox[2];
  bounding_boxhi[0] = current_ebox[3];
  bounding_boxhi[1] = current_ebox[4];
  bounding_boxhi[2] = current_ebox[5];

  if(!foreign_boxes&&atom->bin_foreign){
  bounding_boxlo[0] += cut;
  bounding_boxlo[1] += cut;
  bounding_boxlo[2] += cut;
  bounding_boxhi[0] -= cut;
  bounding_boxhi[1] -= cut;
  bounding_boxhi[2] -= cut;
  }

  //compute lowest overlap id for each dimension
  if (bounding_boxlo[0] > bsubboxhi[0])
    ixl = mbinx - 2;
  else if (bounding_boxlo[0] >= bsubboxlo[0]) {
    ixl = static_cast<int> ((bounding_boxlo[0]-bsubboxlo[0])*bininvx);
    ixl = MIN(ixl,mbinx-3);
  }
  else
    ixl = -1;

  if (bounding_boxlo[1] > bsubboxhi[1])
    iyl = mbiny-2;
  else if (bounding_boxlo[1] >= bsubboxlo[1]) {
    iyl = static_cast<int> ((bounding_boxlo[1]-bsubboxlo[1])*bininvy);
    iyl = MIN(iyl,mbiny-3);
  }
  else
    iyl = -1;

  if (bounding_boxlo[2] > bsubboxhi[2])
    izl = mbinz-2;
  else if (bounding_boxlo[2] >= bsubboxlo[2]) {
    izl = static_cast<int> ((bounding_boxlo[2]-bsubboxlo[2])*bininvz);
    izl = MIN(izl,mbinz-3);
  }
  else
    izl = -1;

  //compute highest overlap id for each dimension
  if (bounding_boxhi[0] > bsubboxhi[0])
    ixh = mbinx - 2;
  else if (bounding_boxhi[0] >= bsubboxlo[0]) {
    ixh = static_cast<int> ((bounding_boxhi[0]-bsubboxlo[0])*bininvx);
    ixh = MIN(ixh,mbinx-3);
  }
  else
    ixh = -1;

  if (bounding_boxhi[1] > bsubboxhi[1])
    iyh = mbiny-2;
  else if (bounding_boxhi[1] >= bsubboxlo[1]) {
    iyh = static_cast<int> ((bounding_boxhi[1]-bsubboxlo[1])*bininvy);
    iyh = MIN(iyh,mbiny-3);
  }
  else
    iyh = -1;

  if (bounding_boxhi[2] > bsubboxhi[2])
    izh = mbinz-2;
  else if (bounding_boxhi[2] >= bsubboxlo[2]) {
    izh = static_cast<int> ((bounding_boxhi[2]-bsubboxlo[2])*bininvz);
    izh = MIN(izh,mbinz-3);
  }
  else
    izh = -1;

  bin_overlap_limits[0]=ixl;
  bin_overlap_limits[1]=iyl;
  bin_overlap_limits[2]=izl;
  bin_overlap_limits[3]=ixh;
  bin_overlap_limits[4]=iyh;
  bin_overlap_limits[5]=izh;

  //check if bin limits exceed error limits
<<<<<<< HEAD
  if(bin_overlap_limits[3]-bin_overlap_limits[0]>BINLIMIT) error->one(FLERR,"bin limits are very large; simulation may be unstable");
  if(bin_overlap_limits[4]-bin_overlap_limits[1]>BINLIMIT) error->one(FLERR,"bin limits are very large; simulation may be unstable");
  if(bin_overlap_limits[5]-bin_overlap_limits[2]>BINLIMIT) error->one(FLERR,"bin limits are very large; simulation may be unstable");
=======
  if(bin_overlap_limits[3]-bin_overlap_limits[0]>BINLIMIT) error->one(FLERR,"Bin limits are very large; simulation may be unstable");
  if(bin_overlap_limits[4]-bin_overlap_limits[1]>BINLIMIT) error->one(FLERR,"Bin limits are very large; simulation may be unstable");
  if(bin_overlap_limits[5]-bin_overlap_limits[2]>BINLIMIT) error->one(FLERR,"Bin limits are very large; simulation may be unstable");
>>>>>>> 078652fa
  }
  
  return (iz-mbinzlo)*mbiny*mbinx + (iy-mbinylo)*mbinx + (ix-mbinxlo);
}

/* ----------------------------------------------------------------------
   convert reduced element bounding boxes to overlapped bins
------------------------------------------------------------------------- */

 void NBinCAC::rboundingbox2bins(int element_index)
{
  int *element_type = atom->element_type;
  int *poly_count = atom->poly_count;
  double bounding_boxlo[3];
  double bounding_boxhi[3];
  double cut = neighbor->cutneighmax;

  double **eboxes=atom->eboxes;
  double **foreign_eboxes=atom->foreign_eboxes;
  int *ebox_ref=atom->ebox_ref;
  double *x;

  int *nodes_per_element_list = atom->nodes_per_element_list;
  int ix,iy,iz;
  int ixl,iyl,izl,ixh,iyh,izh;


  //calculate the set of bins this element's bounding box overlaps

  double *current_ebox;
  current_ebox = eboxes[ebox_ref[element_index]];
  bounding_boxlo[0] = current_ebox[0];
  bounding_boxlo[1] = current_ebox[1];
  bounding_boxlo[2] = current_ebox[2];
  bounding_boxhi[0] = current_ebox[3];
  bounding_boxhi[1] = current_ebox[4];
  bounding_boxhi[2] = current_ebox[5];
  bounding_boxlo[0] += cut;
  bounding_boxlo[1] += cut;
  bounding_boxlo[2] += cut;
  bounding_boxhi[0] -= cut;
  bounding_boxhi[1] -= cut;
  bounding_boxhi[2] -= cut;
  

  //compute lowest overlap id for each dimension
  if (bounding_boxlo[0] > bsubboxhi[0])
    ixl = mbinx - 2;
  else if (bounding_boxlo[0] >= bsubboxlo[0]) {
    ixl = static_cast<int> ((bounding_boxlo[0]-bsubboxlo[0])*bininvx);
    ixl = MIN(ixl,mbinx-3);
  }
  else
    ixl = -1;

  if (bounding_boxlo[1] > bsubboxhi[1])
    iyl = mbiny-2;
  else if (bounding_boxlo[1] >= bsubboxlo[1]) {
    iyl = static_cast<int> ((bounding_boxlo[1]-bsubboxlo[1])*bininvy);
    iyl = MIN(iyl,mbiny-3);
  }
  else
    iyl = -1;

  if (bounding_boxlo[2] > bsubboxhi[2])
    izl = mbinz-2;
  else if (bounding_boxlo[2] >= bsubboxlo[2]) {
    izl = static_cast<int> ((bounding_boxlo[2]-bsubboxlo[2])*bininvz);
    izl = MIN(izl,mbinz-3);
  }
  else
    izl = -1;

  //compute highest overlap id for each dimension
  if (bounding_boxhi[0] > bsubboxhi[0])
    ixh = mbinx - 2;
  else if (bounding_boxhi[0] >= bsubboxlo[0]) {
    ixh = static_cast<int> ((bounding_boxhi[0]-bsubboxlo[0])*bininvx);
    ixh = MIN(ixh,mbinx-3);
  }
  else
    ixh = -1;

  if (bounding_boxhi[1] > bsubboxhi[1])
    iyh = mbiny-2;
  else if (bounding_boxhi[1] >= bsubboxlo[1]) {
    iyh = static_cast<int> ((bounding_boxhi[1]-bsubboxlo[1])*bininvy);
    iyh = MIN(iyh,mbiny-3);
  }
  else
    iyh = -1;

  if (bounding_boxhi[2] > bsubboxhi[2])
    izh = mbinz-2;
  else if (bounding_boxhi[2] >= bsubboxlo[2]) {
    izh = static_cast<int> ((bounding_boxhi[2]-bsubboxlo[2])*bininvz);
    izh = MIN(izh,mbinz-3);
  }
  else
    izh = -1;

  rbin_overlap_limits[0]=ixl;
  rbin_overlap_limits[1]=iyl;
  rbin_overlap_limits[2]=izl;
  rbin_overlap_limits[3]=ixh;
  rbin_overlap_limits[4]=iyh;
  rbin_overlap_limits[5]=izh;
  
}

//resize bin element overlap arrays
void NBinCAC::expand_overlap_arrays(int size){
if(max_nall==0){
max_nall=size+100;
bin_element_overlap= (int **) memory->smalloc(max_nall*sizeof(int *), "bin_CAC:bin_element_overlap");
for(int i=0 ; i<max_nall; i++)
memory->create(bin_element_overlap[i],MAXBINOVERLAP,"bin_CAC:bin_element_overlap[i]");
memory->grow(nbin_element_overlap,max_nall,"bin_CAC:nbin_element_overlap");
memory->grow(max_nbin_overlap,max_nall,"bin_CAC:max_nbin_overlap");
for(int i=0; i<max_nall; i++){
  max_nbin_overlap[i]=MAXBINOVERLAP;
}
}
else{
size+=100;
bin_element_overlap= (int **) memory->srealloc(bin_element_overlap,size*sizeof(int *), "bin_CAC:bin_element_overlap");
for(int i=max_nall ; i<size; i++)
memory->create(bin_element_overlap[i],MAXBINOVERLAP,"bin_CAC:bin_element_overlap[i]");
memory->grow(nbin_element_overlap,size,"bin_CAC:nbin_element_overlap");
memory->grow(max_nbin_overlap,size,"bin_CAC:max_nbin_overlap");
//initialize bin overlap arrays
for(int i=max_nall; i<size; i++){
  max_nbin_overlap[i]=MAXBINOVERLAP;
}
max_nall=size;
}
}

/* ----------------------------------------------------------------------
   convert quadrature point coordinate into local bin #
   for orthogonal, only ghost atoms will have coord >= bboxhi or coord < bboxlo
     take special care to insure ghosts are in correct bins even w/ roundoff
     hi ghost atoms = nbin,nbin+1,etc
     owned atoms = 0 to nbin-1
     lo ghost atoms = -1,-2,etc
     this is necessary so that both procs on either side of PBC
       treat a pair of atoms straddling the PBC in a consistent way
   for triclinic, doesn't matter since stencil & neigh list built differently
------------------------------------------------------------------------- */

 int NBinCAC::coord2bin(double *x)
{
  int ix,iy,iz;
  
  //binning for a quadrature point
  
  if (!std::isfinite(x[0]) || !std::isfinite(x[1]) || !std::isfinite(x[2]))
    error->one(FLERR,"Non-numeric positions - simulation unstable");

  if (x[0] >= bsubboxhi[0])
    error->one(FLERR,"quadrature_point outside of bin domain");
  else if (x[0] >= bsubboxlo[0]) {
    ix = static_cast<int> ((x[0]-bsubboxlo[0])*bininvx);
    ix = MIN(ix,mbinx-3);
  } else
    error->one(FLERR,"quadrature_point outside of bin domain");

  if (x[1] >= bsubboxhi[1])
    error->one(FLERR,"quadrature_point outside of bin domain");
  else if (x[1] >= bsubboxlo[1]) {
    iy = static_cast<int> ((x[1]-bsubboxlo[1])*bininvy);
    iy = MIN(iy,mbiny-3);
  } else
    error->one(FLERR,"quadrature_point outside of bin domain");

  if (x[2] >= bsubboxhi[2])
    error->one(FLERR,"quadrature_point outside of bin domain");
  else if (x[2] >= bsubboxlo[2]) {
    iz = static_cast<int> ((x[2]-bsubboxlo[2])*bininvz);
    iz = MIN(iz,mbinz-3);
  } else
    error->one(FLERR,"quadrature_point outside of bin domain");


  //return the bin id of this quadrature point
  
  return (iz-mbinzlo)*mbiny*mbinx + (iy-mbinylo)*mbinx + (ix-mbinxlo);
}<|MERGE_RESOLUTION|>--- conflicted
+++ resolved
@@ -770,15 +770,9 @@
   bin_overlap_limits[5]=izh;
 
   //check if bin limits exceed error limits
-<<<<<<< HEAD
-  if(bin_overlap_limits[3]-bin_overlap_limits[0]>BINLIMIT) error->one(FLERR,"bin limits are very large; simulation may be unstable");
-  if(bin_overlap_limits[4]-bin_overlap_limits[1]>BINLIMIT) error->one(FLERR,"bin limits are very large; simulation may be unstable");
-  if(bin_overlap_limits[5]-bin_overlap_limits[2]>BINLIMIT) error->one(FLERR,"bin limits are very large; simulation may be unstable");
-=======
   if(bin_overlap_limits[3]-bin_overlap_limits[0]>BINLIMIT) error->one(FLERR,"Bin limits are very large; simulation may be unstable");
   if(bin_overlap_limits[4]-bin_overlap_limits[1]>BINLIMIT) error->one(FLERR,"Bin limits are very large; simulation may be unstable");
   if(bin_overlap_limits[5]-bin_overlap_limits[2]>BINLIMIT) error->one(FLERR,"Bin limits are very large; simulation may be unstable");
->>>>>>> 078652fa
   }
   
   return (iz-mbinzlo)*mbiny*mbinx + (iy-mbinylo)*mbinx + (ix-mbinxlo);
