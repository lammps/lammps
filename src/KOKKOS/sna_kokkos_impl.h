/* ----------------------------------------------------------------------
   LAMMPS - Large-scale Atomic/Molecular Massively Parallel Simulator
   http://lammps.sandia.gov, Sandia National Laboratories
   Steve Plimpton, sjplimp@sandia.gov

   Copyright (2003) Sandia Corporation.  Under the terms of Contract
   DE-AC04-94AL85000 with Sandia Corporation, the U.S. Government retains
   certain rights in this software.  This software is distributed under
   the GNU General Public License.

   See the README file in the top-level LAMMPS directory.
------------------------------------------------------------------------- */

/* ----------------------------------------------------------------------
   Contributing authors: Christian Trott (SNL), Stan Moore (SNL)
------------------------------------------------------------------------- */

#include "sna_kokkos.h"
#include <cmath>
#include <cstring>
#include <cstdlib>
#include <type_traits>

namespace LAMMPS_NS {

static const KK_FLOAT MY_PI  = 3.14159265358979323846; // pi

template<ExecutionSpace Space>
inline
<<<<<<< HEAD
SNAKokkos<Space>::SNAKokkos(KK_FLOAT rfac0_in,
         int twojmax_in,
         KK_FLOAT rmin0_in, int switch_flag_in, int bzero_flag_in)
=======
SNAKokkos<DeviceType>::SNAKokkos(double rfac0_in,
         int twojmax_in, double rmin0_in, int switch_flag_in, int bzero_flag_in,
         int chem_flag_in, int bnorm_flag_in, int wselfall_flag_in, int nelements_in)
>>>>>>> 77f6fecc
{
  wself = 1.0;

  rfac0 = rfac0_in;
  rmin0 = rmin0_in;
  switch_flag = switch_flag_in;
  bzero_flag = bzero_flag_in;

  chem_flag = chem_flag_in;
  if (chem_flag)
    nelements = nelements_in;
  else
    nelements = 1;
  bnorm_flag = bnorm_flag_in;
  wselfall_flag = wselfall_flag_in;

  twojmax = twojmax_in;

  ncoeff = compute_ncoeff();

  nmax = 0;

  build_indexlist();

  int jdimpq = twojmax + 2;
  rootpqarray = t_sna_2d("SNAKokkos::rootpqarray",jdimpq,jdimpq);

  cglist = t_sna_1d("SNAKokkos::cglist",idxcg_max);

  if (bzero_flag) {
    bzero = Kokkos::View<KK_FLOAT*, Kokkos::LayoutRight, DeviceType>("sna:bzero",twojmax+1);
    auto h_bzero = Kokkos::create_mirror_view(bzero);

    KK_FLOAT www = wself*wself*wself;
    for(int j = 0; j <= twojmax; j++)
      if (bnorm_flag)
        h_bzero[j] = www;
      else
        h_bzero[j] = www*(j+1);
    Kokkos::deep_copy(bzero,h_bzero);
  }
}

/* ---------------------------------------------------------------------- */

template<ExecutionSpace Space>
KOKKOS_INLINE_FUNCTION
SNAKokkos<Space>::~SNAKokkos()
{
}

template<ExecutionSpace Space>
inline
void SNAKokkos<Space>::build_indexlist()
{
  // index list for cglist

  int jdim = twojmax + 1;
  idxcg_block = Kokkos::View<int***, DeviceType>("SNAKokkos::idxcg_block",jdim,jdim,jdim);
  auto h_idxcg_block = Kokkos::create_mirror_view(idxcg_block);

  int idxcg_count = 0;
  for(int j1 = 0; j1 <= twojmax; j1++)
    for(int j2 = 0; j2 <= j1; j2++)
      for(int j = j1 - j2; j <= MIN(twojmax, j1 + j2); j += 2) {
        h_idxcg_block(j1,j2,j) = idxcg_count;
        for (int m1 = 0; m1 <= j1; m1++)
          for (int m2 = 0; m2 <= j2; m2++)
            idxcg_count++;
      }
  idxcg_max = idxcg_count;
  Kokkos::deep_copy(idxcg_block,h_idxcg_block);

  // index list for uarray
  // need to include both halves

  idxu_block = Kokkos::View<int*, DeviceType>("SNAKokkos::idxu_block",jdim);
  auto h_idxu_block = Kokkos::create_mirror_view(idxu_block);

  int idxu_count = 0;

  for(int j = 0; j <= twojmax; j++) {
    h_idxu_block[j] = idxu_count;
    for(int mb = 0; mb <= j; mb++)
      for(int ma = 0; ma <= j; ma++)
        idxu_count++;
  }
  idxu_max = idxu_count;
  Kokkos::deep_copy(idxu_block,h_idxu_block);

  // index list for beta and B

  int idxb_count = 0;
  for(int j1 = 0; j1 <= twojmax; j1++)
    for(int j2 = 0; j2 <= j1; j2++)
      for(int j = j1 - j2; j <= MIN(twojmax, j1 + j2); j += 2)
        if (j >= j1) idxb_count++;

  idxb_max = idxb_count;
  idxb = Kokkos::View<int*[3], DeviceType>("SNAKokkos::idxb",idxb_max);
  auto h_idxb = Kokkos::create_mirror_view(idxb);

  idxb_count = 0;
  for(int j1 = 0; j1 <= twojmax; j1++)
    for(int j2 = 0; j2 <= j1; j2++)
      for(int j = j1 - j2; j <= MIN(twojmax, j1 + j2); j += 2)
        if (j >= j1) {
          h_idxb(idxb_count,0) = j1;
          h_idxb(idxb_count,1) = j2;
          h_idxb(idxb_count,2) = j;
          idxb_count++;
        }
  Kokkos::deep_copy(idxb,h_idxb);

  // reverse index list for beta and b

  idxb_block = Kokkos::View<int***, DeviceType>("SNAKokkos::idxb_block",jdim,jdim,jdim);
  auto h_idxb_block = Kokkos::create_mirror_view(idxb_block);

  idxb_count = 0;
  for(int j1 = 0; j1 <= twojmax; j1++)
    for(int j2 = 0; j2 <= j1; j2++)
      for(int j = j1 - j2; j <= MIN(twojmax, j1 + j2); j += 2) {
        if (j >= j1) {
          h_idxb_block(j1,j2,j) = idxb_count;
          idxb_count++;
        }
      }
  Kokkos::deep_copy(idxb_block,h_idxb_block);

  // index list for zlist

  int idxz_count = 0;

  for(int j1 = 0; j1 <= twojmax; j1++)
    for(int j2 = 0; j2 <= j1; j2++)
      for(int j = j1 - j2; j <= MIN(twojmax, j1 + j2); j += 2)
        for (int mb = 0; 2*mb <= j; mb++)
          for (int ma = 0; ma <= j; ma++)
            idxz_count++;

  idxz_max = idxz_count;
  idxz = Kokkos::View<int*[10], DeviceType>("SNAKokkos::idxz",idxz_max);
  auto h_idxz = Kokkos::create_mirror_view(idxz);

  idxz_block = Kokkos::View<int***, DeviceType>("SNAKokkos::idxz_block", jdim,jdim,jdim);
  auto h_idxz_block = Kokkos::create_mirror_view(idxz_block);

  idxz_count = 0;
  for(int j1 = 0; j1 <= twojmax; j1++)
    for(int j2 = 0; j2 <= j1; j2++)
      for(int j = j1 - j2; j <= MIN(twojmax, j1 + j2); j += 2) {
        h_idxz_block(j1,j2,j) = idxz_count;

        // find right beta(ii,jjb) entry
        // multiply and divide by j+1 factors
        // account for multiplicity of 1, 2, or 3

        for (int mb = 0; 2*mb <= j; mb++)
          for (int ma = 0; ma <= j; ma++) {
            h_idxz(idxz_count,0) = j1;
            h_idxz(idxz_count,1) = j2;
            h_idxz(idxz_count,2) = j;
            h_idxz(idxz_count,3) = MAX(0, (2 * ma - j - j2 + j1) / 2);
            h_idxz(idxz_count,4) = (2 * ma - j - (2 * h_idxz(idxz_count,3) - j1) + j2) / 2;
            h_idxz(idxz_count,5) = MAX(0, (2 * mb - j - j2 + j1) / 2);
            h_idxz(idxz_count,6) = (2 * mb - j - (2 * h_idxz(idxz_count,5) - j1) + j2) / 2;
            h_idxz(idxz_count,7) = MIN(j1, (2 * ma - j + j2 + j1) / 2) - h_idxz(idxz_count,3) + 1;
            h_idxz(idxz_count,8) = MIN(j1, (2 * mb - j + j2 + j1) / 2) - h_idxz(idxz_count,5) + 1;

            // apply to z(j1,j2,j,ma,mb) to unique element of y(j)

            const int jju = h_idxu_block[j] + (j+1)*mb + ma;
            h_idxz(idxz_count,9) = jju;

            idxz_count++;
          }
      }
  Kokkos::deep_copy(idxz,h_idxz);
  Kokkos::deep_copy(idxz_block,h_idxz_block);
}

/* ---------------------------------------------------------------------- */

template<ExecutionSpace Space>
inline
void SNAKokkos<Space>::init()
{
  init_clebsch_gordan();
  init_rootpqarray();
}

template<ExecutionSpace Space>
inline
void SNAKokkos<Space>::grow_rij(int newnatom, int newnmax)
{
  if(newnatom <= natom && newnmax <= nmax) return;
  natom = newnatom;
  nmax = newnmax;

  rij = t_sna_3d("sna:rij",natom,nmax,3);
  inside = t_sna_2i("sna:inside",natom,nmax);
  wj = t_sna_2d("sna:wj",natom,nmax);
  rcutij = t_sna_2d("sna:rcutij",natom,nmax);
  element = t_sna_2i("sna:rcutij",natom,nmax);
  dedr = t_sna_3d("sna:dedr",natom,nmax,3);

  blist = t_sna_2d_ll("sna:blist",idxb_max*ntriples,natom);
  //ulisttot = t_sna_2c("sna:ulisttot",natom,idxu_max);
  ulisttot = t_sna_2c_ll("sna:ulisttot",idxu_max*nelements,natom);

  zlist = t_sna_2c_ll("sna:zlist",idxz_max*ndoubles,natom);

  //ulist = t_sna_3c("sna:ulist",natom,nmax,idxu_max);
#ifdef KOKKOS_ENABLE_CUDA
  if (std::is_same<DeviceType,Kokkos::Cuda>::value) {
    // dummy allocation
    ulist = t_sna_3c_ll("sna:ulist",1,1,1);
    dulist = t_sna_4c_ll("sna:dulist",1,1,1);
  } else {
#endif
    ulist = t_sna_3c_ll("sna:ulist",idxu_max,natom,nmax);
    dulist = t_sna_4c_ll("sna:dulist",idxu_max,natom,nmax);
#ifdef KOKKOS_ENABLE_CUDA
  }
#endif

  //ylist = t_sna_2c_lr("sna:ylist",natom,idxu_max);
  ylist = t_sna_2c_ll("sna:ylist",idxu_max*nelements,natom);
}

/* ----------------------------------------------------------------------
 *    compute Ui by summing over neighbors j
 *    ------------------------------------------------------------------------- */

template<ExecutionSpace Space>
KOKKOS_INLINE_FUNCTION
<<<<<<< HEAD
void SNAKokkos<Space>::pre_ui(const typename Kokkos::TeamPolicy<DeviceType>::member_type& team, const int& iatom)
=======
void SNAKokkos<DeviceType>::pre_ui(const typename Kokkos::TeamPolicy<DeviceType>::member_type& team, const int& iatom, int ielem)
>>>>>>> 77f6fecc
{
  for(int jelem = 0; jelem < nelements; jelem++)
  for (int j = 0; j <= twojmax; j++) {
    const int jju = idxu_block(j);

    // Only diagonal elements get initialized
    // for (int m = 0; m < (j+1)*(j+1); m++)
    Kokkos::parallel_for(Kokkos::ThreadVectorRange(team, (j+1)*(j+1)),
      [&] (const int m) {

      const int jjup = jju + m;

      // if m is on the "diagonal", initialize it with the self energy.
      // Otherwise zero it out
      SNAcomplex init = {0., 0.};
      if (m % (j+2) == 0 && (!chem_flag || ielem == jelem || wselfall_flag)) { init = {wself, 0.0}; } //need to map iatom to element

      ulisttot(jelem*idxu_max+jjup, iatom) = init;
    });
  }

}

/* ----------------------------------------------------------------------
   compute Ui by computing Wigner U-functions for one neighbor and
   accumulating to the total. GPU only.
------------------------------------------------------------------------- */

template<ExecutionSpace Space>
KOKKOS_INLINE_FUNCTION
void SNAKokkos<Space>::compute_ui(const typename Kokkos::TeamPolicy<DeviceType>::member_type& team, const int iatom, const int jnbor)
{

  // utot(j,ma,mb) = 0 for all j,ma,ma
  // utot(j,ma,ma) = 1 for all j,ma
  // for j in neighbors of i:
  //   compute r0 = (x,y,z,z0)
  //   utot(j,ma,mb) += u(r0;j,ma,mb) for all j,ma,mb

  // get shared memory offset
  const int max_m_tile = (twojmax+1)*(twojmax+1);
  const int team_rank = team.team_rank();
  const int scratch_shift = team_rank * max_m_tile;

  // KK_FLOAT buffer
  SNAcomplex* buf1 = (SNAcomplex*)team.team_shmem( ).get_shmem(team.team_size()*max_m_tile*sizeof(SNAcomplex), 0) + scratch_shift;
  SNAcomplex* buf2 = (SNAcomplex*)team.team_shmem( ).get_shmem(team.team_size()*max_m_tile*sizeof(SNAcomplex), 0) + scratch_shift;

  const KK_FLOAT x = rij(iatom,jnbor,0);
  const KK_FLOAT y = rij(iatom,jnbor,1);
  const KK_FLOAT z = rij(iatom,jnbor,2);

<<<<<<< HEAD
  const KK_FLOAT wj_local = wj(iatom, jnbor);
  const KK_FLOAT rcut = rcutij(iatom, jnbor);
=======
  const double wj_local = wj(iatom, jnbor);
  const double rcut = rcutij(iatom, jnbor);
  const int jpos = element(iatom, jnbor)*idxu_max;
>>>>>>> 77f6fecc

  const KK_FLOAT rsq = x * x + y * y + z * z;
  const KK_FLOAT r = sqrt(rsq);

  const KK_FLOAT theta0 = (r - rmin0) * rfac0 * MY_PI / (rcutij(iatom,jnbor) - rmin0);
  //    theta0 = (r - rmin0) * rscale0;
  const KK_FLOAT cs = cos(theta0);
  const KK_FLOAT sn = sin(theta0);
  const KK_FLOAT z0 = r * cs / sn; // r / tan(theta0)

  // Compute cutoff function
  const KK_FLOAT sfac = compute_sfac(r, rcut) * wj_local;

  // compute Cayley-Klein parameters for unit quaternion,
  // pack into complex number
  const KK_FLOAT r0inv = 1.0 / sqrt(r * r + z0 * z0);
  const SNAcomplex a = { r0inv * z0, -r0inv * z };
  const SNAcomplex b = { r0inv * y, -r0inv * x };

  // VMK Section 4.8.2

  // All writes go to global memory and shared memory
  // so we can avoid all global memory reads
  Kokkos::single(Kokkos::PerThread(team), [=]() {
    //ulist(0,iatom,jnbor) = { 1.0, 0.0 };
    buf1[0] = {1.,0.};
    Kokkos::atomic_add(&(ulisttot(jpos,iatom).re), sfac);
  });

  for (int j = 1; j <= twojmax; j++) {
    const int jju = idxu_block[j];
    const int jjup = idxu_block[j-1];

    // fill in left side of matrix layer from previous layer

    // Flatten loop over ma, mb, need to figure out total
    // number of iterations

    // for (int ma = 0; ma <= j; ma++)
    const int n_ma = j+1;
    // for (int mb = 0; 2*mb <= j; mb++)
    const int n_mb = j/2+1;

    // the last (j / 2) can be avoided due to symmetry
    const int total_iters = n_ma * n_mb - (j % 2 == 0 ? (j / 2) : 0);

    //for (int m = 0; m < total_iters; m++) {
    Kokkos::parallel_for(Kokkos::ThreadVectorRange(team, total_iters),
      [&] (const int m) {

      // ma fast, mb slow
      int ma = m % n_ma;
      int mb = m / n_ma;

      // index into global memory array
      const int jju_index = jju+m+jpos;
      //const int jjup_index = jjup+mb*j+ma;

      // index into shared memory buffer for this level
      const int jju_shared_idx = m;

      // index into shared memory buffer for next level
      const int jjup_shared_idx = jju_shared_idx - mb;

      SNAcomplex u_accum = {0., 0.};

      // VMK recursion relation: grab contribution which is multiplied by b*
      const KK_FLOAT rootpq2 = -rootpqarray(ma, j - mb);
      const SNAcomplex u_up2 = (ma > 0)?rootpq2*buf1[jjup_shared_idx-1]:SNAcomplex(0.,0.);
      //const SNAcomplex u_up2 = (ma > 0)?rootpq2*ulist(jjup_index-1,iatom,jnbor):SNAcomplex(0.,0.);
      caconjxpy(b, u_up2, u_accum);

      // VMK recursion relation: grab contribution which is multiplied by a*
      const KK_FLOAT rootpq1 = rootpqarray(j - ma, j - mb);
      const SNAcomplex u_up1 = (ma < j)?rootpq1*buf1[jjup_shared_idx]:SNAcomplex(0.,0.);
      //const SNAcomplex u_up1 = (ma < j)?rootpq1*ulist(jjup_index,iatom,jnbor):SNAcomplex(0.,0.);
      caconjxpy(a, u_up1, u_accum);

      //ulist(jju_index,iatom,jnbor) = u_accum;
      // back up into shared memory for next iter
      buf2[jju_shared_idx] = u_accum;

      Kokkos::atomic_add(&(ulisttot(jju_index,iatom).re), sfac * u_accum.re);
      Kokkos::atomic_add(&(ulisttot(jju_index,iatom).im), sfac * u_accum.im);

      // copy left side to right side with inversion symmetry VMK 4.4(2)
      // u[ma-j,mb-j] = (-1)^(ma-mb)*Conj([u[ma,mb))
      // if j is even (-> physical j integer), last element maps to self, skip
      //if (!(m == total_iters - 1 && j % 2 == 0)) {
      if (m < total_iters - 1 || j % 2 == 1) {
        const int sign_factor = (((ma+mb)%2==0)?1:-1);
        const int jju_shared_flip = (j+1-mb)*(j+1)-(ma+1);
        const int jjup_flip = jju + jju_shared_flip + jpos; // jju+(j+1-mb)*(j+1)-(ma+1);


        if (sign_factor == 1) {
          u_accum.im = -u_accum.im;
        } else {
          u_accum.re = -u_accum.re;
        }
        //ulist(jjup_flip,iatom,jnbor) = u_accum;
        buf2[jju_shared_flip] = u_accum;

        Kokkos::atomic_add(&(ulisttot(jjup_flip,iatom).re), sfac * u_accum.re);
        Kokkos::atomic_add(&(ulisttot(jjup_flip,iatom).im), sfac * u_accum.im);
      }
    });
    // In CUDA backend,
    // ThreadVectorRange has a __syncwarp (appropriately masked for
    // vector lengths < 32) implict at the end

    // swap KK_FLOAT buffers
    auto tmp = buf1; buf1 = buf2; buf2 = tmp;


  }
}

/* ----------------------------------------------------------------------
   compute Ui by summing over bispectrum components. CPU only.
------------------------------------------------------------------------- */

template<ExecutionSpace Space>
KOKKOS_INLINE_FUNCTION
void SNAKokkos<Space>::compute_ui_cpu(const typename Kokkos::TeamPolicy<DeviceType>::member_type& team, int iatom, int jnbor)
{
  KK_FLOAT rsq, r, x, y, z, z0, theta0;

  // utot(j,ma,mb) = 0 for all j,ma,ma
  // utot(j,ma,ma) = 1 for all j,ma
  // for j in neighbors of i:
  //   compute r0 = (x,y,z,z0)
  //   utot(j,ma,mb) += u(r0;j,ma,mb) for all j,ma,mb

  x = rij(iatom,jnbor,0);
  y = rij(iatom,jnbor,1);
  z = rij(iatom,jnbor,2);
  rsq = x * x + y * y + z * z;
  r = sqrt(rsq);

  theta0 = (r - rmin0) * rfac0 * MY_PI / (rcutij(iatom,jnbor) - rmin0);
  //    theta0 = (r - rmin0) * rscale0;
  z0 = r / tan(theta0);

  compute_uarray_cpu(team, iatom, jnbor, x, y, z, z0, r);
  add_uarraytot(team, iatom, jnbor, r, wj(iatom,jnbor), rcutij(iatom,jnbor), element(iatom, jnbor));

}

/* ----------------------------------------------------------------------
   compute Zi by summing over products of Ui
------------------------------------------------------------------------- */

template<ExecutionSpace Space>
KOKKOS_INLINE_FUNCTION
void SNAKokkos<Space>::compute_zi(const int& iter)
{
  const int iatom = iter / idxz_max;
  const int jjz = iter % idxz_max;

  const int j1 = idxz(jjz, 0);
  const int j2 = idxz(jjz, 1);
  const int j = idxz(jjz, 2);
  const int ma1min = idxz(jjz, 3);
  const int ma2max = idxz(jjz, 4);
  const int mb1min = idxz(jjz, 5);
  const int mb2max = idxz(jjz, 6);
  const int na = idxz(jjz, 7);
  const int nb = idxz(jjz, 8);

  const double *cgblock = cglist.data() + idxcg_block(j1, j2, j);

<<<<<<< HEAD
  const KK_FLOAT* cgblock = cglist.data() + idxcg_block(j1,j2,j);
=======
  int idouble = 0;
  for(int elem1 = 0; elem1 < nelements; elem1++)
  for(int elem2 = 0; elem2 < nelements; elem2++) {
>>>>>>> 77f6fecc

  const int jjza = idouble*idxz_max + jjz;

  zlist(jjza, iatom).re = 0.0;
  zlist(jjza, iatom).im = 0.0;

  int jju1 = elem1 * idxu_max + idxu_block[j1] + (j1 + 1) * mb1min;
  int jju2 = elem2 * idxu_max + idxu_block[j2] + (j2 + 1) * mb2max;
  int icgb = mb1min * (j2 + 1) + mb2max;
  for (int ib = 0; ib < nb; ib++) {

    KK_FLOAT suma1_r = 0.0;
    KK_FLOAT suma1_i = 0.0;

    int ma1 = ma1min;
    int ma2 = ma2max;
    int icga = ma1min * (j2 + 1) + ma2max;
    for (int ia = 0; ia < na; ia++) {
      suma1_r += cgblock[icga] * (ulisttot(jju1 + ma1, iatom).re * ulisttot(jju2 + ma2, iatom).re -
                                  ulisttot(jju1 + ma1, iatom).im * ulisttot(jju2 + ma2, iatom).im);
      suma1_i += cgblock[icga] * (ulisttot(jju1 + ma1, iatom).re * ulisttot(jju2 + ma2, iatom).im +
                                  ulisttot(jju1 + ma1, iatom).im * ulisttot(jju2 + ma2, iatom).re);
      ma1++;
      ma2--;
      icga += j2;
    } // end loop over ia

    zlist(jjza, iatom).re += cgblock[icgb] * suma1_r;
    zlist(jjza, iatom).im += cgblock[icgb] * suma1_i;

    jju1 += j1 + 1;
    jju2 -= j2 + 1;
    icgb += j2;

  } // end loop over ib
  if (bnorm_flag) {
    zlist(jjza, iatom).re /= (j+1);
    zlist(jjza, iatom).im /= (j+1);
  }
  idouble++;
  }
}

/* ----------------------------------------------------------------------
   compute Yi from Ui without storing Zi, looping over zlist indices
------------------------------------------------------------------------- */

template<ExecutionSpace Space>
KOKKOS_INLINE_FUNCTION
<<<<<<< HEAD
void SNAKokkos<Space>::zero_yi(const int& idx, const int& iatom)
=======
void SNAKokkos<DeviceType>::zero_yi(const int& idx, const int& iatom, int ielem)
>>>>>>> 77f6fecc
{
  ylist(ielem*idxu_max+idx,iatom) = {0.0, 0.0};
}

/* ----------------------------------------------------------------------
   compute Yi from Ui without storing Zi, looping over zlist indices
------------------------------------------------------------------------- */

template<ExecutionSpace Space>
KOKKOS_INLINE_FUNCTION
void SNAKokkos<Space>::compute_yi(int iter,
 const t_sna_2d &beta)
{
  KK_FLOAT betaj;
  const int iatom = iter / idxz_max;
  const int jjz = iter % idxz_max;

<<<<<<< HEAD
  const int j1 = idxz(jjz,0);
  const int j2 = idxz(jjz,1);
  const int j = idxz(jjz,2);
  const int ma1min = idxz(jjz,3);
  const int ma2max = idxz(jjz,4);
  const int mb1min = idxz(jjz,5);
  const int mb2max = idxz(jjz,6);
  const int na = idxz(jjz,7);
  const int nb = idxz(jjz,8);
  const int jju = idxz(jjz,9);

  const KK_FLOAT* cgblock = cglist.data() + idxcg_block(j1,j2,j);
  //int mb = (2 * (mb1min+mb2max) - j1 - j2 + j) / 2;
  //int ma = (2 * (ma1min+ma2max) - j1 - j2 + j) / 2;

  KK_FLOAT ztmp_r = 0.0;
  KK_FLOAT ztmp_i = 0.0;

  int jju1 = idxu_block[j1] + (j1+1)*mb1min;
  int jju2 = idxu_block[j2] + (j2+1)*mb2max;
  int icgb = mb1min*(j2+1) + mb2max;
  for(int ib = 0; ib < nb; ib++) {

    KK_FLOAT suma1_r = 0.0;
    KK_FLOAT suma1_i = 0.0;

    int ma1 = ma1min;
    int ma2 = ma2max;
    int icga = ma1min*(j2+1) + ma2max;
=======
  const int j1 = idxz(jjz, 0);
  const int j2 = idxz(jjz, 1);
  const int j = idxz(jjz, 2);
  const int ma1min = idxz(jjz, 3);
  const int ma2max = idxz(jjz, 4);
  const int mb1min = idxz(jjz, 5);
  const int mb2max = idxz(jjz, 6);
  const int na = idxz(jjz, 7);
  const int nb = idxz(jjz, 8);
  const int jju = idxz(jjz, 9);

  const double *cgblock = cglist.data() + idxcg_block(j1, j2, j);
  //int mb = (2 * (mb1min+mb2max) - j1 - j2 + j) / 2;
  //int ma = (2 * (ma1min+ma2max) - j1 - j2 + j) / 2;

  int itriple;
  for(int elem1 = 0; elem1 < nelements; elem1++)
    for (int elem2 = 0; elem2 < nelements; elem2++) {

    double ztmp_r = 0.0;
    double ztmp_i = 0.0;

    int jju1 = elem1 * idxu_max + idxu_block[j1] + (j1 + 1) * mb1min;
    int jju2 = elem2 * idxu_max + idxu_block[j2] + (j2 + 1) * mb2max;
    int icgb = mb1min * (j2 + 1) + mb2max;
    for (int ib = 0; ib < nb; ib++) {

      double suma1_r = 0.0;
      double suma1_i = 0.0;

      int ma1 = ma1min;
      int ma2 = ma2max;
      int icga = ma1min * (j2 + 1) + ma2max;

      for (int ia = 0; ia < na; ia++) {
        suma1_r += cgblock[icga] * (ulisttot(jju1 + ma1, iatom).re *
                                    ulisttot(jju2 + ma2, iatom).re -
                                    ulisttot(jju1 + ma1, iatom).im *
                                    ulisttot(jju2 + ma2, iatom).im);
        suma1_i += cgblock[icga] * (ulisttot(jju1 + ma1, iatom).re *
                                    ulisttot(jju2 + ma2, iatom).im +
                                    ulisttot(jju1 + ma1, iatom).im *
                                    ulisttot(jju2 + ma2, iatom).re);
        ma1++;
        ma2--;
        icga += j2;
      } // end loop over ia

      ztmp_r += cgblock[icgb] * suma1_r;
      ztmp_i += cgblock[icgb] * suma1_i;
      jju1 += j1 + 1;
      jju2 -= j2 + 1;
      icgb += j2;
    } // end loop over ib

    if (bnorm_flag) {
      ztmp_i /= j + 1;
      ztmp_r /= j + 1;
    }
>>>>>>> 77f6fecc

    // apply to z(j1,j2,j,ma,mb) to unique element of y(j)
    // find right y_list[jju] and beta(iatom,jjb) entries
    // multiply and divide by j+1 factors
    // account for multiplicity of 1, 2, or 3

    // pick out right beta value
    for (int elem3 = 0; elem3 < nelements; elem3++) {
      const int jjuy = elem3 * idxu_max + jju;
      if (j >= j1) {
        const int jjb = idxb_block(j1, j2, j);
        itriple = ((elem1 * nelements + elem2) * nelements + elem3) * idxb_max + jjb;
        if (j1 == j) {
          if (j2 == j) betaj = 3 * beta(itriple, iatom);
          else betaj = 2 * beta(itriple, iatom);
        } else betaj = beta(itriple, iatom);
      } else if (j >= j2) {
        const int jjb = idxb_block(j, j2, j1);
        itriple = ((elem3 * nelements + elem2) * nelements + elem1) * idxb_max + jjb;
        if (j2 == j) betaj = 2 * beta(itriple, iatom);
        else betaj = beta(itriple, iatom);
      } else {
        const int jjb = idxb_block(j2, j, j1);
        itriple = ((elem2 * nelements + elem3) * nelements + elem1) * idxb_max + jjb;
        betaj = beta(itriple, iatom);
      }

      if (!bnorm_flag && j1 > j)
        betaj *= (j1 + 1) / (j + 1.0);

      Kokkos::atomic_add(&(ylist(jjuy, iatom).re), betaj * ztmp_r);
      Kokkos::atomic_add(&(ylist(jjuy, iatom).im), betaj * ztmp_i);
    }
  }
}

/* ----------------------------------------------------------------------
   Fused calculation of the derivative of Ui w.r.t. atom j
   and of dEidRj. GPU only.
------------------------------------------------------------------------- */

template<ExecutionSpace Space>
KOKKOS_INLINE_FUNCTION
void SNAKokkos<Space>::compute_fused_deidrj(const typename Kokkos::TeamPolicy<DeviceType>::member_type& team, const int iatom, const int jnbor)
{
  // get shared memory offset
  const int max_m_tile = (twojmax+1)*(twojmax/2+1);
  const int team_rank = team.team_rank();
  const int scratch_shift = team_rank * max_m_tile;
  const int jpos = element(iatom, jnbor)*idxu_max;

  // KK_FLOAT buffer for ulist
  SNAcomplex* ulist_buf1 = (SNAcomplex*)team.team_shmem( ).get_shmem(team.team_size()*max_m_tile*sizeof(SNAcomplex), 0) + scratch_shift;
  SNAcomplex* ulist_buf2 = (SNAcomplex*)team.team_shmem( ).get_shmem(team.team_size()*max_m_tile*sizeof(SNAcomplex), 0) + scratch_shift;

  // KK_FLOAT buffer for dulist
  SNAcomplex* dulist_buf1 = (SNAcomplex*)team.team_shmem( ).get_shmem(team.team_size()*max_m_tile*sizeof(SNAcomplex), 0) + scratch_shift;
  SNAcomplex* dulist_buf2 = (SNAcomplex*)team.team_shmem( ).get_shmem(team.team_size()*max_m_tile*sizeof(SNAcomplex), 0) + scratch_shift;

  const KK_FLOAT x = rij(iatom,jnbor,0);
  const KK_FLOAT y = rij(iatom,jnbor,1);
  const KK_FLOAT z = rij(iatom,jnbor,2);
  const KK_FLOAT rsq = x * x + y * y + z * z;
  const KK_FLOAT r = sqrt(rsq);
  const KK_FLOAT rcut = rcutij(iatom, jnbor);
  const KK_FLOAT rscale0 = rfac0 * MY_PI / (rcut - rmin0);
  const KK_FLOAT theta0 = (r - rmin0) * rscale0;
  const KK_FLOAT cs = cos(theta0);
  const KK_FLOAT sn = sin(theta0);
  const KK_FLOAT z0 = r * cs / sn;
  const KK_FLOAT dz0dr = z0 / r - (r*rscale0) * (rsq + z0 * z0) / rsq;

  const KK_FLOAT wj_local = wj(iatom, jnbor);
  const KK_FLOAT sfac = wj_local * compute_sfac(r, rcut);
  const KK_FLOAT dsfac = wj_local * compute_dsfac(r, rcut);

  const KK_FLOAT rinv = 1.0 / r;

  // extract a single unit vector
  const KK_FLOAT u = (dir == 0 ? x * rinv : dir == 1 ? y * rinv : z * rinv);

  // Compute Cayley-Klein parameters for unit quaternion
  const KK_FLOAT r0inv = 1.0 / sqrt(r * r + z0 * z0);

  const SNAcomplex a = { r0inv * z0, -r0inv * z };
  const SNAcomplex b = { r0inv * y, -r0inv * x };

  const KK_FLOAT dr0invdr = -r0inv * r0inv * r0inv * (r + z0 * dz0dr);
  const KK_FLOAT dr0inv = dr0invdr * u;
  const KK_FLOAT dz0 = dz0dr * u;

  const SNAcomplex da = { dz0 * r0inv + z0 * dr0inv,
                              - z * dr0inv + (dir == 2 ? - r0inv : 0.) };

  const SNAcomplex db = { y * dr0inv + (dir==1?r0inv:0.),
                              -x * dr0inv + (dir==0?-r0inv:0.) };

  // Accumulate the full contribution to dedr on the fly
<<<<<<< HEAD
  const KK_FLOAT du_prod = dsfac * u; // chain rule
  const SNAcomplex y_local = ylist(0, iatom);
=======
  const double du_prod = dsfac * u; // chain rule
  const SNAcomplex y_local = ylist(jpos, iatom);
>>>>>>> 77f6fecc

  // Symmetry factor of 0.5 b/c 0 element is on diagonal for even j==0
  KK_FLOAT dedr_full_sum = 0.5 * du_prod * y_local.re;

  // single has a warp barrier at the end
  Kokkos::single(Kokkos::PerThread(team), [=]() {
    //dulist(0,iatom,jnbor,dir) = { dsfac * u, 0. }; // fold in chain rule here
    ulist_buf1[0] = {1., 0.};
    dulist_buf1[0] = {0., 0.};
  });

  for (int j = 1; j <= twojmax; j++) {
    int jju = idxu_block[j];
    int jjup = idxu_block[j-1];

    // flatten the loop over ma,mb

    // for (int ma = 0; ma <= j; ma++)
    const int n_ma = j+1;
    // for (int mb = 0; 2*mb <= j; mb++)
    const int n_mb = j/2+1;

    const int total_iters = n_ma * n_mb;

    KK_FLOAT dedr_sum = 0.; // j-local sum

    //for (int m = 0; m < total_iters; m++) {
    Kokkos::parallel_reduce(Kokkos::ThreadVectorRange(team, total_iters),
      [&] (const int m, KK_FLOAT& sum_tmp) {

      // ma fast, mb slow
      int ma = m % n_ma;
      int mb = m / n_ma;

      const int jju_index = jpos+jju+m;

      // Load y_local, apply the symmetry scaling factor
      // The "secret" of the shared memory optimization is it eliminates
      // all global memory reads to duidrj in lieu of caching values in
      // shared memory and otherwise always writing, making the kernel
      // ultimately compute bound. We take advantage of that by adding
      // some reads back in.
      auto y_local = ylist(jju_index,iatom);
      if (j % 2 == 0 && 2*mb == j) {
        if (ma == mb) { y_local = 0.5*y_local; }
        else if (ma > mb) { y_local = { 0., 0. }; } // can probably avoid this outright
        // else the ma < mb gets "KK_FLOAT counted", cancelling the 0.5.
      }

      // index into shared memory
      const int jju_shared_idx = m;
      const int jjup_shared_idx = jju_shared_idx - mb;

      // Need to compute and accumulate both u and du (mayhaps, we could probably
      // balance some read and compute by reading u each time).
      SNAcomplex u_accum = { 0., 0. };
      SNAcomplex du_accum = { 0., 0. };

      const KK_FLOAT rootpq2 = -rootpqarray(ma, j - mb);
      const SNAcomplex u_up2 = (ma > 0)?rootpq2*ulist_buf1[jjup_shared_idx-1]:SNAcomplex(0.,0.);
      caconjxpy(b, u_up2, u_accum);

      const KK_FLOAT rootpq1 = rootpqarray(j - ma, j - mb);
      const SNAcomplex u_up1 = (ma < j)?rootpq1*ulist_buf1[jjup_shared_idx]:SNAcomplex(0.,0.);
      caconjxpy(a, u_up1, u_accum);

      // Next, spin up du_accum
      const SNAcomplex du_up1 = (ma < j) ? rootpq1*dulist_buf1[jjup_shared_idx] : SNAcomplex(0.,0.);
      caconjxpy(da, u_up1, du_accum);
      caconjxpy(a, du_up1, du_accum);

      const SNAcomplex du_up2 = (ma > 0) ? rootpq2*dulist_buf1[jjup_shared_idx-1] : SNAcomplex(0.,0.);
      caconjxpy(db, u_up2, du_accum);
      caconjxpy(b, du_up2, du_accum);

      // No need to save u_accum to global memory
      // Cache u_accum, du_accum to scratch memory.
      ulist_buf2[jju_shared_idx] = u_accum;
      dulist_buf2[jju_shared_idx] = du_accum;

      // Directly accumulate deidrj into sum_tmp
      //dulist(jju_index,iatom,jnbor,dir) = ((dsfac * u)*u_accum) + (sfac*du_accum);
      const SNAcomplex du_prod = ((dsfac * u)*u_accum) + (sfac*du_accum);
      sum_tmp += du_prod.re * y_local.re + du_prod.im * y_local.im;

      // copy left side to right side with inversion symmetry VMK 4.4(2)
      // u[ma-j][mb-j] = (-1)^(ma-mb)*Conj([u[ma][mb])
      if (j%2==1 && mb+1==n_mb) {
        int sign_factor = (((ma+mb)%2==0)?1:-1);
        //const int jjup_flip = jju+(j+1-mb)*(j+1)-(ma+1); // no longer needed b/c we don't update dulist
        const int jju_shared_flip = (j+1-mb)*(j+1)-(ma+1);

        if (sign_factor == 1) {
          u_accum.im = -u_accum.im;
          du_accum.im = -du_accum.im;
        } else {
          u_accum.re = -u_accum.re;
          du_accum.re = -du_accum.re;
        }

        // We don't need the second half of the tile for the deidrj accumulation.
        // That's taken care of by the symmetry factor above.
        //dulist(jjup_flip,iatom,jnbor,dir) = ((dsfac * u)*u_accum) + (sfac*du_accum);

        // We do need it for ortho polynomial generation, though
        ulist_buf2[jju_shared_flip] = u_accum;
        dulist_buf2[jju_shared_flip] = du_accum;
      }

    }, dedr_sum);

    // swap buffers
    auto tmp = ulist_buf1; ulist_buf1 = ulist_buf2; ulist_buf2 = tmp;
    tmp = dulist_buf1; dulist_buf1 = dulist_buf2; dulist_buf2 = tmp;

    // Accumulate dedr. This "should" be in a single, but
    // a Kokkos::single call implies a warp sync, and we may
    // as well avoid that. This does no harm as long as the
    // final assignment is in a single block.
    //Kokkos::single(Kokkos::PerThread(team), [=]() {
    dedr_full_sum += dedr_sum;
    //});
  }

  // Store the accumulated dedr.
  Kokkos::single(Kokkos::PerThread(team), [&] () {
    dedr(iatom,jnbor,dir) = dedr_full_sum*2.0;
  });
}

/* ----------------------------------------------------------------------
   compute dEidRj, CPU path only.
------------------------------------------------------------------------- */


template<ExecutionSpace Space>
KOKKOS_INLINE_FUNCTION
void SNAKokkos<Space>::compute_deidrj_cpu(const typename Kokkos::TeamPolicy<DeviceType>::member_type& team, int iatom, int jnbor)
{
<<<<<<< HEAD
  t_scalar3<KK_FLOAT> final_sum;
=======
  t_scalar3<double> final_sum;
  const int jelem = element(iatom, jnbor);
>>>>>>> 77f6fecc

  //for(int j = 0; j <= twojmax; j++) {
  Kokkos::parallel_reduce(Kokkos::ThreadVectorRange(team,twojmax+1),
      [&] (const int& j, t_scalar3<KK_FLOAT>& sum_tmp) {
    int jju = idxu_block[j];
    int jjuy = idxu_block[j] + jelem*idxu_max;

    for(int mb = 0; 2*mb < j; mb++)
      for(int ma = 0; ma <= j; ma++) {
        sum_tmp.x += dulist(jju,iatom,jnbor,0).re * ylist(jjuy,iatom).re + dulist(jju,iatom,jnbor,0).im * ylist(jjuy,iatom).im;
        sum_tmp.y += dulist(jju,iatom,jnbor,1).re * ylist(jjuy,iatom).re + dulist(jju,iatom,jnbor,1).im * ylist(jjuy,iatom).im;
        sum_tmp.z += dulist(jju,iatom,jnbor,2).re * ylist(jjuy,iatom).re + dulist(jju,iatom,jnbor,2).im * ylist(jjuy,iatom).im;
        jju++;
        jjuy++;
      } //end loop over ma mb

    // For j even, handle middle column

    if (j%2 == 0) {

      int mb = j/2;
      for(int ma = 0; ma < mb; ma++) {
        sum_tmp.x += dulist(jju,iatom,jnbor,0).re * ylist(jjuy,iatom).re + dulist(jju,iatom,jnbor,0).im * ylist(jjuy,iatom).im;
        sum_tmp.y += dulist(jju,iatom,jnbor,1).re * ylist(jjuy,iatom).re + dulist(jju,iatom,jnbor,1).im * ylist(jjuy,iatom).im;
        sum_tmp.z += dulist(jju,iatom,jnbor,2).re * ylist(jjuy,iatom).re + dulist(jju,iatom,jnbor,2).im * ylist(jjuy,iatom).im;
        jju++;
        jjuy++;
      }

      //int ma = mb;
      sum_tmp.x += (dulist(jju,iatom,jnbor,0).re * ylist(jjuy,iatom).re + dulist(jju,iatom,jnbor,0).im * ylist(jjuy,iatom).im)*0.5;
      sum_tmp.y += (dulist(jju,iatom,jnbor,1).re * ylist(jjuy,iatom).re + dulist(jju,iatom,jnbor,1).im * ylist(jjuy,iatom).im)*0.5;
      sum_tmp.z += (dulist(jju,iatom,jnbor,2).re * ylist(jjuy,iatom).re + dulist(jju,iatom,jnbor,2).im * ylist(jjuy,iatom).im)*0.5;
    } // end if jeven

  },final_sum); // end loop over j

  Kokkos::single(Kokkos::PerThread(team), [&] () {
    dedr(iatom,jnbor,0) = final_sum.x*2.0;
    dedr(iatom,jnbor,1) = final_sum.y*2.0;
    dedr(iatom,jnbor,2) = final_sum.z*2.0;
  });

}

/* ----------------------------------------------------------------------
   compute Bi by summing conj(Ui)*Zi
------------------------------------------------------------------------- */

template<ExecutionSpace Space>
KOKKOS_INLINE_FUNCTION
void SNAKokkos<Space>::compute_bi(const typename Kokkos::TeamPolicy<DeviceType>::member_type& team, int iatom)
{
  // for j1 = 0,...,twojmax
  //   for j2 = 0,twojmax
  //     for j = |j1-j2|,Min(twojmax,j1+j2),2
  //        b(j1,j2,j) = 0
  //        for mb = 0,...,jmid
  //          for ma = 0,...,j
  //            b(j1,j2,j) +=
  //              2*Conj(u(j,ma,mb))*z(j1,j2,j,ma,mb)

<<<<<<< HEAD
  Kokkos::parallel_for(Kokkos::TeamThreadRange(team,idxb_max),
      [&] (const int& jjb) {
  //for(int jjb = 0; jjb < idxb_max; jjb++) {
    const int j1 = idxb(jjb,0);
    const int j2 = idxb(jjb,1);
    const int j = idxb(jjb,2);

    int jjz = idxz_block(j1,j2,j);
    int jju = idxu_block[j];
    KK_FLOAT sumzu = 0.0;
    KK_FLOAT sumzu_temp = 0.0;
    const int bound = (j+2)/2;
    Kokkos::parallel_reduce(Kokkos::ThreadVectorRange(team,(j+1)*bound),
        [&] (const int mbma, KK_FLOAT& sum) {
        //for(int mb = 0; 2*mb < j; mb++)
          //for(int ma = 0; ma <= j; ma++) {
        const int ma = mbma%(j+1);
        const int mb = mbma/(j+1);
        const int jju_index = jju+mb*(j+1)+ma;
        const int jjz_index = jjz+mb*(j+1)+ma;
        if (2*mb == j) return;
        sum +=
          ulisttot(jju_index,iatom).re * zlist(jjz_index,iatom).re +
          ulisttot(jju_index,iatom).im * zlist(jjz_index,iatom).im;
      },sumzu_temp); // end loop over ma, mb
      sumzu += sumzu_temp;

    // For j even, special treatment for middle column

    if (j%2 == 0) {
      const int mb = j/2;
      Kokkos::parallel_reduce(Kokkos::ThreadVectorRange(team, mb),
          [&] (const int ma, KK_FLOAT& sum) {
      //for(int ma = 0; ma < mb; ma++) {
        const int jju_index = jju+(mb-1)*(j+1)+(j+1)+ma;
        const int jjz_index = jjz+(mb-1)*(j+1)+(j+1)+ma;
        sum +=
          ulisttot(jju_index,iatom).re * zlist(jjz_index,iatom).re +
          ulisttot(jju_index,iatom).im * zlist(jjz_index,iatom).im;
      },sumzu_temp); // end loop over ma
      sumzu += sumzu_temp;

      const int ma = mb;
      const int jju_index = jju+(mb-1)*(j+1)+(j+1)+ma;
      const int jjz_index = jjz+(mb-1)*(j+1)+(j+1)+ma;
      sumzu += 0.5*
        (ulisttot(jju_index,iatom).re * zlist(jjz_index,iatom).re +
         ulisttot(jju_index,iatom).im * zlist(jjz_index,iatom).im);
    } // end if jeven

    Kokkos::single(Kokkos::PerThread(team), [&] () {
      sumzu *= 2.0;

      // apply bzero shift

      if (bzero_flag)
        sumzu -= bzero[j];
=======
  int itriple = 0;
  int idouble = 0;
  int jalloy = 0;
  for (int elem1 = 0; elem1 < nelements; elem1++)
    for (int elem2 = 0; elem2 < nelements; elem2++) {
      jalloy = idouble*idxz_max;
      for (int elem3 = 0; elem3 < nelements; elem3++) {
        Kokkos::parallel_for(Kokkos::TeamThreadRange(team, idxb_max),
        [&](const int &jjb) {
        //for(int jjb = 0; jjb < idxb_max; jjb++) {
          const int jjballoy = itriple*idxb_max+jjb;
          const int j1 = idxb(jjb, 0);
          const int j2 = idxb(jjb, 1);
          const int j = idxb(jjb, 2);

          int jjz = idxz_block(j1, j2, j);
          int jju = idxu_block[j];
          double sumzu = 0.0;
          double sumzu_temp = 0.0;
          const int bound = (j + 2) / 2;
          Kokkos::parallel_reduce(Kokkos::ThreadVectorRange(team, (j + 1) * bound),
          [&](const int mbma, double &sum) {
            //for(int mb = 0; 2*mb < j; mb++)
            //for(int ma = 0; ma <= j; ma++) {
            const int ma = mbma % (j + 1);
            const int mb = mbma / (j + 1);
            const int jju_index = elem3 * idxu_max + jju + mb * (j + 1) + ma;
            const int jjz_index = jalloy + jjz + mb * (j + 1) + ma;
            if (2 * mb == j) return;
            sum +=
                ulisttot(jju_index, iatom).re *
                zlist(jjz_index, iatom).re +
                ulisttot(jju_index, iatom).im *
                zlist(jjz_index, iatom).im;
          }, sumzu_temp); // end loop over ma, mb
          sumzu += sumzu_temp;

          // For j even, special treatment for middle column

          if (j % 2 == 0) {
            const int mb = j / 2;
            Kokkos::parallel_reduce(Kokkos::ThreadVectorRange(team, mb),
            [&](const int ma, double &sum) {
              //for(int ma = 0; ma < mb; ma++) {
              const int jju_index =
                  elem3 * idxu_max + jju + (mb - 1) * (j + 1) + (j + 1) + ma;
              const int jjz_index =
                  jalloy + jjz + (mb - 1) * (j + 1) + (j + 1) + ma;
              sum +=
                  ulisttot(jju_index, iatom).re *
                  zlist(jjz_index, iatom).re +
                  ulisttot(jju_index, iatom).im *
                  zlist(jjz_index, iatom).im;
            }, sumzu_temp); // end loop over ma
            sumzu += sumzu_temp;

            const int ma = mb;
            const int jju_index = elem3 * idxu_max + jju + (mb - 1) * (j + 1) + (j + 1) + ma;
            const int jjz_index = jalloy + jjz + (mb - 1) * (j + 1) + (j + 1) + ma;
            sumzu += 0.5 *
                     (ulisttot(jju_index, iatom).re *
                      zlist(jjz_index, iatom).re +
                      ulisttot(jju_index, iatom).im *
                      zlist(jjz_index, iatom).im);
          } // end if jeven

          Kokkos::single(Kokkos::PerThread(team), [&]() {
            sumzu *= 2.0;

            // apply bzero shift

            if (bzero_flag){
              if (!wselfall_flag) {
                if (elem1 == elem2 && elem1 == elem3)
                  sumzu -= bzero[j];
              } else sumzu -= bzero[j];
            }
>>>>>>> 77f6fecc

            blist(jjballoy, iatom) = sumzu;
          });
        });
        itriple++;
      }
      idouble++;
    }
    //} // end loop over j
  //} // end loop over j1, j2
}

/* ----------------------------------------------------------------------
   calculate derivative of Ui w.r.t. atom j
------------------------------------------------------------------------- */

template<ExecutionSpace Space>
KOKKOS_INLINE_FUNCTION
void SNAKokkos<Space>::compute_duidrj_cpu(const typename Kokkos::TeamPolicy<DeviceType>::member_type& team, int iatom, int jnbor)
{
  KK_FLOAT rsq, r, x, y, z, z0, theta0, cs, sn;
  KK_FLOAT dz0dr;

  x = rij(iatom,jnbor,0);
  y = rij(iatom,jnbor,1);
  z = rij(iatom,jnbor,2);
  rsq = x * x + y * y + z * z;
  r = sqrt(rsq);
  KK_FLOAT rscale0 = rfac0 * MY_PI / (rcutij(iatom,jnbor) - rmin0);
  theta0 = (r - rmin0) * rscale0;
  cs = cos(theta0);
  sn = sin(theta0);
  z0 = r * cs / sn;
  dz0dr = z0 / r - (r*rscale0) * (rsq + z0 * z0) / rsq;

  compute_duarray_cpu(team, iatom, jnbor, x, y, z, z0, r, dz0dr, wj(iatom,jnbor), rcutij(iatom,jnbor));
}

/* ----------------------------------------------------------------------
   add Wigner U-functions for one neighbor to the total
------------------------------------------------------------------------- */

template<ExecutionSpace Space>
KOKKOS_INLINE_FUNCTION
<<<<<<< HEAD
void SNAKokkos<Space>::add_uarraytot(const typename Kokkos::TeamPolicy<DeviceType>::member_type& team, int iatom, int jnbor,
                                          KK_FLOAT r, KK_FLOAT wj, KK_FLOAT rcut)
{
  const KK_FLOAT sfac = compute_sfac(r, rcut) * wj;

  Kokkos::parallel_for(Kokkos::ThreadVectorRange(team,ulisttot.extent(0)),
=======
void SNAKokkos<DeviceType>::add_uarraytot(const typename Kokkos::TeamPolicy<DeviceType>::member_type& team, int iatom, int jnbor,
                                          double r, double wj, double rcut, int jelem)
{
  const double sfac = compute_sfac(r, rcut) * wj;
  Kokkos::parallel_for(Kokkos::ThreadVectorRange(team,idxu_max),
>>>>>>> 77f6fecc
      [&] (const int& i) {
    Kokkos::atomic_add(&(ulisttot(jelem*idxu_max+i,iatom).re), sfac * ulist(i,iatom,jnbor).re);
    Kokkos::atomic_add(&(ulisttot(jelem*idxu_max+i,iatom).im), sfac * ulist(i,iatom,jnbor).im);
  });
}

/* ----------------------------------------------------------------------
   compute Wigner U-functions for one neighbor
------------------------------------------------------------------------- */

template<ExecutionSpace Space>
KOKKOS_INLINE_FUNCTION
void SNAKokkos<Space>::compute_uarray_cpu(const typename Kokkos::TeamPolicy<DeviceType>::member_type& team, int iatom, int jnbor,
                         KK_FLOAT x, KK_FLOAT y, KK_FLOAT z,
                         KK_FLOAT z0, KK_FLOAT r)
{
  KK_FLOAT r0inv;
  KK_FLOAT a_r, b_r, a_i, b_i;
  KK_FLOAT rootpq;

  // compute Cayley-Klein parameters for unit quaternion

  r0inv = 1.0 / sqrt(r * r + z0 * z0);
  a_r = r0inv * z0;
  a_i = -r0inv * z;
  b_r = r0inv * y;
  b_i = -r0inv * x;

  // VMK Section 4.8.2

  ulist(0,iatom,jnbor).re = 1.0;
  ulist(0,iatom,jnbor).im = 0.0;

  for (int j = 1; j <= twojmax; j++) {
    int jju = idxu_block[j];
    int jjup = idxu_block[j-1];

    // fill in left side of matrix layer from previous layer

    Kokkos::parallel_for(Kokkos::ThreadVectorRange(team,(j+2)/2),
        [&] (const int& mb) {
    //for (int mb = 0; 2*mb <= j; mb++) {
      const int jju_index = jju+mb+mb*j;
      ulist(jju_index,iatom,jnbor).re = 0.0;
      ulist(jju_index,iatom,jnbor).im = 0.0;

      for (int ma = 0; ma < j; ma++) {
        const int jju_index = jju+mb+mb*j+ma;
        const int jjup_index = jjup+mb*j+ma;
        rootpq = rootpqarray(j - ma,j - mb);
        ulist(jju_index,iatom,jnbor).re +=
          rootpq *
          (a_r * ulist(jjup_index,iatom,jnbor).re +
           a_i * ulist(jjup_index,iatom,jnbor).im);
        ulist(jju_index,iatom,jnbor).im +=
          rootpq *
          (a_r * ulist(jjup_index,iatom,jnbor).im -
           a_i * ulist(jjup_index,iatom,jnbor).re);

        rootpq = rootpqarray(ma + 1,j - mb);
        ulist(jju_index+1,iatom,jnbor).re =
          -rootpq *
          (b_r * ulist(jjup_index,iatom,jnbor).re +
           b_i * ulist(jjup_index,iatom,jnbor).im);
        ulist(jju_index+1,iatom,jnbor).im =
          -rootpq *
          (b_r * ulist(jjup_index,iatom,jnbor).im -
           b_i * ulist(jjup_index,iatom,jnbor).re);
      }
    });

    // copy left side to right side with inversion symmetry VMK 4.4(2)
    // u[ma-j,mb-j] = (-1)^(ma-mb)*Conj([u[ma,mb))

    jju = idxu_block[j];
    jjup = jju+(j+1)*(j+1)-1;
    Kokkos::parallel_for(Kokkos::ThreadVectorRange(team,(j+2)/2),
        [&] (const int& mb) {
//    for (int mb = 0; 2*mb <= j; mb++) {
      int mbpar = (mb)%2==0?1:-1;
      int mapar = mbpar;
      for (int ma = 0; ma <= j; ma++) {
        const int jju_index = jju+mb*(j+1)+ma;
        const int jjup_index = jjup-mb*(j+1)-ma;
        if (mapar == 1) {
          ulist(jjup_index,iatom,jnbor).re = ulist(jju_index,iatom,jnbor).re;
          ulist(jjup_index,iatom,jnbor).im = -ulist(jju_index,iatom,jnbor).im;
        } else {
          ulist(jjup_index,iatom,jnbor).re = -ulist(jju_index,iatom,jnbor).re;
          ulist(jjup_index,iatom,jnbor).im = ulist(jju_index,iatom,jnbor).im;
        }
        mapar = -mapar;
      }
    });
  }
}

/* ----------------------------------------------------------------------
   compute derivatives of Wigner U-functions for one neighbor
   see comments in compute_uarray_cpu()
------------------------------------------------------------------------- */

template<ExecutionSpace Space>
KOKKOS_INLINE_FUNCTION
void SNAKokkos<Space>::compute_duarray_cpu(const typename Kokkos::TeamPolicy<DeviceType>::member_type& team, int iatom, int jnbor,
                          KK_FLOAT x, KK_FLOAT y, KK_FLOAT z,
                          KK_FLOAT z0, KK_FLOAT r, KK_FLOAT dz0dr,
                          KK_FLOAT wj, KK_FLOAT rcut)
{
<<<<<<< HEAD
KK_FLOAT r0inv;
  KK_FLOAT a_r, a_i, b_r, b_i;
  KK_FLOAT da_r[3], da_i[3], db_r[3], db_i[3];
  KK_FLOAT dz0[3], dr0inv[3], dr0invdr;
  KK_FLOAT rootpq;
=======
  double r0inv;
  double a_r, a_i, b_r, b_i;
  double da_r[3], da_i[3], db_r[3], db_i[3];
  double dz0[3], dr0inv[3], dr0invdr;
  double rootpq;
>>>>>>> 77f6fecc

  KK_FLOAT rinv = 1.0 / r;
  KK_FLOAT ux = x * rinv;
  KK_FLOAT uy = y * rinv;
  KK_FLOAT uz = z * rinv;

  r0inv = 1.0 / sqrt(r * r + z0 * z0);
  a_r = z0 * r0inv;
  a_i = -z * r0inv;
  b_r = y * r0inv;
  b_i = -x * r0inv;

  dr0invdr = -r0inv * r0inv * r0inv * (r + z0 * dz0dr);

  dr0inv[0] = dr0invdr * ux;
  dr0inv[1] = dr0invdr * uy;
  dr0inv[2] = dr0invdr * uz;

  dz0[0] = dz0dr * ux;
  dz0[1] = dz0dr * uy;
  dz0[2] = dz0dr * uz;

  for (int k = 0; k < 3; k++) {
    da_r[k] = dz0[k] * r0inv + z0 * dr0inv[k];
    da_i[k] = -z * dr0inv[k];
  }

  da_i[2] += -r0inv;

  for (int k = 0; k < 3; k++) {
    db_r[k] = y * dr0inv[k];
    db_i[k] = -x * dr0inv[k];
  }

  db_i[0] += -r0inv;
  db_r[1] += r0inv;

  dulist(0,iatom,jnbor,0).re = 0.0;
  dulist(0,iatom,jnbor,1).re = 0.0;
  dulist(0,iatom,jnbor,2).re = 0.0;
  dulist(0,iatom,jnbor,0).im = 0.0;
  dulist(0,iatom,jnbor,1).im = 0.0;
  dulist(0,iatom,jnbor,2).im = 0.0;

  for (int j = 1; j <= twojmax; j++) {
    int jju = idxu_block[j];
    int jjup = idxu_block[j-1];
    Kokkos::parallel_for(Kokkos::ThreadVectorRange(team,(j+2)/2),
        [&] (const int& mb) {
    //for (int mb = 0; 2*mb <= j; mb++) {
      const int jju_index = jju+mb+mb*j;
      dulist(jju_index,iatom,jnbor,0).re = 0.0;
      dulist(jju_index,iatom,jnbor,1).re = 0.0;
      dulist(jju_index,iatom,jnbor,2).re = 0.0;
      dulist(jju_index,iatom,jnbor,0).im = 0.0;
      dulist(jju_index,iatom,jnbor,1).im = 0.0;
      dulist(jju_index,iatom,jnbor,2).im = 0.0;

      for (int ma = 0; ma < j; ma++) {
        const int jju_index = jju+mb+mb*j+ma;
        const int jjup_index = jjup+mb*j+ma;
        rootpq = rootpqarray(j - ma,j - mb);
        for (int k = 0; k < 3; k++) {
          dulist(jju_index,iatom,jnbor,k).re +=
            rootpq * (da_r[k] * ulist(jjup_index,iatom,jnbor).re +
                      da_i[k] * ulist(jjup_index,iatom,jnbor).im +
                      a_r * dulist(jjup_index,iatom,jnbor,k).re +
                      a_i * dulist(jjup_index,iatom,jnbor,k).im);
          dulist(jju_index,iatom,jnbor,k).im +=
            rootpq * (da_r[k] * ulist(jjup_index,iatom,jnbor).im -
                      da_i[k] * ulist(jjup_index,iatom,jnbor).re +
                      a_r * dulist(jjup_index,iatom,jnbor,k).im -
                      a_i * dulist(jjup_index,iatom,jnbor,k).re);
        }

        rootpq = rootpqarray(ma + 1,j - mb);
        for (int k = 0; k < 3; k++) {
          dulist(jju_index+1,iatom,jnbor,k).re =
            -rootpq * (db_r[k] * ulist(jjup_index,iatom,jnbor).re +
                       db_i[k] * ulist(jjup_index,iatom,jnbor).im +
                       b_r * dulist(jjup_index,iatom,jnbor,k).re +
                       b_i * dulist(jjup_index,iatom,jnbor,k).im);
          dulist(jju_index+1,iatom,jnbor,k).im =
            -rootpq * (db_r[k] * ulist(jjup_index,iatom,jnbor).im -
                       db_i[k] * ulist(jjup_index,iatom,jnbor).re +
                       b_r * dulist(jjup_index,iatom,jnbor,k).im -
                       b_i * dulist(jjup_index,iatom,jnbor,k).re);
        }
      }
    });

    // copy left side to right side with inversion symmetry VMK 4.4(2)
    // u[ma-j][mb-j] = (-1)^(ma-mb)*Conj([u[ma][mb])

    jju = idxu_block[j];
    jjup = jju+(j+1)*(j+1)-1;
    Kokkos::parallel_for(Kokkos::ThreadVectorRange(team,(j+2)/2),
        [&] (const int& mb) {
//    for (int mb = 0; 2*mb <= j; mb++) {
      int mbpar = (mb)%2==0?1:-1;
      int mapar = mbpar;
      for (int ma = 0; ma <= j; ma++) {
        const int jju_index = jju+mb*(j+1)+ma;
        const int jjup_index = jjup-mb*(j+1)-ma;
        if (mapar == 1) {
          for (int k = 0; k < 3; k++) {
            dulist(jjup_index,iatom,jnbor,k).re = dulist(jju_index,iatom,jnbor,k).re;
            dulist(jjup_index,iatom,jnbor,k).im = -dulist(jju_index,iatom,jnbor,k).im;
          }
        } else {
          for (int k = 0; k < 3; k++) {
            dulist(jjup_index,iatom,jnbor,k).re = -dulist(jju_index,iatom,jnbor,k).re;
            dulist(jjup_index,iatom,jnbor,k).im = dulist(jju_index,iatom,jnbor,k).im;
          }
        }
        mapar = -mapar;
      }
    });
  }

  KK_FLOAT sfac = compute_sfac(r, rcut);
  KK_FLOAT dsfac = compute_dsfac(r, rcut);

  sfac *= wj;
  dsfac *= wj;

  for (int j = 0; j <= twojmax; j++) {
    int jju = idxu_block[j];
    for (int mb = 0; 2*mb <= j; mb++)
      for (int ma = 0; ma <= j; ma++) {
        dulist(jju,iatom,jnbor,0).re = dsfac * ulist(jju,iatom,jnbor).re * ux +
                                  sfac * dulist(jju,iatom,jnbor,0).re;
        dulist(jju,iatom,jnbor,0).im = dsfac * ulist(jju,iatom,jnbor).im * ux +
                                  sfac * dulist(jju,iatom,jnbor,0).im;
        dulist(jju,iatom,jnbor,1).re = dsfac * ulist(jju,iatom,jnbor).re * uy +
                                  sfac * dulist(jju,iatom,jnbor,1).re;
        dulist(jju,iatom,jnbor,1).im = dsfac * ulist(jju,iatom,jnbor).im * uy +
                                  sfac * dulist(jju,iatom,jnbor,1).im;
        dulist(jju,iatom,jnbor,2).re = dsfac * ulist(jju,iatom,jnbor).re * uz +
                                  sfac * dulist(jju,iatom,jnbor,2).re;
        dulist(jju,iatom,jnbor,2).im = dsfac * ulist(jju,iatom,jnbor).im * uz +
                                  sfac * dulist(jju,iatom,jnbor,2).im;

        jju++;
      }
  }
}

/* ----------------------------------------------------------------------
   factorial n, wrapper for precomputed table
------------------------------------------------------------------------- */

template<ExecutionSpace Space>
inline
double SNAKokkos<Space>::factorial(int n)
{
  //if (n < 0 || n > nmaxfactorial) {
  //  char str[128];
  //  sprintf(str, "Invalid argument to factorial %d", n);
  //  error->all(FLERR, str);
  //}

  return nfac_table[n];
}

/* ----------------------------------------------------------------------
   factorial n table, size SNA::nmaxfactorial+1
------------------------------------------------------------------------- */

template<ExecutionSpace Space>
const double SNAKokkos<Space>::nfac_table[] = {
  1,
  1,
  2,
  6,
  24,
  120,
  720,
  5040,
  40320,
  362880,
  3628800,
  39916800,
  479001600,
  6227020800,
  87178291200,
  1307674368000,
  20922789888000,
  355687428096000,
  6.402373705728e+15,
  1.21645100408832e+17,
  2.43290200817664e+18,
  5.10909421717094e+19,
  1.12400072777761e+21,
  2.5852016738885e+22,
  6.20448401733239e+23,
  1.5511210043331e+25,
  4.03291461126606e+26,
  1.08888694504184e+28,
  3.04888344611714e+29,
  8.8417619937397e+30,
  2.65252859812191e+32,
  8.22283865417792e+33,
  2.63130836933694e+35,
  8.68331761881189e+36,
  2.95232799039604e+38,
  1.03331479663861e+40,
  3.71993326789901e+41,
  1.37637530912263e+43,
  5.23022617466601e+44,
  2.03978820811974e+46,
  8.15915283247898e+47,
  3.34525266131638e+49,
  1.40500611775288e+51,
  6.04152630633738e+52,
  2.65827157478845e+54,
  1.1962222086548e+56,
  5.50262215981209e+57,
  2.58623241511168e+59,
  1.24139155925361e+61,
  6.08281864034268e+62,
  3.04140932017134e+64,
  1.55111875328738e+66,
  8.06581751709439e+67,
  4.27488328406003e+69,
  2.30843697339241e+71,
  1.26964033536583e+73,
  7.10998587804863e+74,
  4.05269195048772e+76,
  2.35056133128288e+78,
  1.3868311854569e+80,
  8.32098711274139e+81,
  5.07580213877225e+83,
  3.14699732603879e+85,
  1.98260831540444e+87,
  1.26886932185884e+89,
  8.24765059208247e+90,
  5.44344939077443e+92,
  3.64711109181887e+94,
  2.48003554243683e+96,
  1.71122452428141e+98,
  1.19785716699699e+100,
  8.50478588567862e+101,
  6.12344583768861e+103,
  4.47011546151268e+105,
  3.30788544151939e+107,
  2.48091408113954e+109,
  1.88549470166605e+111,
  1.45183092028286e+113,
  1.13242811782063e+115,
  8.94618213078297e+116,
  7.15694570462638e+118,
  5.79712602074737e+120,
  4.75364333701284e+122,
  3.94552396972066e+124,
  3.31424013456535e+126,
  2.81710411438055e+128,
  2.42270953836727e+130,
  2.10775729837953e+132,
  1.85482642257398e+134,
  1.65079551609085e+136,
  1.48571596448176e+138,
  1.3520015276784e+140,
  1.24384140546413e+142,
  1.15677250708164e+144,
  1.08736615665674e+146,
  1.03299784882391e+148,
  9.91677934870949e+149,
  9.61927596824821e+151,
  9.42689044888324e+153,
  9.33262154439441e+155,
  9.33262154439441e+157,
  9.42594775983835e+159,
  9.61446671503512e+161,
  9.90290071648618e+163,
  1.02990167451456e+166,
  1.08139675824029e+168,
  1.14628056373471e+170,
  1.22652020319614e+172,
  1.32464181945183e+174,
  1.44385958320249e+176,
  1.58824554152274e+178,
  1.76295255109024e+180,
  1.97450685722107e+182,
  2.23119274865981e+184,
  2.54355973347219e+186,
  2.92509369349301e+188,
  3.3931086844519e+190,
  3.96993716080872e+192,
  4.68452584975429e+194,
  5.5745857612076e+196,
  6.68950291344912e+198,
  8.09429852527344e+200,
  9.8750442008336e+202,
  1.21463043670253e+205,
  1.50614174151114e+207,
  1.88267717688893e+209,
  2.37217324288005e+211,
  3.01266001845766e+213,
  3.8562048236258e+215,
  4.97450422247729e+217,
  6.46685548922047e+219,
  8.47158069087882e+221,
  1.118248651196e+224,
  1.48727070609069e+226,
  1.99294274616152e+228,
  2.69047270731805e+230,
  3.65904288195255e+232,
  5.01288874827499e+234,
  6.91778647261949e+236,
  9.61572319694109e+238,
  1.34620124757175e+241,
  1.89814375907617e+243,
  2.69536413788816e+245,
  3.85437071718007e+247,
  5.5502938327393e+249,
  8.04792605747199e+251,
  1.17499720439091e+254,
  1.72724589045464e+256,
  2.55632391787286e+258,
  3.80892263763057e+260,
  5.71338395644585e+262,
  8.62720977423323e+264,
  1.31133588568345e+267,
  2.00634390509568e+269,
  3.08976961384735e+271,
  4.78914290146339e+273,
  7.47106292628289e+275,
  1.17295687942641e+278,
  1.85327186949373e+280,
  2.94670227249504e+282,
  4.71472363599206e+284,
  7.59070505394721e+286,
  1.22969421873945e+289,
  2.0044015765453e+291,
  3.28721858553429e+293,
  5.42391066613159e+295,
  9.00369170577843e+297,
  1.503616514865e+300, // nmaxfactorial = 167
};

/* ----------------------------------------------------------------------
   the function delta given by VMK Eq. 8.2(1)
------------------------------------------------------------------------- */

template<ExecutionSpace Space>
inline
KK_FLOAT SNAKokkos<Space>::deltacg(int j1, int j2, int j)
{
  double sfaccg = factorial((j1 + j2 + j) / 2 + 1);
  return sqrt(factorial((j1 + j2 - j) / 2) *
              factorial((j1 - j2 + j) / 2) *
              factorial((-j1 + j2 + j) / 2) / sfaccg);
}

/* ----------------------------------------------------------------------
   assign Clebsch-Gordan coefficients using
   the quasi-binomial formula VMK 8.2.1(3)
------------------------------------------------------------------------- */

template<ExecutionSpace Space>
inline
void SNAKokkos<Space>::init_clebsch_gordan()
{
  auto h_cglist = Kokkos::create_mirror_view(cglist);

  KK_FLOAT sum,dcg,sfaccg;
  int m, aa2, bb2, cc2;
  int ifac;

  int idxcg_count = 0;
  for(int j1 = 0; j1 <= twojmax; j1++)
    for(int j2 = 0; j2 <= j1; j2++)
      for(int j = j1 - j2; j <= MIN(twojmax, j1 + j2); j += 2) {
        for (int m1 = 0; m1 <= j1; m1++) {
          aa2 = 2 * m1 - j1;

          for (int m2 = 0; m2 <= j2; m2++) {

            // -c <= cc <= c

            bb2 = 2 * m2 - j2;
            m = (aa2 + bb2 + j) / 2;

            if(m < 0 || m > j) {
              h_cglist[idxcg_count] = 0.0;
              idxcg_count++;
              continue;
            }

            sum = 0.0;

            for (int z = MAX(0, MAX(-(j - j2 + aa2)
                                    / 2, -(j - j1 - bb2) / 2));
                 z <= MIN((j1 + j2 - j) / 2,
                          MIN((j1 - aa2) / 2, (j2 + bb2) / 2));
                 z++) {
              ifac = z % 2 ? -1 : 1;
              sum += ifac /
                (factorial(z) *
                 factorial((j1 + j2 - j) / 2 - z) *
                 factorial((j1 - aa2) / 2 - z) *
                 factorial((j2 + bb2) / 2 - z) *
                 factorial((j - j2 + aa2) / 2 + z) *
                 factorial((j - j1 - bb2) / 2 + z));
            }

            cc2 = 2 * m - j;
            dcg = deltacg(j1, j2, j);
            sfaccg = sqrt(factorial((j1 + aa2) / 2) *
                          factorial((j1 - aa2) / 2) *
                          factorial((j2 + bb2) / 2) *
                          factorial((j2 - bb2) / 2) *
                          factorial((j  + cc2) / 2) *
                          factorial((j  - cc2) / 2) *
                          (j + 1));

            h_cglist[idxcg_count] = sum * dcg * sfaccg;
            idxcg_count++;
          }
        }
      }
  Kokkos::deep_copy(cglist,h_cglist);
}

/* ----------------------------------------------------------------------
   pre-compute table of sqrt[p/m2], p, q = 1,twojmax
   the p = 0, q = 0 entries are allocated and skipped for convenience.
------------------------------------------------------------------------- */

template<ExecutionSpace Space>
inline
void SNAKokkos<Space>::init_rootpqarray()
{
  auto h_rootpqarray = Kokkos::create_mirror_view(rootpqarray);
  for (int p = 1; p <= twojmax; p++)
    for (int q = 1; q <= twojmax; q++)
      h_rootpqarray(p,q) = sqrt(static_cast<KK_FLOAT>(p)/q);
  Kokkos::deep_copy(rootpqarray,h_rootpqarray);
}


/* ---------------------------------------------------------------------- */

template<ExecutionSpace Space>
inline
int SNAKokkos<Space>::compute_ncoeff()
{
  int ncount;

  ncount = 0;

  for (int j1 = 0; j1 <= twojmax; j1++)
    for (int j2 = 0; j2 <= j1; j2++)
      for (int j = j1 - j2;
           j <= MIN(twojmax, j1 + j2); j += 2)
        if (j >= j1) ncount++;

  ndoubles = nelements*nelements;
  ntriples = nelements*nelements*nelements;
  if (chem_flag) ncount *= ntriples;

  return ncount;
}

/* ---------------------------------------------------------------------- */

template<ExecutionSpace Space>
KOKKOS_INLINE_FUNCTION
KK_FLOAT SNAKokkos<Space>::compute_sfac(KK_FLOAT r, KK_FLOAT rcut)
{
  if (switch_flag == 0) return 1.0;
  if (switch_flag == 1) {
    if(r <= rmin0) return 1.0;
    else if(r > rcut) return 0.0;
    else {
      KK_FLOAT rcutfac = MY_PI / (rcut - rmin0);
      return 0.5 * (cos((r - rmin0) * rcutfac) + 1.0);
    }
  }
  return 0.0;
}

/* ---------------------------------------------------------------------- */

template<ExecutionSpace Space>
KOKKOS_INLINE_FUNCTION
KK_FLOAT SNAKokkos<Space>::compute_dsfac(KK_FLOAT r, KK_FLOAT rcut)
{
  if (switch_flag == 0) return 0.0;
  if (switch_flag == 1) {
    if(r <= rmin0) return 0.0;
    else if(r > rcut) return 0.0;
    else {
      KK_FLOAT rcutfac = MY_PI / (rcut - rmin0);
      return -0.5 * sin((r - rmin0) * rcutfac) * rcutfac;
    }
  }
  return 0.0;
}

/* ---------------------------------------------------------------------- */

// efficient complex FMA (i.e., y += a x)
template<ExecutionSpace Space>
KOKKOS_FORCEINLINE_FUNCTION
void SNAKokkos<Space>::caxpy(const SNAcomplex& a, const SNAcomplex& x, SNAcomplex& y) {
  y.re += a.re * x.re;
  y.re -= a.im * x.im;
  y.im += a.im * x.re;
  y.im += a.re * x.im;
}

/* ---------------------------------------------------------------------- */

// efficient complex FMA, conjugate of scalar (i.e.) y += (a.re - i a.im) x)
template<ExecutionSpace Space>
KOKKOS_FORCEINLINE_FUNCTION
void SNAKokkos<Space>::caconjxpy(const SNAcomplex& a, const SNAcomplex& x, SNAcomplex& y) {
  y.re += a.re * x.re;
  y.re += a.im * x.im;
  y.im -= a.im * x.re;
  y.im += a.re * x.im;
}

/* ---------------------------------------------------------------------- */

// set direction of batched Duidrj
template<ExecutionSpace Space>
KOKKOS_FORCEINLINE_FUNCTION
void SNAKokkos<Space>::set_dir(int dir_) {
  dir = dir_;
}

/* ----------------------------------------------------------------------
   memory usage of arrays
------------------------------------------------------------------------- */

template<ExecutionSpace Space>
double SNAKokkos<Space>::memory_usage()
{
  int jdimpq = twojmax + 2;
  int jdim = twojmax + 1;
  KK_FLOAT bytes;

  bytes = 0;

  bytes += jdimpq*jdimpq * sizeof(KK_FLOAT);               // pqarray
  bytes += idxcg_max * sizeof(KK_FLOAT);                   // cglist

#ifdef KOKKOS_ENABLE_CUDA
  if (!std::is_same<DeviceType,Kokkos::Cuda>::value) {
#endif
    bytes += natom * idxu_max * sizeof(KK_FLOAT) * 2;        // ulist
    bytes += natom * idxu_max * 3 * sizeof(KK_FLOAT) * 2;    // dulist
#ifdef KOKKOS_ENABLE_CUDA
  }
#endif
<<<<<<< HEAD
  bytes += natom * idxu_max * sizeof(KK_FLOAT) * 2;        // ulisttot
  if (!std::is_same<typename DeviceType::array_layout,Kokkos::LayoutRight>::value)
    bytes += natom * idxu_max * sizeof(KK_FLOAT) * 2;        // ulisttot_lr

  bytes += natom * idxz_max * sizeof(KK_FLOAT) * 2;        // zlist
  bytes += natom * idxb_max * sizeof(KK_FLOAT);            // blist
  bytes += natom * idxu_max * sizeof(KK_FLOAT) * 2;        // ylist
=======
  bytes += natom * idxu_max * nelements * sizeof(double) * 2;        // ulisttot
  if (!std::is_same<typename DeviceType::array_layout,Kokkos::LayoutRight>::value)
    bytes += natom * idxu_max * nelements * sizeof(double) * 2;        // ulisttot_lr

  bytes += natom * idxz_max * ndoubles * sizeof(double) * 2;        // zlist
  bytes += natom * idxb_max * ntriples * sizeof(double);            // blist
  bytes += natom * idxu_max * nelements * sizeof(double) * 2;        // ylist
>>>>>>> 77f6fecc

  bytes += jdim * jdim * jdim * sizeof(int);             // idxcg_block
  bytes += jdim * sizeof(int);                           // idxu_block
  bytes += jdim * jdim * jdim * sizeof(int);             // idxz_block
  bytes += jdim * jdim * jdim * sizeof(int);             // idxb_block

  bytes += idxz_max * 10 * sizeof(int);                  // idxz
  bytes += idxb_max * 3 * sizeof(int);                   // idxb

  bytes += jdim * sizeof(KK_FLOAT);                        // bzero

  bytes += natom * nmax * 3 * sizeof(KK_FLOAT);            // rij
  bytes += natom * nmax * sizeof(int);                   // inside
  bytes += natom * nmax * sizeof(KK_FLOAT);                // wj
  bytes += natom * nmax * sizeof(KK_FLOAT);                // rcutij
  bytes += natom * nmax * idxu_max * sizeof(KK_FLOAT) * 2; // ulist_ij

  return bytes;
}

} // namespace LAMMPS_NS<|MERGE_RESOLUTION|>--- conflicted
+++ resolved
@@ -27,15 +27,9 @@
 
 template<ExecutionSpace Space>
 inline
-<<<<<<< HEAD
 SNAKokkos<Space>::SNAKokkos(KK_FLOAT rfac0_in,
-         int twojmax_in,
-         KK_FLOAT rmin0_in, int switch_flag_in, int bzero_flag_in)
-=======
-SNAKokkos<DeviceType>::SNAKokkos(double rfac0_in,
-         int twojmax_in, double rmin0_in, int switch_flag_in, int bzero_flag_in,
+         int twojmax_in, KK_FLOAT rmin0_in, int switch_flag_in, int bzero_flag_in,
          int chem_flag_in, int bnorm_flag_in, int wselfall_flag_in, int nelements_in)
->>>>>>> 77f6fecc
 {
   wself = 1.0;
 
@@ -273,11 +267,7 @@
 
 template<ExecutionSpace Space>
 KOKKOS_INLINE_FUNCTION
-<<<<<<< HEAD
-void SNAKokkos<Space>::pre_ui(const typename Kokkos::TeamPolicy<DeviceType>::member_type& team, const int& iatom)
-=======
-void SNAKokkos<DeviceType>::pre_ui(const typename Kokkos::TeamPolicy<DeviceType>::member_type& team, const int& iatom, int ielem)
->>>>>>> 77f6fecc
+void SNAKokkos<Space>::pre_ui(const typename Kokkos::TeamPolicy<DeviceType>::member_type& team, const int& iatom, int ielem)
 {
   for(int jelem = 0; jelem < nelements; jelem++)
   for (int j = 0; j <= twojmax; j++) {
@@ -330,14 +320,9 @@
   const KK_FLOAT y = rij(iatom,jnbor,1);
   const KK_FLOAT z = rij(iatom,jnbor,2);
 
-<<<<<<< HEAD
   const KK_FLOAT wj_local = wj(iatom, jnbor);
   const KK_FLOAT rcut = rcutij(iatom, jnbor);
-=======
-  const double wj_local = wj(iatom, jnbor);
-  const double rcut = rcutij(iatom, jnbor);
   const int jpos = element(iatom, jnbor)*idxu_max;
->>>>>>> 77f6fecc
 
   const KK_FLOAT rsq = x * x + y * y + z * z;
   const KK_FLOAT r = sqrt(rsq);
@@ -508,15 +493,11 @@
   const int na = idxz(jjz, 7);
   const int nb = idxz(jjz, 8);
 
-  const double *cgblock = cglist.data() + idxcg_block(j1, j2, j);
-
-<<<<<<< HEAD
-  const KK_FLOAT* cgblock = cglist.data() + idxcg_block(j1,j2,j);
-=======
+  const KK_FLOAT *cgblock = cglist.data() + idxcg_block(j1, j2, j);
+
   int idouble = 0;
   for(int elem1 = 0; elem1 < nelements; elem1++)
   for(int elem2 = 0; elem2 < nelements; elem2++) {
->>>>>>> 77f6fecc
 
   const int jjza = idouble*idxz_max + jjz;
 
@@ -566,11 +547,7 @@
 
 template<ExecutionSpace Space>
 KOKKOS_INLINE_FUNCTION
-<<<<<<< HEAD
-void SNAKokkos<Space>::zero_yi(const int& idx, const int& iatom)
-=======
-void SNAKokkos<DeviceType>::zero_yi(const int& idx, const int& iatom, int ielem)
->>>>>>> 77f6fecc
+void SNAKokkos<Space>::zero_yi(const int& idx, const int& iatom, int ielem)
 {
   ylist(ielem*idxu_max+idx,iatom) = {0.0, 0.0};
 }
@@ -588,37 +565,6 @@
   const int iatom = iter / idxz_max;
   const int jjz = iter % idxz_max;
 
-<<<<<<< HEAD
-  const int j1 = idxz(jjz,0);
-  const int j2 = idxz(jjz,1);
-  const int j = idxz(jjz,2);
-  const int ma1min = idxz(jjz,3);
-  const int ma2max = idxz(jjz,4);
-  const int mb1min = idxz(jjz,5);
-  const int mb2max = idxz(jjz,6);
-  const int na = idxz(jjz,7);
-  const int nb = idxz(jjz,8);
-  const int jju = idxz(jjz,9);
-
-  const KK_FLOAT* cgblock = cglist.data() + idxcg_block(j1,j2,j);
-  //int mb = (2 * (mb1min+mb2max) - j1 - j2 + j) / 2;
-  //int ma = (2 * (ma1min+ma2max) - j1 - j2 + j) / 2;
-
-  KK_FLOAT ztmp_r = 0.0;
-  KK_FLOAT ztmp_i = 0.0;
-
-  int jju1 = idxu_block[j1] + (j1+1)*mb1min;
-  int jju2 = idxu_block[j2] + (j2+1)*mb2max;
-  int icgb = mb1min*(j2+1) + mb2max;
-  for(int ib = 0; ib < nb; ib++) {
-
-    KK_FLOAT suma1_r = 0.0;
-    KK_FLOAT suma1_i = 0.0;
-
-    int ma1 = ma1min;
-    int ma2 = ma2max;
-    int icga = ma1min*(j2+1) + ma2max;
-=======
   const int j1 = idxz(jjz, 0);
   const int j2 = idxz(jjz, 1);
   const int j = idxz(jjz, 2);
@@ -630,7 +576,7 @@
   const int nb = idxz(jjz, 8);
   const int jju = idxz(jjz, 9);
 
-  const double *cgblock = cglist.data() + idxcg_block(j1, j2, j);
+  const KK_FLOAT *cgblock = cglist.data() + idxcg_block(j1, j2, j);
   //int mb = (2 * (mb1min+mb2max) - j1 - j2 + j) / 2;
   //int ma = (2 * (ma1min+ma2max) - j1 - j2 + j) / 2;
 
@@ -638,16 +584,16 @@
   for(int elem1 = 0; elem1 < nelements; elem1++)
     for (int elem2 = 0; elem2 < nelements; elem2++) {
 
-    double ztmp_r = 0.0;
-    double ztmp_i = 0.0;
+    KK_FLOAT ztmp_r = 0.0;
+    KK_FLOAT ztmp_i = 0.0;
 
     int jju1 = elem1 * idxu_max + idxu_block[j1] + (j1 + 1) * mb1min;
     int jju2 = elem2 * idxu_max + idxu_block[j2] + (j2 + 1) * mb2max;
     int icgb = mb1min * (j2 + 1) + mb2max;
     for (int ib = 0; ib < nb; ib++) {
 
-      double suma1_r = 0.0;
-      double suma1_i = 0.0;
+      KK_FLOAT suma1_r = 0.0;
+      KK_FLOAT suma1_i = 0.0;
 
       int ma1 = ma1min;
       int ma2 = ma2max;
@@ -678,7 +624,6 @@
       ztmp_i /= j + 1;
       ztmp_r /= j + 1;
     }
->>>>>>> 77f6fecc
 
     // apply to z(j1,j2,j,ma,mb) to unique element of y(j)
     // find right y_list[jju] and beta(iatom,jjb) entries
@@ -777,13 +722,8 @@
                               -x * dr0inv + (dir==0?-r0inv:0.) };
 
   // Accumulate the full contribution to dedr on the fly
-<<<<<<< HEAD
   const KK_FLOAT du_prod = dsfac * u; // chain rule
-  const SNAcomplex y_local = ylist(0, iatom);
-=======
-  const double du_prod = dsfac * u; // chain rule
   const SNAcomplex y_local = ylist(jpos, iatom);
->>>>>>> 77f6fecc
 
   // Symmetry factor of 0.5 b/c 0 element is on diagonal for even j==0
   KK_FLOAT dedr_full_sum = 0.5 * du_prod * y_local.re;
@@ -923,12 +863,8 @@
 KOKKOS_INLINE_FUNCTION
 void SNAKokkos<Space>::compute_deidrj_cpu(const typename Kokkos::TeamPolicy<DeviceType>::member_type& team, int iatom, int jnbor)
 {
-<<<<<<< HEAD
   t_scalar3<KK_FLOAT> final_sum;
-=======
-  t_scalar3<double> final_sum;
   const int jelem = element(iatom, jnbor);
->>>>>>> 77f6fecc
 
   //for(int j = 0; j <= twojmax; j++) {
   Kokkos::parallel_reduce(Kokkos::ThreadVectorRange(team,twojmax+1),
@@ -991,65 +927,6 @@
   //            b(j1,j2,j) +=
   //              2*Conj(u(j,ma,mb))*z(j1,j2,j,ma,mb)
 
-<<<<<<< HEAD
-  Kokkos::parallel_for(Kokkos::TeamThreadRange(team,idxb_max),
-      [&] (const int& jjb) {
-  //for(int jjb = 0; jjb < idxb_max; jjb++) {
-    const int j1 = idxb(jjb,0);
-    const int j2 = idxb(jjb,1);
-    const int j = idxb(jjb,2);
-
-    int jjz = idxz_block(j1,j2,j);
-    int jju = idxu_block[j];
-    KK_FLOAT sumzu = 0.0;
-    KK_FLOAT sumzu_temp = 0.0;
-    const int bound = (j+2)/2;
-    Kokkos::parallel_reduce(Kokkos::ThreadVectorRange(team,(j+1)*bound),
-        [&] (const int mbma, KK_FLOAT& sum) {
-        //for(int mb = 0; 2*mb < j; mb++)
-          //for(int ma = 0; ma <= j; ma++) {
-        const int ma = mbma%(j+1);
-        const int mb = mbma/(j+1);
-        const int jju_index = jju+mb*(j+1)+ma;
-        const int jjz_index = jjz+mb*(j+1)+ma;
-        if (2*mb == j) return;
-        sum +=
-          ulisttot(jju_index,iatom).re * zlist(jjz_index,iatom).re +
-          ulisttot(jju_index,iatom).im * zlist(jjz_index,iatom).im;
-      },sumzu_temp); // end loop over ma, mb
-      sumzu += sumzu_temp;
-
-    // For j even, special treatment for middle column
-
-    if (j%2 == 0) {
-      const int mb = j/2;
-      Kokkos::parallel_reduce(Kokkos::ThreadVectorRange(team, mb),
-          [&] (const int ma, KK_FLOAT& sum) {
-      //for(int ma = 0; ma < mb; ma++) {
-        const int jju_index = jju+(mb-1)*(j+1)+(j+1)+ma;
-        const int jjz_index = jjz+(mb-1)*(j+1)+(j+1)+ma;
-        sum +=
-          ulisttot(jju_index,iatom).re * zlist(jjz_index,iatom).re +
-          ulisttot(jju_index,iatom).im * zlist(jjz_index,iatom).im;
-      },sumzu_temp); // end loop over ma
-      sumzu += sumzu_temp;
-
-      const int ma = mb;
-      const int jju_index = jju+(mb-1)*(j+1)+(j+1)+ma;
-      const int jjz_index = jjz+(mb-1)*(j+1)+(j+1)+ma;
-      sumzu += 0.5*
-        (ulisttot(jju_index,iatom).re * zlist(jjz_index,iatom).re +
-         ulisttot(jju_index,iatom).im * zlist(jjz_index,iatom).im);
-    } // end if jeven
-
-    Kokkos::single(Kokkos::PerThread(team), [&] () {
-      sumzu *= 2.0;
-
-      // apply bzero shift
-
-      if (bzero_flag)
-        sumzu -= bzero[j];
-=======
   int itriple = 0;
   int idouble = 0;
   int jalloy = 0;
@@ -1067,11 +944,11 @@
 
           int jjz = idxz_block(j1, j2, j);
           int jju = idxu_block[j];
-          double sumzu = 0.0;
-          double sumzu_temp = 0.0;
+          KK_FLOAT sumzu = 0.0;
+          KK_FLOAT sumzu_temp = 0.0;
           const int bound = (j + 2) / 2;
           Kokkos::parallel_reduce(Kokkos::ThreadVectorRange(team, (j + 1) * bound),
-          [&](const int mbma, double &sum) {
+          [&](const int mbma, KK_FLOAT &sum) {
             //for(int mb = 0; 2*mb < j; mb++)
             //for(int ma = 0; ma <= j; ma++) {
             const int ma = mbma % (j + 1);
@@ -1092,7 +969,7 @@
           if (j % 2 == 0) {
             const int mb = j / 2;
             Kokkos::parallel_reduce(Kokkos::ThreadVectorRange(team, mb),
-            [&](const int ma, double &sum) {
+            [&](const int ma, KK_FLOAT &sum) {
               //for(int ma = 0; ma < mb; ma++) {
               const int jju_index =
                   elem3 * idxu_max + jju + (mb - 1) * (j + 1) + (j + 1) + ma;
@@ -1127,7 +1004,6 @@
                   sumzu -= bzero[j];
               } else sumzu -= bzero[j];
             }
->>>>>>> 77f6fecc
 
             blist(jjballoy, iatom) = sumzu;
           });
@@ -1172,20 +1048,11 @@
 
 template<ExecutionSpace Space>
 KOKKOS_INLINE_FUNCTION
-<<<<<<< HEAD
 void SNAKokkos<Space>::add_uarraytot(const typename Kokkos::TeamPolicy<DeviceType>::member_type& team, int iatom, int jnbor,
-                                          KK_FLOAT r, KK_FLOAT wj, KK_FLOAT rcut)
+                                          KK_FLOAT r, KK_FLOAT wj, KK_FLOAT rcut, int jelem)
 {
   const KK_FLOAT sfac = compute_sfac(r, rcut) * wj;
-
-  Kokkos::parallel_for(Kokkos::ThreadVectorRange(team,ulisttot.extent(0)),
-=======
-void SNAKokkos<DeviceType>::add_uarraytot(const typename Kokkos::TeamPolicy<DeviceType>::member_type& team, int iatom, int jnbor,
-                                          double r, double wj, double rcut, int jelem)
-{
-  const double sfac = compute_sfac(r, rcut) * wj;
   Kokkos::parallel_for(Kokkos::ThreadVectorRange(team,idxu_max),
->>>>>>> 77f6fecc
       [&] (const int& i) {
     Kokkos::atomic_add(&(ulisttot(jelem*idxu_max+i,iatom).re), sfac * ulist(i,iatom,jnbor).re);
     Kokkos::atomic_add(&(ulisttot(jelem*idxu_max+i,iatom).im), sfac * ulist(i,iatom,jnbor).im);
@@ -1295,19 +1162,11 @@
                           KK_FLOAT z0, KK_FLOAT r, KK_FLOAT dz0dr,
                           KK_FLOAT wj, KK_FLOAT rcut)
 {
-<<<<<<< HEAD
-KK_FLOAT r0inv;
+  KK_FLOAT r0inv;
   KK_FLOAT a_r, a_i, b_r, b_i;
   KK_FLOAT da_r[3], da_i[3], db_r[3], db_i[3];
   KK_FLOAT dz0[3], dr0inv[3], dr0invdr;
   KK_FLOAT rootpq;
-=======
-  double r0inv;
-  double a_r, a_i, b_r, b_i;
-  double da_r[3], da_i[3], db_r[3], db_i[3];
-  double dz0[3], dr0inv[3], dr0invdr;
-  double rootpq;
->>>>>>> 77f6fecc
 
   KK_FLOAT rinv = 1.0 / r;
   KK_FLOAT ux = x * rinv;
@@ -1866,23 +1725,13 @@
 #ifdef KOKKOS_ENABLE_CUDA
   }
 #endif
-<<<<<<< HEAD
-  bytes += natom * idxu_max * sizeof(KK_FLOAT) * 2;        // ulisttot
+  bytes += natom * idxu_max * nelements * sizeof(KK_FLOAT) * 2;        // ulisttot
   if (!std::is_same<typename DeviceType::array_layout,Kokkos::LayoutRight>::value)
-    bytes += natom * idxu_max * sizeof(KK_FLOAT) * 2;        // ulisttot_lr
-
-  bytes += natom * idxz_max * sizeof(KK_FLOAT) * 2;        // zlist
-  bytes += natom * idxb_max * sizeof(KK_FLOAT);            // blist
-  bytes += natom * idxu_max * sizeof(KK_FLOAT) * 2;        // ylist
-=======
-  bytes += natom * idxu_max * nelements * sizeof(double) * 2;        // ulisttot
-  if (!std::is_same<typename DeviceType::array_layout,Kokkos::LayoutRight>::value)
-    bytes += natom * idxu_max * nelements * sizeof(double) * 2;        // ulisttot_lr
-
-  bytes += natom * idxz_max * ndoubles * sizeof(double) * 2;        // zlist
-  bytes += natom * idxb_max * ntriples * sizeof(double);            // blist
-  bytes += natom * idxu_max * nelements * sizeof(double) * 2;        // ylist
->>>>>>> 77f6fecc
+    bytes += natom * idxu_max * nelements * sizeof(KK_FLOAT) * 2;        // ulisttot_lr
+
+  bytes += natom * idxz_max * ndoubles * sizeof(KK_FLOAT) * 2;        // zlist
+  bytes += natom * idxb_max * ntriples * sizeof(KK_FLOAT);            // blist
+  bytes += natom * idxu_max * nelements * sizeof(KK_FLOAT) * 2;        // ylist
 
   bytes += jdim * jdim * jdim * sizeof(int);             // idxcg_block
   bytes += jdim * sizeof(int);                           // idxu_block
