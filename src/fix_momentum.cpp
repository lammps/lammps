--- conflicted
+++ resolved
@@ -86,10 +86,7 @@
    if (group->count(igroup) == 0)
      error->all(FLERR,"Fix momentum group has no atoms");
   }
-<<<<<<< HEAD
-=======
-
->>>>>>> 08c8d65f
+
   masstotal = group->mass(igroup);
 }
 
