/* ----------------------------------------------------------------------
   LAMMPS - Large-scale Atomic/Molecular Massively Parallel Simulator
   http://lammps.sandia.gov, Sandia National Laboratories
   Steve Plimpton, sjplimp@sandia.gov

   Copyright (2003) Sandia Corporation.  Under the terms of Contract
   DE-AC04-94AL85000 with Sandia Corporation, the U.S. Government retains
   certain rights in this software.  This software is distributed under
   the GNU General Public License.

   See the README file in the top-level LAMMPS directory.
------------------------------------------------------------------------- */

// lmptype.h must be first b/c this file uses MAXBIGINT and includes mpi.h
// due to OpenMPI bug which sets INT64_MAX via its mpi.h
//   before lmptype.h can set flags to insure it is done correctly

#include "read_data.h"
#include <mpi.h>
#include <cstring>
#include <cctype>
#include "atom.h"
#include "atom_vec.h"
#include "atom_vec_ellipsoid.h"
#include "atom_vec_line.h"
#include "atom_vec_tri.h"
#include "molecule.h"
#include "group.h"
#include "comm.h"
#include "update.h"
#include "modify.h"
#include "fix.h"
#include "force.h"
#include "pair.h"
#include "domain.h"
#include "bond.h"
#include "angle.h"
#include "dihedral.h"
#include "improper.h"
#include "special.h"
#include "irregular.h"
#include "error.h"
#include "memory.h"
#include "utils.h"

using namespace LAMMPS_NS;

#define MAXLINE 256
#define LB_FACTOR 1.1
#define CHUNK 1024
#define DELTA 4            // must be 2 or larger
#define MAXBODY 32         // max # of lines in one body

                           // customize for new sections
#define NSECTIONS 26       // change when add to header::section_keywords

enum{NONE,APPEND,VALUE,MERGE};

// pair style suffixes to ignore
// when matching Pair Coeffs comment to currently-defined pair style

const char *suffixes[] = {"/cuda","/gpu","/opt","/omp","/kk",
                          "/coul/cut","/coul/long","/coul/msm",
                          "/coul/dsf","/coul/debye","/coul/charmm",
                          NULL};

/* ---------------------------------------------------------------------- */

ReadData::ReadData(LAMMPS *lmp) : Pointers(lmp)
{
  MPI_Comm_rank(world,&me);
  line = new char[MAXLINE];
  copy = new char[MAXLINE];
  keyword = new char[MAXLINE];
  style = new char[MAXLINE];
  buffer = new char[CHUNK*MAXLINE];
  narg = maxarg = 0;
  arg = NULL;
  fp = NULL;

  // customize for new sections
  // pointers to atom styles that store extra info

  nellipsoids = 0;
  avec_ellipsoid = (AtomVecEllipsoid *) atom->style_match("ellipsoid");
  nlines = 0;
  avec_line = (AtomVecLine *) atom->style_match("line");
  ntris = 0;
  avec_tri = (AtomVecTri *) atom->style_match("tri");
  nbodies = 0;
  avec_body = (AtomVecBody *) atom->style_match("body");
}

/* ---------------------------------------------------------------------- */

ReadData::~ReadData()
{
  delete [] line;
  delete [] copy;
  delete [] keyword;
  delete [] style;
  delete [] buffer;
  memory->sfree(arg);

  for (int i = 0; i < nfix; i++) {
    delete [] fix_header[i];
    delete [] fix_section[i];
  }
  memory->destroy(fix_index);
  memory->sfree(fix_header);
  memory->sfree(fix_section);
}

/* ---------------------------------------------------------------------- */

void ReadData::command(int narg, char **arg)
{
  if (narg < 1) error->all(FLERR,"Illegal read_data command");

  MPI_Barrier(world);
  double time1 = MPI_Wtime();

  // optional args

  addflag = NONE;
  coeffflag = 1;
  id_offset = mol_offset = 0;
  offsetflag = shiftflag = 0;
  toffset = boffset = aoffset = doffset = ioffset = 0;
  shift[0] = shift[1] = shift[2] = 0.0;
  extra_atom_types = extra_bond_types = extra_angle_types =
    extra_dihedral_types = extra_improper_types = 0;

  groupbit = 0;

  nfix = 0;
  fix_index = NULL;
  fix_header = NULL;
  fix_section = NULL;

  int iarg = 1;
  while (iarg < narg) {
    if (strcmp(arg[iarg],"add") == 0) {
      if (iarg+2 > narg) error->all(FLERR,"Illegal read_data command");
      if (strcmp(arg[iarg+1],"append") == 0) addflag = APPEND;
      else if (strcmp(arg[iarg+1],"merge") == 0) addflag = MERGE;
      else {
        if (atom->molecule_flag && (iarg+3 > narg))
          error->all(FLERR,"Illegal read_data command");
        addflag = VALUE;
        bigint offset = force->bnumeric(FLERR,arg[iarg+1]);
        if (offset > MAXTAGINT)
          error->all(FLERR,"Read data add atomID offset is too big");
        id_offset = offset;

        if (atom->molecule_flag) {
          offset = force->bnumeric(FLERR,arg[iarg+2]);
          if (offset > MAXTAGINT)
            error->all(FLERR,"Read data add molID offset is too big");
          mol_offset = offset;
          iarg++;
        }
      }
      iarg += 2;
    } else if (strcmp(arg[iarg],"offset") == 0) {
      if (iarg+6 > narg) error->all(FLERR,"Illegal read_data command");
      offsetflag = 1;
      toffset = force->inumeric(FLERR,arg[iarg+1]);
      boffset = force->inumeric(FLERR,arg[iarg+2]);
      aoffset = force->inumeric(FLERR,arg[iarg+3]);
      doffset = force->inumeric(FLERR,arg[iarg+4]);
      ioffset = force->inumeric(FLERR,arg[iarg+5]);
      if (toffset < 0 || boffset < 0 || aoffset < 0 ||
          doffset < 0 || ioffset < 0)
        error->all(FLERR,"Illegal read_data command");
      iarg += 6;
    } else if (strcmp(arg[iarg],"shift") == 0) {
      if (iarg+4 > narg) error->all(FLERR,"Illegal read_data command");
      shiftflag = 1;
      shift[0] = force->numeric(FLERR,arg[iarg+1]);
      shift[1] = force->numeric(FLERR,arg[iarg+2]);
      shift[2] = force->numeric(FLERR,arg[iarg+3]);
      if (domain->dimension == 2 && shift[2] != 0.0)
        error->all(FLERR,"Non-zero read_data shift z value for 2d simulation");
      iarg += 4;
    } else if (strcmp(arg[iarg],"nocoeff") == 0) {
      coeffflag = 0;
      iarg ++;
    } else if (strcmp(arg[iarg],"extra/atom/types") == 0) {
      if (iarg+2 > narg) error->all(FLERR,"Illegal read_data command");
      extra_atom_types = force->inumeric(FLERR,arg[iarg+1]);
      if (extra_atom_types < 0) error->all(FLERR,"Illegal read_data command");
      iarg += 2;
    } else if (strcmp(arg[iarg],"extra/bond/types") == 0) {
      if (iarg+2 > narg) error->all(FLERR,"Illegal read_data command");
      if (!atom->avec->bonds_allow)
        error->all(FLERR,"No bonds allowed with this atom style");
      extra_bond_types = force->inumeric(FLERR,arg[iarg+1]);
      if (extra_bond_types < 0) error->all(FLERR,"Illegal read_data command");
      iarg += 2;
    } else if (strcmp(arg[iarg],"extra/angle/types") == 0) {
      if (iarg+2 > narg) error->all(FLERR,"Illegal read_data command");
      if (!atom->avec->angles_allow)
        error->all(FLERR,"No angles allowed with this atom style");
      extra_angle_types = force->inumeric(FLERR,arg[iarg+1]);
      if (extra_angle_types < 0) error->all(FLERR,"Illegal read_data command");
      iarg += 2;
    } else if (strcmp(arg[iarg],"extra/dihedral/types") == 0) {
      if (iarg+2 > narg) error->all(FLERR,"Illegal read_data command");
      if (!atom->avec->dihedrals_allow)
        error->all(FLERR,"No dihedrals allowed with this atom style");
      extra_dihedral_types = force->inumeric(FLERR,arg[iarg+1]);
      if (extra_dihedral_types < 0)
        error->all(FLERR,"Illegal read_data command");
      iarg += 2;
    } else if (strcmp(arg[iarg],"extra/improper/types") == 0) {
      if (iarg+2 > narg) error->all(FLERR,"Illegal read_data command");
      if (!atom->avec->impropers_allow)
        error->all(FLERR,"No impropers allowed with this atom style");
      extra_improper_types = force->inumeric(FLERR,arg[iarg+1]);
      if (extra_improper_types < 0)
        error->all(FLERR,"Illegal read_data command");
      iarg += 2;
    } else if (strcmp(arg[iarg],"extra/bond/per/atom") == 0) {
      if (iarg+2 > narg) error->all(FLERR,"Illegal read_data command");
      if (! atom->molecular)
        error->all(FLERR,"No bonds allowed with this atom style");
      atom->extra_bond_per_atom = force->inumeric(FLERR,arg[iarg+1]);
      if (atom->extra_bond_per_atom < 0)
        error->all(FLERR,"Illegal read_data command");
      iarg += 2;
    } else if (strcmp(arg[iarg],"extra/angle/per/atom") == 0) {
      if (iarg+2 > narg) error->all(FLERR,"Illegal read_data command");
      if (! atom->molecular)
        error->all(FLERR,"No angles allowed with this atom style");
      atom->extra_angle_per_atom = force->inumeric(FLERR,arg[iarg+1]);
      if (atom->extra_angle_per_atom < 0)
        error->all(FLERR,"Illegal read_data command");
      iarg += 2;
    } else if (strcmp(arg[iarg],"extra/dihedral/per/atom") == 0) {
      if (iarg+2 > narg) error->all(FLERR,"Illegal read_data command");
      if (! atom->molecular)
        error->all(FLERR,"No dihedrals allowed with this atom style");
      atom->extra_dihedral_per_atom = force->inumeric(FLERR,arg[iarg+1]);
      if (atom->extra_dihedral_per_atom < 0)
        error->all(FLERR,"Illegal read_data command");
      iarg += 2;
    } else if (strcmp(arg[iarg],"extra/improper/per/atom") == 0) {
      if (iarg+2 > narg) error->all(FLERR,"Illegal read_data command");
      if (! atom->molecular)
        error->all(FLERR,"No impropers allowed with this atom style");
      atom->extra_improper_per_atom = force->inumeric(FLERR,arg[iarg+1]);
      if (atom->extra_improper_per_atom < 0)
        error->all(FLERR,"Illegal read_data command");
      iarg += 2;
    } else if (strcmp(arg[iarg],"extra/special/per/atom") == 0) {
      if (iarg+2 > narg) error->all(FLERR,"Illegal read_data command");
      if (! atom->molecular)
        error->all(FLERR,"No bonded interactions allowed with this atom style");
      force->special_extra = force->inumeric(FLERR,arg[iarg+1]);
      if (force->special_extra < 0)
        error->all(FLERR,"Illegal read_data command");
      iarg += 2;
    } else if (strcmp(arg[iarg],"group") == 0) {
      if (iarg+2 > narg) error->all(FLERR,"Illegal read_data command");
      int igroup = group->find_or_create(arg[iarg+1]);
      groupbit = group->bitmask[igroup];
      iarg += 2;
    } else if (strcmp(arg[iarg],"fix") == 0) {
      if (iarg+4 > narg)
        error->all(FLERR,"Illegal read_data command");
      memory->grow(fix_index,nfix+1,"read_data:fix_index");
      fix_header = (char **)
        memory->srealloc(fix_header,(nfix+1)*sizeof(char *),
                         "read_data:fix_header");
      fix_section = (char **)
        memory->srealloc(fix_section,(nfix+1)*sizeof(char *),
                         "read_data:fix_section");
      fix_index[nfix] = modify->find_fix(arg[iarg+1]);
      if (fix_index[nfix] < 0)
        error->all(FLERR,"Fix ID for read_data does not exist");
      if (strcmp(arg[iarg+2],"NULL") == 0) fix_header[nfix] = NULL;
      else {
        int n = strlen(arg[iarg+2]) + 1;
        fix_header[nfix] = new char[n];
        strcpy(fix_header[nfix],arg[iarg+2]);
      }
      int n = strlen(arg[iarg+3]) + 1;
      fix_section[nfix] = new char[n];
      strcpy(fix_section[nfix],arg[iarg+3]);
      nfix++;
      iarg += 4;

    } else error->all(FLERR,"Illegal read_data command");
  }

  // error checks

  if (domain->dimension == 2 && domain->zperiodic == 0)
    error->all(FLERR,"Cannot run 2d simulation with nonperiodic Z dimension");
  if (domain->box_exist && !addflag)
    error->all(FLERR,"Cannot read_data without add keyword "
               "after simulation box is defined");
  if (!domain->box_exist && addflag)
    error->all(FLERR,"Cannot use read_data add before "
               "simulation box is defined");
  if (offsetflag && addflag == NONE)
    error->all(FLERR,"Cannot use read_data offset without add flag");
  if (shiftflag && addflag == NONE)
    error->all(FLERR,"Cannot use read_data shift without add flag");
  if (addflag != NONE &&
      (extra_atom_types || extra_bond_types || extra_angle_types ||
       extra_dihedral_types || extra_improper_types))
    error->all(FLERR,"Cannot use read_data extra with add flag");

  // first time system initialization

  if (addflag == NONE) {
    domain->box_exist = 1;
    update->ntimestep = 0;
  }

  // compute atomID and optionally moleculeID offset for addflag = APPEND

  if (addflag == APPEND) {
    tagint *tag = atom->tag;
    tagint *molecule = atom->molecule;
    int nlocal = atom->nlocal;
    tagint maxid = 0, maxmol = 0;
    for (int i = 0; i < nlocal; i++) maxid = MAX(maxid,tag[i]);
    if (atom->molecule_flag)
      for (int i = 0; i < nlocal; i++) maxmol = MAX(maxmol,molecule[i]);
    MPI_Allreduce(&maxid,&id_offset,1,MPI_LMP_TAGINT,MPI_MAX,world);
    MPI_Allreduce(&maxmol,&mol_offset,1,MPI_LMP_TAGINT,MPI_MAX,world);
  }

  // set up pointer to hold original styles while we replace them with "zero"

  Pair *saved_pair = NULL;
  Bond *saved_bond = NULL;
  Angle *saved_angle = NULL;
  Dihedral *saved_dihedral = NULL;
  Improper *saved_improper = NULL;
  KSpace *saved_kspace = NULL;

  if (coeffflag == 0) {
    char *coeffs[2];
    coeffs[0] = (char *) "10.0";
    coeffs[1] = (char *) "nocoeff";

    saved_pair = force->pair;
    force->pair = NULL;
    force->create_pair("zero",0);
    if (force->pair) force->pair->settings(2,coeffs);

    coeffs[0] = coeffs[1];
    saved_bond = force->bond;
    force->bond = NULL;
    force->create_bond("zero",0);
    if (force->bond) force->bond->settings(1,coeffs);

    saved_angle = force->angle;
    force->angle = NULL;
    force->create_angle("zero",0);
    if (force->angle) force->angle->settings(1,coeffs);

    saved_dihedral = force->dihedral;
    force->dihedral = NULL;
    force->create_dihedral("zero",0);
    if (force->dihedral) force->dihedral->settings(1,coeffs);

    saved_improper = force->improper;
    force->improper = NULL;
    force->create_improper("zero",0);
    if (force->improper) force->improper->settings(1,coeffs);

    saved_kspace = force->kspace;
    force->kspace = NULL;
  }

  // -----------------------------------------------------------------

  // perform 1-pass read if no molecular topology in file
  // perform 2-pass read if molecular topology,
  //   first pass calculates max topology/atom

  // flags for this data file

  int atomflag,topoflag;
  int bondflag,angleflag,dihedralflag,improperflag;
  int ellipsoidflag,lineflag,triflag,bodyflag,CACflag;

  atomflag = topoflag = 0;
  bondflag = angleflag = dihedralflag = improperflag = 0;
  ellipsoidflag = lineflag = triflag = bodyflag = CACflag = 0;

  // values in this data file

  natoms = 0;
  ntypes = 0;
  nbonds = nangles = ndihedrals = nimpropers = 0;
  nbondtypes = nangletypes = ndihedraltypes = nimpropertypes = 0;

  boxlo[0] = boxlo[1] = boxlo[2] = -0.5;
  boxhi[0] = boxhi[1] = boxhi[2] = 0.5;
  triclinic = 0;
  keyword[0] = '\0';

  nlocal_previous = atom->nlocal;
  int firstpass = 1;

  while (1) {

    // open file on proc 0

    if (me == 0) {
      if (firstpass && screen) fprintf(screen,"Reading data file ...\n");
      open(arg[0]);
    } else fp = NULL;

    // read header info

    header(firstpass);

    // problem setup using info from header
    // only done once, if firstpass and first data file
    // apply extra settings before grow(), even if no topology in file
    // deallocate() insures new settings are used for topology arrays
    // if per-atom topology is in file, another grow() is done below

    if (firstpass && addflag == NONE) {
      atom->bond_per_atom = atom->extra_bond_per_atom;
      atom->angle_per_atom = atom->extra_angle_per_atom;
      atom->dihedral_per_atom = atom->extra_dihedral_per_atom;
      atom->improper_per_atom = atom->extra_improper_per_atom;

      int n;
      if (comm->nprocs == 1) n = static_cast<int> (atom->natoms);
      else n = static_cast<int> (LB_FACTOR * atom->natoms / comm->nprocs);

      atom->allocate_type_arrays();
      atom->deallocate_topology();
      atom->avec->grow(n);

      domain->boxlo[0] = boxlo[0]; domain->boxhi[0] = boxhi[0];
      domain->boxlo[1] = boxlo[1]; domain->boxhi[1] = boxhi[1];
      domain->boxlo[2] = boxlo[2]; domain->boxhi[2] = boxhi[2];

      if (triclinic) {
        domain->triclinic = 1;
        domain->xy = xy; domain->xz = xz; domain->yz = yz;
      }

      domain->print_box("  ");
      domain->set_initial_box();
      domain->set_global_box();
      comm->set_proc_grid();
      domain->set_local_box();
    }

    // change simulation box to be union of existing box and new box + shift
    // only done if firstpass and not first data file

    if (firstpass && addflag != NONE) {
      domain->boxlo[0] = MIN(domain->boxlo[0],boxlo[0]+shift[0]);
      domain->boxhi[0] = MAX(domain->boxhi[0],boxhi[0]+shift[0]);
      domain->boxlo[1] = MIN(domain->boxlo[1],boxlo[1]+shift[1]);
      domain->boxhi[1] = MAX(domain->boxhi[1],boxhi[1]+shift[1]);
      domain->boxlo[2] = MIN(domain->boxlo[2],boxlo[2]+shift[2]);
      domain->boxhi[2] = MAX(domain->boxhi[2],boxhi[2]+shift[2]);

      // NOTE: not sure what to do about tilt value in subsequent data files
      //if (triclinic) {
      //  domain->xy = xy; domain->xz = xz; domain->yz = yz;
      // }

      domain->print_box("  ");
      domain->set_initial_box();
      domain->set_global_box();
      comm->set_proc_grid();
      domain->set_local_box();
    }

    // customize for new sections
    // read rest of file in free format

    while (strlen(keyword)) {

      // if special fix matches, it processes section

      if (nfix) {
        int i;
        for (i = 0; i < nfix; i++)
          if (strcmp(keyword,fix_section[i]) == 0) {
            if (firstpass) fix(fix_index[i],keyword);
            else skip_lines(modify->fix[fix_index[i]]->
                            read_data_skip_lines(keyword));
            parse_keyword(0);
            break;
          }
        if (i < nfix) continue;
      }

      if (strcmp(keyword,"Atoms") == 0) {
        atomflag = 1;
        if (firstpass) {
          if (me == 0 && !style_match(style,atom->atom_style))
            error->warning(FLERR,"Atom style in data file differs "
                           "from currently defined atom style");
          atoms();
        } else skip_lines(natoms);
      } else if (strcmp(keyword,"Velocities") == 0) {
        if (atomflag == 0)
          error->all(FLERR,"Must read Atoms before Velocities");
        if (firstpass) velocities();
        else skip_lines(natoms);

      } else if (strcmp(keyword,"Bonds") == 0) {
        topoflag = bondflag = 1;
        if (nbonds == 0)
          error->all(FLERR,"Invalid data file section: Bonds");
        if (atomflag == 0) error->all(FLERR,"Must read Atoms before Bonds");
        bonds(firstpass);
      } else if (strcmp(keyword,"Angles") == 0) {
        topoflag = angleflag = 1;
        if (nangles == 0)
          error->all(FLERR,"Invalid data file section: Angles");
        if (atomflag == 0) error->all(FLERR,"Must read Atoms before Angles");
        angles(firstpass);
      } else if (strcmp(keyword,"Dihedrals") == 0) {
        topoflag = dihedralflag = 1;
        if (ndihedrals == 0)
          error->all(FLERR,"Invalid data file section: Dihedrals");
        if (atomflag == 0) error->all(FLERR,"Must read Atoms before Dihedrals");
        dihedrals(firstpass);
      } else if (strcmp(keyword,"Impropers") == 0) {
        topoflag = improperflag = 1;
        if (nimpropers == 0)
          error->all(FLERR,"Invalid data file section: Impropers");
        if (atomflag == 0) error->all(FLERR,"Must read Atoms before Impropers");
        impropers(firstpass);

      } else if (strcmp(keyword,"Ellipsoids") == 0) {
        ellipsoidflag = 1;
        if (!avec_ellipsoid)
          error->all(FLERR,"Invalid data file section: Ellipsoids");
        if (atomflag == 0)
          error->all(FLERR,"Must read Atoms before Ellipsoids");
        if (firstpass)
          bonus(nellipsoids,(AtomVec *) avec_ellipsoid,"ellipsoids");
        else skip_lines(nellipsoids);
      } else if (strcmp(keyword,"Lines") == 0) {
        lineflag = 1;
        if (!avec_line)
          error->all(FLERR,"Invalid data file section: Lines");
        if (atomflag == 0) error->all(FLERR,"Must read Atoms before Lines");
        if (firstpass) bonus(nlines,(AtomVec *) avec_line,"lines");
        else skip_lines(nlines);
      } else if (strcmp(keyword,"Triangles") == 0) {
        triflag = 1;
        if (!avec_tri)
          error->all(FLERR,"Invalid data file section: Triangles");
        if (atomflag == 0) error->all(FLERR,"Must read Atoms before Triangles");
        if (firstpass) bonus(ntris,(AtomVec *) avec_tri,"triangles");
        else skip_lines(ntris);
      } else if (strcmp(keyword,"Bodies") == 0) {
        bodyflag = 1;
        if (!avec_body)
          error->all(FLERR,"Invalid data file section: Bodies");
        if (atomflag == 0) error->all(FLERR,"Must read Atoms before Bodies");
        bodies(firstpass);

      } else if (strcmp(keyword, "CAC_Elements") == 0) {
		  CACflag = 1;
		  if (me == 0 && !style_match("CAC", atom->atom_style))
			  error->warning(FLERR, "Atom style in data file (CAC) differs "
				  "from currently defined atom style");
		  CAC_elements();

	    }else if (strcmp(keyword,"Masses") == 0) {
        if (firstpass) mass();
        else skip_lines(ntypes);
      } else if (strcmp(keyword,"Pair Coeffs") == 0) {
        if (force->pair == NULL)
          error->all(FLERR,"Must define pair_style before Pair Coeffs");
        if (firstpass) {
          if (me == 0 && !style_match(style,force->pair_style))
            error->warning(FLERR,"Pair style in data file differs "
                           "from currently defined pair style");
          paircoeffs();
        } else skip_lines(ntypes);
      } else if (strcmp(keyword,"PairIJ Coeffs") == 0) {
        if (force->pair == NULL)
          error->all(FLERR,"Must define pair_style before PairIJ Coeffs");
        if (firstpass) {
          if (me == 0 && !style_match(style,force->pair_style))
            error->warning(FLERR,"Pair style in data file differs "
                           "from currently defined pair style");
          pairIJcoeffs();
        } else skip_lines(ntypes*(ntypes+1)/2);
      } else if (strcmp(keyword,"Bond Coeffs") == 0) {
        if (atom->avec->bonds_allow == 0)
          error->all(FLERR,"Invalid data file section: Bond Coeffs");
        if (force->bond == NULL)
          error->all(FLERR,"Must define bond_style before Bond Coeffs");
        if (firstpass) {
          if (me == 0 && !style_match(style,force->bond_style))
            error->warning(FLERR,"Bond style in data file differs "
                           "from currently defined bond style");
          bondcoeffs();
        } else skip_lines(nbondtypes);
      } else if (strcmp(keyword,"Angle Coeffs") == 0) {
        if (atom->avec->angles_allow == 0)
          error->all(FLERR,"Invalid data file section: Angle Coeffs");
        if (force->angle == NULL)
          error->all(FLERR,"Must define angle_style before Angle Coeffs");
        if (firstpass) {
          if (me == 0 && !style_match(style,force->angle_style))
            error->warning(FLERR,"Angle style in data file differs "
                           "from currently defined angle style");
          anglecoeffs(0);
        } else skip_lines(nangletypes);
      } else if (strcmp(keyword,"Dihedral Coeffs") == 0) {
        if (atom->avec->dihedrals_allow == 0)
          error->all(FLERR,"Invalid data file section: Dihedral Coeffs");
        if (force->dihedral == NULL)
          error->all(FLERR,"Must define dihedral_style before Dihedral Coeffs");
        if (firstpass) {
          if (me == 0 && !style_match(style,force->dihedral_style))
            error->warning(FLERR,"Dihedral style in data file differs "
                           "from currently defined dihedral style");
          dihedralcoeffs(0);
        } else skip_lines(ndihedraltypes);
      } else if (strcmp(keyword,"Improper Coeffs") == 0) {
        if (atom->avec->impropers_allow == 0)
          error->all(FLERR,"Invalid data file section: Improper Coeffs");
        if (force->improper == NULL)
          error->all(FLERR,"Must define improper_style before Improper Coeffs");
        if (firstpass) {
          if (me == 0 && !style_match(style,force->improper_style))
            error->warning(FLERR,"Improper style in data file differs "
                           "from currently defined improper style");
          impropercoeffs(0);
        } else skip_lines(nimpropertypes);

      } else if (strcmp(keyword,"BondBond Coeffs") == 0) {
        if (atom->avec->angles_allow == 0)
          error->all(FLERR,"Invalid data file section: BondBond Coeffs");
        if (force->angle == NULL)
          error->all(FLERR,"Must define angle_style before BondBond Coeffs");
        if (firstpass) anglecoeffs(1);
        else skip_lines(nangletypes);
      } else if (strcmp(keyword,"BondAngle Coeffs") == 0) {
        if (atom->avec->angles_allow == 0)
          error->all(FLERR,"Invalid data file section: BondAngle Coeffs");
        if (force->angle == NULL)
          error->all(FLERR,"Must define angle_style before BondAngle Coeffs");
        if (firstpass) anglecoeffs(2);
        else skip_lines(nangletypes);

      } else if (strcmp(keyword,"MiddleBondTorsion Coeffs") == 0) {
        if (atom->avec->dihedrals_allow == 0)
          error->all(FLERR,
                     "Invalid data file section: MiddleBondTorsion Coeffs");
        if (force->dihedral == NULL)
          error->all(FLERR,
                     "Must define dihedral_style before "
                     "MiddleBondTorsion Coeffs");
        if (firstpass) dihedralcoeffs(1);
        else skip_lines(ndihedraltypes);
      } else if (strcmp(keyword,"EndBondTorsion Coeffs") == 0) {
        if (atom->avec->dihedrals_allow == 0)
          error->all(FLERR,"Invalid data file section: EndBondTorsion Coeffs");
        if (force->dihedral == NULL)
          error->all(FLERR,
                     "Must define dihedral_style before EndBondTorsion Coeffs");
        if (firstpass) dihedralcoeffs(2);
        else skip_lines(ndihedraltypes);
      } else if (strcmp(keyword,"AngleTorsion Coeffs") == 0) {
        if (atom->avec->dihedrals_allow == 0)
          error->all(FLERR,"Invalid data file section: AngleTorsion Coeffs");
        if (force->dihedral == NULL)
          error->all(FLERR,
                     "Must define dihedral_style before AngleTorsion Coeffs");
        if (firstpass) dihedralcoeffs(3);
        else skip_lines(ndihedraltypes);
      } else if (strcmp(keyword,"AngleAngleTorsion Coeffs") == 0) {
        if (atom->avec->dihedrals_allow == 0)
          error->all(FLERR,
                     "Invalid data file section: AngleAngleTorsion Coeffs");
        if (force->dihedral == NULL)
          error->all(FLERR,
                     "Must define dihedral_style before "
                     "AngleAngleTorsion Coeffs");
        if (firstpass) dihedralcoeffs(4);
        else skip_lines(ndihedraltypes);
      } else if (strcmp(keyword,"BondBond13 Coeffs") == 0) {
        if (atom->avec->dihedrals_allow == 0)
          error->all(FLERR,"Invalid data file section: BondBond13 Coeffs");
        if (force->dihedral == NULL)
          error->all(FLERR,
                     "Must define dihedral_style before BondBond13 Coeffs");
        if (firstpass) dihedralcoeffs(5);
        else skip_lines(ndihedraltypes);

      } else if (strcmp(keyword,"AngleAngle Coeffs") == 0) {
        if (atom->avec->impropers_allow == 0)
          error->all(FLERR,"Invalid data file section: AngleAngle Coeffs");
        if (force->improper == NULL)
          error->all(FLERR,
                     "Must define improper_style before AngleAngle Coeffs");
        if (firstpass) impropercoeffs(1);
        else skip_lines(nimpropertypes);

      } else {
        char str[128];
        snprintf(str,128,"Unknown identifier in data file: %s",keyword);
        error->all(FLERR,str);
      }

      parse_keyword(0);
    }

    // error if natoms > 0 yet no atoms were read

    if (natoms > 0 && atomflag == 0)
      error->all(FLERR,"No atoms in data file");

    // close file

    if (me == 0) {
      if (compressed) pclose(fp);
      else fclose(fp);
      fp = NULL;
    }

    // done if this was 2nd pass

    if (!firstpass) break;

    // at end of 1st pass, error check for required sections
    // customize for new sections

    if ((nbonds && !bondflag) || (nangles && !angleflag) ||
        (ndihedrals && !dihedralflag) || (nimpropers && !improperflag))
      error->one(FLERR,"Needed molecular topology not in data file");

    if ((nellipsoids && !ellipsoidflag) || (nlines && !lineflag) ||
        (ntris && !triflag) || (nbodies && !bodyflag))
      error->one(FLERR,"Needed bonus data not in data file");

    // break out of loop if no molecular topology in file
    // else make 2nd pass

    if (!topoflag) break;
    firstpass = 0;

    // reallocate bond,angle,diehdral,improper arrays via grow()
    // will use new bond,angle,dihedral,improper per-atom values from 1st pass
    // will also observe extra settings even if bond/etc topology not in file
    // leaves other atom arrays unchanged, since already nmax in length

    if (addflag == NONE) atom->deallocate_topology();
    atom->avec->grow(atom->nmax);
  }

  // init per-atom fix/compute/variable values for created atoms

  atom->data_fix_compute_variable(nlocal_previous,atom->nlocal);

  // assign atoms added by this data file to specified group

  if (groupbit) {
    int *mask = atom->mask;
    int nlocal = atom->nlocal;
    for (int i = nlocal_previous; i < nlocal; i++)
      mask[i] |= groupbit;
  }

  // create special bond lists for molecular systems

  if (atom->molecular == 1) {
    Special special(lmp);
    special.build();
  }

  // for atom style template systems, count total bonds,angles,etc

  if (atom->molecular == 2) {
    Molecule **onemols = atom->avec->onemols;
    int *molindex = atom->molindex;
    int *molatom = atom->molatom;
    int nlocal = atom->nlocal;

    int imol,iatom;
    bigint nbonds,nangles,ndihedrals,nimpropers;
    nbonds = nangles = ndihedrals = nimpropers = 0;

    for (int i = 0; i < nlocal; i++) {
      imol = molindex[i];
      iatom = molatom[i];
      nbonds += onemols[imol]->num_bond[iatom];
      nangles += onemols[imol]->num_angle[iatom];
      ndihedrals += onemols[imol]->num_dihedral[iatom];
      nimpropers += onemols[imol]->num_improper[iatom];
    }

    MPI_Allreduce(&nbonds,&atom->nbonds,1,MPI_LMP_BIGINT,MPI_SUM,world);
    MPI_Allreduce(&nangles,&atom->nangles,1,MPI_LMP_BIGINT,MPI_SUM,world);
    MPI_Allreduce(&ndihedrals,&atom->ndihedrals,1,MPI_LMP_BIGINT,MPI_SUM,world);
    MPI_Allreduce(&nimpropers,&atom->nimpropers,1,MPI_LMP_BIGINT,MPI_SUM,world);

    if (!force->newton_bond) {
      atom->nbonds /= 2;
      atom->nangles /= 3;
      atom->ndihedrals /= 4;
      atom->nimpropers /= 4;
    }

    if (me == 0) {
      if (atom->nbonds) {
        if (screen)
          fprintf(screen,"  " BIGINT_FORMAT " template bonds\n",atom->nbonds);
        if (logfile)
          fprintf(logfile,"  " BIGINT_FORMAT " template bonds\n",atom->nbonds);
      }
      if (atom->nangles) {
        if (screen)
          fprintf(screen,"  " BIGINT_FORMAT " template angles\n",
                  atom->nangles);
        if (logfile)
          fprintf(logfile,"  " BIGINT_FORMAT " template angles\n",
                  atom->nangles);
      }
      if (atom->ndihedrals) {
        if (screen)
          fprintf(screen,"  " BIGINT_FORMAT " template dihedrals\n",
                  atom->nbonds);
        if (logfile)
          fprintf(logfile,"  " BIGINT_FORMAT " template bonds\n",
                  atom->ndihedrals);
      }
      if (atom->nimpropers) {
        if (screen)
          fprintf(screen,"  " BIGINT_FORMAT " template impropers\n",
                  atom->nimpropers);
        if (logfile)
          fprintf(logfile,"  " BIGINT_FORMAT " template impropers\n",
                  atom->nimpropers);
      }
    }
  }

  // for atom style template systems
  // insure nbondtypes,etc are still consistent with template molecules,
  //   in case data file re-defined them

  if (atom->molecular == 2) atom->avec->onemols[0]->check_attributes(1);

  // if adding atoms, migrate atoms to new processors
  // use irregular() b/c box size could have changed dramaticaly
  // resulting in procs now owning very different subboxes
  // with their previously owned atoms now far outside the subbox

  if (addflag != NONE) {
    if (domain->triclinic) domain->x2lamda(atom->nlocal);
    Irregular *irregular = new Irregular(lmp);
    irregular->migrate_atoms(1);
    delete irregular;
    if (domain->triclinic) domain->lamda2x(atom->nlocal);
  }

  // shrink-wrap the box if necessary and move atoms to new procs
  // if atoms are lost is b/c data file box was far from shrink-wrapped
  // do not use irregular() comm, which would not lose atoms,
  //   b/c then user could specify data file box as far too big and empty
  // do comm->init() but not comm->setup() b/c pair/neigh cutoffs not yet set
  // need call to map_set() b/c comm->exchange clears atom map

  if (domain->nonperiodic == 2) {
    if (domain->triclinic) domain->x2lamda(atom->nlocal);
    domain->reset_box();
    Irregular *irregular = new Irregular(lmp);
    irregular->migrate_atoms(1);
    delete irregular;
    if (domain->triclinic) domain->lamda2x(atom->nlocal);

    bigint natoms;
    bigint nblocal = atom->nlocal;
    MPI_Allreduce(&nblocal,&natoms,1,MPI_LMP_BIGINT,MPI_SUM,world);
    if (natoms != atom->natoms)
      error->all(FLERR,
                 "Read_data shrink wrap did not assign all atoms correctly");
  }

  // restore old styles, when reading with nocoeff flag given

  if (coeffflag == 0) {
    if (force->pair) delete force->pair;
    force->pair = saved_pair;

    if (force->bond) delete force->bond;
    force->bond = saved_bond;

    if (force->angle) delete force->angle;
    force->angle = saved_angle;

    if (force->dihedral) delete force->dihedral;
    force->dihedral = saved_dihedral;

    if (force->improper) delete force->improper;
    force->improper = saved_improper;

    force->kspace = saved_kspace;
  }

  // total time

  MPI_Barrier(world);
  double time2 = MPI_Wtime();

  if (comm->me == 0) {
    if (screen)
      fprintf(screen,"  read_data CPU = %g secs\n",time2-time1);
    if (logfile)
      fprintf(logfile,"  read_data CPU = %g secs\n",time2-time1);
  }
}

/* ----------------------------------------------------------------------
   read free-format header of data file
   1st line and blank lines are skipped
   non-blank lines are checked for header keywords and leading value is read
   header ends with EOF or non-blank line containing no header keyword
     if EOF, line is set to blank line
     else line has first keyword line for rest of file
   some logic differs if adding atoms
------------------------------------------------------------------------- */

void ReadData::header(int firstpass)
{
  int n;
  char *ptr;

  // customize for new sections

  const char *section_keywords[NSECTIONS] =
    {"Atoms","Velocities","Ellipsoids","Lines","Triangles","Bodies",
     "Bonds","Angles","Dihedrals","Impropers", "CAC_Elements",
     "Masses","Pair Coeffs","PairIJ Coeffs","Bond Coeffs","Angle Coeffs",
     "Dihedral Coeffs","Improper Coeffs",
     "BondBond Coeffs","BondAngle Coeffs","MiddleBondTorsion Coeffs",
     "EndBondTorsion Coeffs","AngleTorsion Coeffs",
     "AngleAngleTorsion Coeffs","BondBond13 Coeffs","AngleAngle Coeffs"};

  // skip 1st line of file

  if (me == 0) {
    char *eof = fgets(line,MAXLINE,fp);
    if (eof == NULL) error->one(FLERR,"Unexpected end of data file");
  }

  while (1) {

    // read a line and bcast length

    if (me == 0) {
      if (fgets(line,MAXLINE,fp) == NULL) n = 0;
      else n = strlen(line) + 1;
    }
    MPI_Bcast(&n,1,MPI_INT,0,world);

    // if n = 0 then end-of-file so return with blank line

    if (n == 0) {
      line[0] = '\0';
      return;
    }

    MPI_Bcast(line,n,MPI_CHAR,0,world);

    // trim anything from '#' onward
    // if line is blank, continue

    if ((ptr = strchr(line,'#'))) *ptr = '\0';
    if (strspn(line," \t\n\r") == strlen(line)) continue;

    // allow special fixes first chance to match and process the line
    // if fix matches, continue to next header line

    if (nfix) {
      for (n = 0; n < nfix; n++) {
        if (!fix_header[n]) continue;
        if (strstr(line,fix_header[n])) {
          modify->fix[fix_index[n]]->read_data_header(line);
          break;
        }
      }
      if (n < nfix) continue;
    }

    // search line for header keyword and set corresponding variable
    // customize for new header lines
    // check for triangles before angles so "triangles" not matched as "angles"
    int extra_flag_value = 0;
    int rv;

    if (utils::strmatch(line,"^\\s*\\d+\\s+atoms\\s")) {
      rv = sscanf(line,BIGINT_FORMAT,&natoms);
      if (rv != 1)
        error->all(FLERR,"Could not parse 'atoms' line in data file header");
      if (addflag == NONE) atom->natoms = natoms;
      else if (firstpass) atom->natoms += natoms;

    } else if (utils::strmatch(line,"^\\s*\\d+\\s+ellipsoids\\s")) {
      if (!avec_ellipsoid)
        error->all(FLERR,"No ellipsoids allowed with this atom style");
      rv = sscanf(line,BIGINT_FORMAT,&nellipsoids);
      if (rv != 1)
        error->all(FLERR,"Could not parse 'ellipsoids' line in data file header");
      if (addflag == NONE) atom->nellipsoids = nellipsoids;
      else if (firstpass) atom->nellipsoids += nellipsoids;

    } else if (utils::strmatch(line,"^\\s*\\d+\\s+lines\\s")) {
      if (!avec_line)
        error->all(FLERR,"No lines allowed with this atom style");
      rv =  sscanf(line,BIGINT_FORMAT,&nlines);
      if (rv != 1)
        error->all(FLERR,"Could not parse 'lines' line in data file header");
      if (addflag == NONE) atom->nlines = nlines;
      else if (firstpass) atom->nlines += nlines;

    } else if (utils::strmatch(line,"^\\s*\\d+\\s+triangles\\s")) {
      if (!avec_tri)
        error->all(FLERR,"No triangles allowed with this atom style");
      rv = sscanf(line,BIGINT_FORMAT,&ntris);
      if (rv != 1)
        error->all(FLERR,"Could not parse 'triangles' line in data file header");
      if (addflag == NONE) atom->ntris = ntris;
      else if (firstpass) atom->ntris += ntris;

    } else if (utils::strmatch(line,"^\\s*\\d+\\s+bodies\\s")) {
      if (!avec_body)
        error->all(FLERR,"No bodies allowed with this atom style");
      rv = sscanf(line,BIGINT_FORMAT,&nbodies);
      if (rv != 1)
        error->all(FLERR,"Could not parse 'bodies' line in data file header");
      if (addflag == NONE) atom->nbodies = nbodies;
      else if (firstpass) atom->nbodies += nbodies;

<<<<<<< HEAD
    } else if (strstr(line, "CAC_elements")) {
		sscanf(line, BIGINT_FORMAT, &nCAC_elements);
		if (addflag == NONE) atom->natoms = nCAC_elements;
		else if (firstpass) atom->natoms += nCAC_elements;
	  } else if (strstr(line,"bonds")) {
      sscanf(line,BIGINT_FORMAT,&nbonds);
=======
    } else if (utils::strmatch(line,"^\\s*\\d+\\s+bonds\\s")) {
      rv = sscanf(line,BIGINT_FORMAT,&nbonds);
      if (rv != 1)
        error->all(FLERR,"Could not parse 'bonds' line in data file header");
>>>>>>> a12b959f
      if (addflag == NONE) atom->nbonds = nbonds;
      else if (firstpass) atom->nbonds += nbonds;

    } else if (utils::strmatch(line,"^\\s*\\d+\\s+angles\\s")) {
      rv = sscanf(line,BIGINT_FORMAT,&nangles);
      if (rv != 1)
        error->all(FLERR,"Could not parse 'angles' line in data file header");
      if (addflag == NONE) atom->nangles = nangles;
      else if (firstpass) atom->nangles += nangles;

    } else if (utils::strmatch(line,"^\\s*\\d+\\s+dihedrals\\s")) {
      rv = sscanf(line,BIGINT_FORMAT,&ndihedrals);
      if (rv != 1)
        error->all(FLERR,"Could not parse 'dihedrals' line in data file header");
      if (addflag == NONE) atom->ndihedrals = ndihedrals;
      else if (firstpass) atom->ndihedrals += ndihedrals;

    } else if (utils::strmatch(line,"^\\s*\\d+\\s+impropers\\s")) {
      rv = sscanf(line,BIGINT_FORMAT,&nimpropers);
      if (rv != 1)
        error->all(FLERR,"Could not parse 'impropers' line in data file header");
      if (addflag == NONE) atom->nimpropers = nimpropers;
      else if (firstpass) atom->nimpropers += nimpropers;

    // Atom class type settings are only set by first data file

    } else if (utils::strmatch(line,"^\\s*\\d+\\s+atom\\s+types\\s")) {
      rv = sscanf(line,"%d",&ntypes);
      if (rv != 1)
        error->all(FLERR,"Could not parse 'atom types' line "
                   "in data file header");
      if (addflag == NONE) atom->ntypes = ntypes + extra_atom_types;

    } else if (utils::strmatch(line,"\\s*\\d+\\s+bond\\s+types\\s")) {
      rv = sscanf(line,"%d",&nbondtypes);
      if (rv != 1)
        error->all(FLERR,"Could not parse 'bond types' line "
                   "in data file header");
      if (addflag == NONE) atom->nbondtypes = nbondtypes + extra_bond_types;

    } else if (utils::strmatch(line,"^\\s*\\d+\\s+angle\\s+types\\s")) {
      rv = sscanf(line,"%d",&nangletypes);
      if (rv != 1)
        error->all(FLERR,"Could not parse 'angle types' line "
                   "in data file header");
      if (addflag == NONE) atom->nangletypes = nangletypes + extra_angle_types;

    } else if (utils::strmatch(line,"^\\s*\\d+\\s+dihedral\\s+types\\s")) {
      rv = sscanf(line,"%d",&ndihedraltypes);
      if (rv != 1)
        error->all(FLERR,"Could not parse 'dihedral types' line "
                   "in data file header");
      if (addflag == NONE)
        atom->ndihedraltypes = ndihedraltypes + extra_dihedral_types;

    } else if (utils::strmatch(line,"^\\s*\\d+\\s+improper\\s+types\\s")) {
      rv = sscanf(line,"%d",&nimpropertypes);
      if (rv != 1)
        error->all(FLERR,"Could not parse 'improper types' line "
                   "in data file header");
      if (addflag == NONE)
        atom->nimpropertypes = nimpropertypes + extra_improper_types;

    // these settings only used by first data file
    // also, these are obsolescent. we parse them to maintain backward
    // compatibility, but the recommended way is to set them via keywords
    // in the LAMMPS input file. In case these flags are set in both,
    // the input and the data file, we use the larger of the two.

    } else if (strstr(line,"extra bond per atom")) {
      if (addflag == NONE) sscanf(line,"%d",&extra_flag_value);
      atom->extra_bond_per_atom = MAX(atom->extra_bond_per_atom,extra_flag_value);
    } else if (strstr(line,"extra angle per atom")) {
      if (addflag == NONE) sscanf(line,"%d",&extra_flag_value);
      atom->extra_angle_per_atom = MAX(atom->extra_angle_per_atom,extra_flag_value);
    } else if (strstr(line,"extra dihedral per atom")) {
      if (addflag == NONE) sscanf(line,"%d",&extra_flag_value);
      atom->extra_dihedral_per_atom = MAX(atom->extra_dihedral_per_atom,extra_flag_value);
    } else if (strstr(line,"extra improper per atom")) {
      if (addflag == NONE) sscanf(line,"%d",&extra_flag_value);
      atom->extra_improper_per_atom = MAX(atom->extra_improper_per_atom,extra_flag_value);
    } else if (strstr(line,"extra special per atom")) {
      if (addflag == NONE) sscanf(line,"%d",&extra_flag_value);
      force->special_extra = MAX(force->special_extra,extra_flag_value);

    // local copy of box info
    // so can treat differently for first vs subsequent data files

    } else if (utils::strmatch(line,"^\\s*\\f+\\s+\\f+\\s+xlo\\s+xhi\\s")) {
      rv = sscanf(line,"%lg %lg",&boxlo[0],&boxhi[0]);
      if (rv != 2)
        error->all(FLERR,"Could not parse 'xlo xhi' line in data file header");

    } else if (utils::strmatch(line,"^\\s*\\f+\\s+\\f+\\s+ylo\\s+yhi\\s")) {
      rv = sscanf(line,"%lg %lg",&boxlo[1],&boxhi[1]);
      if (rv != 2)
        error->all(FLERR,"Could not parse 'ylo yhi' line in data file header");

    } else if (utils::strmatch(line,"^\\s*\\f+\\s+\\f+\\s+zlo\\s+zhi\\s")) {
      rv = sscanf(line,"%lg %lg",&boxlo[2],&boxhi[2]);
      if (rv != 2)
        error->all(FLERR,"Could not parse 'zlo zhi' line in data file header");

    } else if (utils::strmatch(line,"^\\s*\\f+\\s+\\f+\\s+\\f+"
                               "\\s+xy\\s+xz\\s+yz\\s")) {
      triclinic = 1;
      rv = sscanf(line,"%lg %lg %lg",&xy,&xz,&yz);
      if (rv != 3)
        error->all(FLERR,"Could not parse 'xy xz yz' line in data file header");

    } else break;
  }

  // error check on total system size

  if (atom->natoms < 0 || atom->natoms >= MAXBIGINT ||
      atom->nellipsoids < 0 || atom->nellipsoids >= MAXBIGINT ||
      atom->nlines < 0 || atom->nlines >= MAXBIGINT ||
      atom->ntris < 0 || atom->ntris >= MAXBIGINT ||
      atom->nbodies < 0 || atom->nbodies >= MAXBIGINT ||
      atom->nbonds < 0 || atom->nbonds >= MAXBIGINT ||
      atom->nangles < 0 || atom->nangles >= MAXBIGINT ||
      atom->ndihedrals < 0 || atom->ndihedrals >= MAXBIGINT ||
      atom->nimpropers < 0 || atom->nimpropers >= MAXBIGINT)
    error->all(FLERR,"System in data file is too big");

  // check that exiting string is a valid section keyword

  parse_keyword(1);
  for (n = 0; n < NSECTIONS; n++)
    if (strcmp(keyword,section_keywords[n]) == 0) break;
  if (n == NSECTIONS) {
    char str[128];
    sprintf(str,"Unknown identifier in data file: %s",keyword);
    error->all(FLERR,str);
  }

  // error checks on header values
  // must be consistent with atom style and other header values

  if ((atom->nbonds || atom->nbondtypes) &&
      atom->avec->bonds_allow == 0)
    error->all(FLERR,"No bonds allowed with this atom style");
  if ((atom->nangles || atom->nangletypes) &&
      atom->avec->angles_allow == 0)
    error->all(FLERR,"No angles allowed with this atom style");
  if ((atom->ndihedrals || atom->ndihedraltypes) &&
      atom->avec->dihedrals_allow == 0)
    error->all(FLERR,"No dihedrals allowed with this atom style");
  if ((atom->nimpropers || atom->nimpropertypes) &&
      atom->avec->impropers_allow == 0)
    error->all(FLERR,"No impropers allowed with this atom style");

  if (atom->nbonds > 0 && atom->nbondtypes <= 0)
    error->all(FLERR,"Bonds defined but no bond types");
  if (atom->nangles > 0 && atom->nangletypes <= 0)
    error->all(FLERR,"Angles defined but no angle types");
  if (atom->ndihedrals > 0 && atom->ndihedraltypes <= 0)
    error->all(FLERR,"Dihedrals defined but no dihedral types");
  if (atom->nimpropers > 0 && atom->nimpropertypes <= 0)
    error->all(FLERR,"Impropers defined but no improper types");

  if (atom->molecular == 2) {
    if (atom->nbonds || atom->nangles || atom->ndihedrals || atom->nimpropers)
      error->all(FLERR,"No molecule topology allowed with atom style template");
  }
}

/* ----------------------------------------------------------------------
   read all atoms
------------------------------------------------------------------------- */

void ReadData::atoms()
{
  int nchunk,eof;

  if (me == 0) {
    if (screen) fprintf(screen,"  reading atoms ...\n");
    if (logfile) fprintf(logfile,"  reading atoms ...\n");
  }

  bigint nread = 0;

  while (nread < natoms) {
    nchunk = MIN(natoms-nread,CHUNK);
    eof = comm->read_lines_from_file(fp,nchunk,MAXLINE,buffer);
    if (eof) error->all(FLERR,"Unexpected end of data file");
    atom->data_atoms(nchunk,buffer,id_offset,mol_offset,toffset,shiftflag,shift);
    nread += nchunk;
  }

  // check that all atoms were assigned correctly

  bigint n = atom->nlocal;
  bigint sum;
  MPI_Allreduce(&n,&sum,1,MPI_LMP_BIGINT,MPI_SUM,world);
  bigint nassign = sum - (atom->natoms - natoms);

  if (me == 0) {
    if (screen) fprintf(screen,"  " BIGINT_FORMAT " atoms\n",nassign);
    if (logfile) fprintf(logfile,"  " BIGINT_FORMAT " atoms\n",nassign);
  }

  if (sum != atom->natoms)
    error->all(FLERR,"Did not assign all atoms correctly");

  // check that atom IDs are valid

  atom->tag_check();

  // check that bonus data has been reserved as needed

  atom->bonus_check();

  // create global mapping of atoms

  if (atom->map_style) {
    atom->map_init();
    atom->map_set();
  }
}

/* ----------------------------------------------------------------------
   read all velocities
   to find atoms, must build atom map if not a molecular system
------------------------------------------------------------------------- */

void ReadData::velocities()
{
  int nchunk,eof;

  if (me == 0) {
    if (screen) fprintf(screen,"  reading velocities ...\n");
    if (logfile) fprintf(logfile,"  reading velocities ...\n");
  }

  int mapflag = 0;
  if (atom->map_style == 0) {
    mapflag = 1;
    atom->map_init();
    atom->map_set();
  }

  bigint nread = 0;

  while (nread < natoms) {
    nchunk = MIN(natoms-nread,CHUNK);
    eof = comm->read_lines_from_file(fp,nchunk,MAXLINE,buffer);
    if (eof) error->all(FLERR,"Unexpected end of data file");
    atom->data_vels(nchunk,buffer,id_offset);
    nread += nchunk;
  }

  if (mapflag) {
    atom->map_delete();
    atom->map_style = 0;
  }

  if (me == 0) {
    if (screen) fprintf(screen,"  " BIGINT_FORMAT " velocities\n",natoms);
    if (logfile) fprintf(logfile,"  " BIGINT_FORMAT " velocities\n",natoms);
  }
}

/* ----------------------------------------------------------------------
   scan or read all bonds
------------------------------------------------------------------------- */

void ReadData::bonds(int firstpass)
{
  int nchunk,eof;

  if (me == 0) {
    if (firstpass) {
      if (screen) fprintf(screen,"  scanning bonds ...\n");
      if (logfile) fprintf(logfile,"  scanning bonds ...\n");
    } else {
      if (screen) fprintf(screen,"  reading bonds ...\n");
      if (logfile) fprintf(logfile,"  reading bonds ...\n");
    }
  }

  // allocate count if firstpass

  int nlocal = atom->nlocal;
  int *count = NULL;
  if (firstpass) {
    memory->create(count,nlocal,"read_data:count");
    memset(count,0,nlocal*sizeof(int));
  }

  // read and process bonds

  bigint nread = 0;

  while (nread < nbonds) {
    nchunk = MIN(nbonds-nread,CHUNK);
    eof = comm->read_lines_from_file(fp,nchunk,MAXLINE,buffer);
    if (eof) error->all(FLERR,"Unexpected end of data file");
    atom->data_bonds(nchunk,buffer,count,id_offset,boffset);
    nread += nchunk;
  }

  // if firstpass: tally max bond/atom and return
  // if addflag = NONE, store max bond/atom with extra
  // else just check actual max does not exceed existing max

  if (firstpass) {
    int max = 0;
    for (int i = nlocal_previous; i < nlocal; i++) max = MAX(max,count[i]);
    int maxall;
    MPI_Allreduce(&max,&maxall,1,MPI_INT,MPI_MAX,world);
    if (addflag == NONE) maxall += atom->extra_bond_per_atom;

    if (me == 0) {
      if (screen) fprintf(screen,"  %d = max bonds/atom\n",maxall);
      if (logfile) fprintf(logfile,"  %d = max bonds/atom\n",maxall);
    }

    if (addflag != NONE) {
      if (maxall > atom->bond_per_atom)
        error->all(FLERR,"Subsequent read data induced "
                   "too many bonds per atom");
    } else atom->bond_per_atom = maxall;

    memory->destroy(count);
    return;
  }

  // if 2nd pass: check that bonds were assigned correctly

  bigint n = 0;
  for (int i = nlocal_previous; i < nlocal; i++) n += atom->num_bond[i];
  bigint sum;
  MPI_Allreduce(&n,&sum,1,MPI_LMP_BIGINT,MPI_SUM,world);
  int factor = 1;
  if (!force->newton_bond) factor = 2;

  if (me == 0) {
    if (screen) fprintf(screen,"  " BIGINT_FORMAT " bonds\n",sum/factor);
    if (logfile) fprintf(logfile,"  " BIGINT_FORMAT " bonds\n",sum/factor);
  }

  if (sum != factor*nbonds)
    error->all(FLERR,"Bonds assigned incorrectly");
}

/* ----------------------------------------------------------------------
   scan or read all angles
------------------------------------------------------------------------- */

void ReadData::angles(int firstpass)
{
  int nchunk,eof;

  if (me == 0) {
    if (firstpass) {
      if (screen) fprintf(screen,"  scanning angles ...\n");
      if (logfile) fprintf(logfile,"  scanning angles ...\n");
    } else {
      if (screen) fprintf(screen,"  reading angles ...\n");
      if (logfile) fprintf(logfile,"  reading angles ...\n");
    }
  }

  // allocate count if firstpass

  int nlocal = atom->nlocal;
  int *count = NULL;
  if (firstpass) {
    memory->create(count,nlocal,"read_data:count");
    memset(count,0,nlocal*sizeof(int));
  }

  // read and process angles

  bigint nread = 0;

  while (nread < nangles) {
    nchunk = MIN(nangles-nread,CHUNK);
    eof = comm->read_lines_from_file(fp,nchunk,MAXLINE,buffer);
    if (eof) error->all(FLERR,"Unexpected end of data file");
    atom->data_angles(nchunk,buffer,count,id_offset,aoffset);
    nread += nchunk;
  }

  // if firstpass: tally max angle/atom and return
  // if addflag = NONE, store max angle/atom with extra
  // else just check actual max does not exceed existing max

  if (firstpass) {
    int max = 0;
    for (int i = nlocal_previous; i < nlocal; i++) max = MAX(max,count[i]);
    int maxall;
    MPI_Allreduce(&max,&maxall,1,MPI_INT,MPI_MAX,world);
    if (addflag == NONE) maxall += atom->extra_angle_per_atom;

    if (me == 0) {
      if (screen) fprintf(screen,"  %d = max angles/atom\n",maxall);
      if (logfile) fprintf(logfile,"  %d = max angles/atom\n",maxall);
    }

    if (addflag != NONE) {
      if (maxall > atom->angle_per_atom)
        error->all(FLERR,"Subsequent read data induced "
                   "too many angles per atom");
    } else atom->angle_per_atom = maxall;

    memory->destroy(count);
    return;
  }

  // if 2nd pass: check that angles were assigned correctly

  bigint n = 0;
  for (int i = nlocal_previous; i < nlocal; i++) n += atom->num_angle[i];
  bigint sum;
  MPI_Allreduce(&n,&sum,1,MPI_LMP_BIGINT,MPI_SUM,world);
  int factor = 1;
  if (!force->newton_bond) factor = 3;

  if (me == 0) {
    if (screen) fprintf(screen,"  " BIGINT_FORMAT " angles\n",sum/factor);
    if (logfile) fprintf(logfile,"  " BIGINT_FORMAT " angles\n",sum/factor);
  }

  if (sum != factor*nangles)
    error->all(FLERR,"Angles assigned incorrectly");
}

/* ----------------------------------------------------------------------
   scan or read all dihedrals
------------------------------------------------------------------------- */

void ReadData::dihedrals(int firstpass)
{
  int nchunk,eof;

  if (me == 0) {
    if (firstpass) {
      if (screen) fprintf(screen,"  scanning dihedrals ...\n");
      if (logfile) fprintf(logfile,"  scanning dihedrals ...\n");
    } else {
      if (screen) fprintf(screen,"  reading dihedrals ...\n");
      if (logfile) fprintf(logfile,"  reading dihedrals ...\n");
    }
  }

  // allocate count if firstpass

  int nlocal = atom->nlocal;
  int *count = NULL;
  if (firstpass) {
    memory->create(count,nlocal,"read_data:count");
    memset(count,0,nlocal*sizeof(int));
  }

  // read and process dihedrals

  bigint nread = 0;

  while (nread < ndihedrals) {
    nchunk = MIN(ndihedrals-nread,CHUNK);
    eof = comm->read_lines_from_file(fp,nchunk,MAXLINE,buffer);
    if (eof) error->all(FLERR,"Unexpected end of data file");
    atom->data_dihedrals(nchunk,buffer,count,id_offset,doffset);
    nread += nchunk;
  }

  // if firstpass: tally max dihedral/atom and return
  // if addflag = NONE, store max dihedral/atom with extra
  // else just check actual max does not exceed existing max

  if (firstpass) {
    int max = 0;
    for (int i = nlocal_previous; i < nlocal; i++) max = MAX(max,count[i]);
    int maxall;
    MPI_Allreduce(&max,&maxall,1,MPI_INT,MPI_MAX,world);
    if (addflag == NONE) maxall += atom->extra_dihedral_per_atom;

    if (me == 0) {
      if (screen) fprintf(screen,"  %d = max dihedrals/atom\n",maxall);
      if (logfile) fprintf(logfile,"  %d = max dihedrals/atom\n",maxall);
    }

    if (addflag != NONE) {
      if (maxall > atom->dihedral_per_atom)
        error->all(FLERR,"Subsequent read data induced "
                   "too many dihedrals per atom");
    } else atom->dihedral_per_atom = maxall;

    memory->destroy(count);
    return;
  }

  // if 2nd pass: check that dihedrals were assigned correctly

  bigint n = 0;
  for (int i = nlocal_previous; i < nlocal; i++) n += atom->num_dihedral[i];
  bigint sum;
  MPI_Allreduce(&n,&sum,1,MPI_LMP_BIGINT,MPI_SUM,world);
  int factor = 1;
  if (!force->newton_bond) factor = 4;

  if (me == 0) {
    if (screen) fprintf(screen,"  " BIGINT_FORMAT " dihedrals\n",sum/factor);
    if (logfile) fprintf(logfile,"  " BIGINT_FORMAT " dihedrals\n",sum/factor);
  }

  if (sum != factor*ndihedrals)
    error->all(FLERR,"Dihedrals assigned incorrectly");
}

/* ----------------------------------------------------------------------
   scan or read all impropers
------------------------------------------------------------------------- */

void ReadData::impropers(int firstpass)
{
  int nchunk,eof;

  if (me == 0) {
    if (firstpass) {
      if (screen) fprintf(screen,"  scanning impropers ...\n");
      if (logfile) fprintf(logfile,"  scanning impropers ...\n");
    } else {
      if (screen) fprintf(screen,"  reading impropers ...\n");
      if (logfile) fprintf(logfile,"  reading impropers ...\n");
    }
  }

  // allocate count if firstpass

  int nlocal = atom->nlocal;
  int *count = NULL;
  if (firstpass) {
    memory->create(count,nlocal,"read_data:count");
    memset(count,0,nlocal*sizeof(int));
  }

  // read and process impropers

  bigint nread = 0;

  while (nread < nimpropers) {
    nchunk = MIN(nimpropers-nread,CHUNK);
    eof = comm->read_lines_from_file(fp,nchunk,MAXLINE,buffer);
    if (eof) error->all(FLERR,"Unexpected end of data file");
    atom->data_impropers(nchunk,buffer,count,id_offset,ioffset);
    nread += nchunk;
  }

  // if firstpass: tally max improper/atom and return
  // if addflag = NONE, store max improper/atom
  // else just check it does not exceed existing max

  if (firstpass) {
    int max = 0;
    for (int i = nlocal_previous; i < nlocal; i++) max = MAX(max,count[i]);
    int maxall;
    MPI_Allreduce(&max,&maxall,1,MPI_INT,MPI_MAX,world);
    if (addflag == NONE) maxall += atom->extra_improper_per_atom;

    if (me == 0) {
      if (screen) fprintf(screen,"  %d = max impropers/atom\n",maxall);
      if (logfile) fprintf(logfile,"  %d = max impropers/atom\n",maxall);
    }

    if (addflag != NONE) {
      if (maxall > atom->improper_per_atom)
        error->all(FLERR,"Subsequent read data induced "
                   "too many impropers per atom");
    } else atom->improper_per_atom = maxall;

    memory->destroy(count);
    return;
  }

  // if 2nd pass: check that impropers were assigned correctly

  bigint n = 0;
  for (int i = nlocal_previous; i < nlocal; i++) n += atom->num_improper[i];
  bigint sum;
  MPI_Allreduce(&n,&sum,1,MPI_LMP_BIGINT,MPI_SUM,world);
  int factor = 1;
  if (!force->newton_bond) factor = 4;

  if (me == 0) {
    if (screen) fprintf(screen,"  " BIGINT_FORMAT " impropers\n",sum/factor);
    if (logfile) fprintf(logfile,"  " BIGINT_FORMAT " impropers\n",sum/factor);
  }

  if (sum != factor*nimpropers)
    error->all(FLERR,"Impropers assigned incorrectly");
}

/* ----------------------------------------------------------------------
   read all bonus data
   to find atoms, must build atom map if not a molecular system
------------------------------------------------------------------------- */

void ReadData::bonus(bigint nbonus, AtomVec *ptr, const char *type)
{
  int nchunk,eof;

  int mapflag = 0;
  if (atom->map_style == 0) {
    mapflag = 1;
    atom->map_init();
    atom->map_set();
  }

  bigint nread = 0;
  bigint natoms = nbonus;

  while (nread < natoms) {
    nchunk = MIN(natoms-nread,CHUNK);
    eof = comm->read_lines_from_file(fp,nchunk,MAXLINE,buffer);
    if (eof) error->all(FLERR,"Unexpected end of data file");
    atom->data_bonus(nchunk,buffer,ptr,id_offset);
    nread += nchunk;
  }

  if (mapflag) {
    atom->map_delete();
    atom->map_style = 0;
  }

  if (me == 0) {
    if (screen) fprintf(screen,"  " BIGINT_FORMAT " %s\n",natoms,type);
    if (logfile) fprintf(logfile,"  " BIGINT_FORMAT " %s\n",natoms,type);
  }
}

/* ----------------------------------------------------------------------
   read all body data
   variable amount of info per body, described by ninteger and ndouble
   to find atoms, must build atom map if not a molecular system
   if not firstpass, just read past data, but no processing of data
------------------------------------------------------------------------- */

void ReadData::bodies(int firstpass)
{
  int m,nchunk,nline,nmax,ninteger,ndouble,nword,ncount,onebody,tmp,rv;
  char *eof;

  int mapflag = 0;
  if (atom->map_style == 0 && firstpass) {
    mapflag = 1;
    atom->map_init();
    atom->map_set();
  }

  // nmax = max # of bodies to read in this chunk
  // nchunk = actual # read

  bigint nread = 0;
  bigint natoms = nbodies;

  while (nread < natoms) {
    if (natoms-nread > CHUNK) nmax = CHUNK;
    else nmax = natoms-nread;

    if (me == 0) {
      nchunk = 0;
      nline = 0;
      m = 0;

      while (nchunk < nmax && nline <= CHUNK-MAXBODY) {
        eof = fgets(&buffer[m],MAXLINE,fp);
        if (eof == NULL) error->one(FLERR,"Unexpected end of data file");
        rv = sscanf(&buffer[m],"%d %d %d",&tmp,&ninteger,&ndouble);
        if (rv != 3)
          error->one(FLERR,"Incorrect format in Bodies section of data file");
        m += strlen(&buffer[m]);

        // read lines one at a time into buffer and count words
        // count to ninteger and ndouble until have enough lines

        onebody = 0;

        nword = 0;
        while (nword < ninteger) {
          eof = fgets(&buffer[m],MAXLINE,fp);
          if (eof == NULL) error->one(FLERR,"Unexpected end of data file");
          ncount = atom->count_words(&buffer[m],copy);
          if (ncount == 0)
            error->one(FLERR,"Too few values in body lines in data file");
          nword += ncount;
          m += strlen(&buffer[m]);
          onebody++;
        }
        if (nword > ninteger)
          error->one(FLERR,"Too many values in body lines in data file");

        nword = 0;
        while (nword < ndouble) {
          eof = fgets(&buffer[m],MAXLINE,fp);
          if (eof == NULL) error->one(FLERR,"Unexpected end of data file");
          ncount = atom->count_words(&buffer[m],copy);
          if (ncount == 0)
            error->one(FLERR,"Too few values in body lines in data file");
          nword += ncount;
          m += strlen(&buffer[m]);
          onebody++;
        }
        if (nword > ndouble)
          error->one(FLERR,"Too many values in body lines in data file");

        if (onebody+1 > MAXBODY)
          error->one(FLERR,
                     "Too many lines in one body in data file - boost MAXBODY");

        nchunk++;
        nline += onebody+1;
      }

      if (buffer[m-1] != '\n') strcpy(&buffer[m++],"\n");
      m++;
    }

    MPI_Bcast(&nchunk,1,MPI_INT,0,world);
    MPI_Bcast(&m,1,MPI_INT,0,world);
    MPI_Bcast(buffer,m,MPI_CHAR,0,world);

    if (firstpass) atom->data_bodies(nchunk,buffer,avec_body,id_offset);
    nread += nchunk;
  }

  if (mapflag && firstpass) {
    atom->map_delete();
    atom->map_style = 0;
  }

  if (me == 0 && firstpass) {
    if (screen) fprintf(screen,"  " BIGINT_FORMAT " bodies\n",natoms);
    if (logfile) fprintf(logfile,"  " BIGINT_FORMAT " bodies\n",natoms);
  }
}

/* ----------------------------------------------------------------------
read all CAC element definitions
------------------------------------------------------------------------- */

void ReadData::CAC_elements()
{
	int m, nchunk, nline, nlineinner, nmax, npoly, tmp, nodecount;

	char *eof;
	char *element_type = (char*)memory->smalloc(sizeof(char) * 20, "read_data: element type string");
	int chunk = 20;
	int mapflag = 0;
  int maxelement = 2*(atom->maxpoly*atom->nodes_per_element);
	char *CAC_buffer = (char*)memory->smalloc(sizeof(char) *(chunk*MAXLINE*(maxelement+1)+1), "read_data: CAC_buffer");
  int *nodes_per_element_list = atom->nodes_per_element_list;
  char **element_names = atom->element_names;
  int element_type_count = atom->element_type_count;
	//std::ofstream myfile;

	// nmax = max # of bodies to read in this chunk
	// nchunk = actual # read

	bigint nread = 0;


	while (nread < nCAC_elements) {
		if (nCAC_elements - nread > chunk) nmax = chunk;
		else nmax = nCAC_elements - nread;

		if (me == 0) {


			nchunk = 0;
			nline = 0;
			m = 0;

			while (nchunk < nmax) {
				eof = fgets(&CAC_buffer[m], MAXLINE, fp);

				if (eof == NULL) error->one(FLERR, "Unexpected end of data file");
				sscanf(&CAC_buffer[m], "%d %s %d", &tmp, element_type, &npoly);
				m += strlen(&CAC_buffer[m]);
				element_type = strtok(element_type, " \t\n\r\f");
        
        int type_found=0;
	      for(int string_check=1; string_check < element_type_count; string_check++){
	    	if (strcmp(element_type, element_names[string_check]) == 0){
		    type_found=1;	
	     	nodecount = nodes_per_element_list[string_check];
		    }
	      }
        if (strcmp(element_type, "Atom") == 0) {
        type_found=1;
		   	nodecount = 1;
		  	npoly = 1;
	      }
        if(!type_found) {
		    error->one(FLERR, "element type not yet defined, add definition in process_args function of atom_vec_CAC.cpp style");
	      }
        if(npoly<1)
        error->one(FLERR, "poly_count less than one in data file");
        
				for (nlineinner = 0; nlineinner < nodecount*npoly; nlineinner++) {
					eof = fgets(&CAC_buffer[m], MAXLINE, fp);
					// fflush(fp);
					if (eof == NULL) error->one(FLERR, "Unexpected end of data file");

					m += strlen(&CAC_buffer[m]);
					if (nlineinner + 1 >= maxelement)
						error->one(FLERR,
							"Too many lines in one element in data file - increase maxpoly or max nodes per element for atom style CAC");

				}

				nchunk += 1;
			}
    if (m) {
      if (CAC_buffer[m-1] != '\n') strcpy(&CAC_buffer[m++],"\n");
      m++;
    }

		}


		MPI_Bcast(&nchunk, 1, MPI_INT, 0, world);
		MPI_Bcast(&m, 1, MPI_INT, 0, world);
    
		MPI_Bcast(CAC_buffer, m, MPI_CHAR, 0, world);



		atom->data_CAC(nchunk, CAC_buffer, id_offset, toffset, shiftflag, shift);
		nread += nchunk;
	}

	//check elements were assigned correctly
	bigint n = atom->nlocal;
	bigint sum;
	MPI_Allreduce(&n, &sum, 1, MPI_LMP_BIGINT, MPI_SUM, world);
	bigint nassign = sum - (atom->natoms - nCAC_elements);

	if (me == 0) {
		if (screen) fprintf(screen, "  " BIGINT_FORMAT " CAC_Elements\n", nassign);
		if (logfile) fprintf(logfile, "  " BIGINT_FORMAT " CAC_Elements\n", nassign);
	}

	if (sum != atom->natoms)
		error->all(FLERR, "Did not assign all atoms correctly");


	//check if atom ids are valid
	atom->tag_check();

	if (atom->map_style) {
		atom->map_init();
		atom->map_set();
	}
	
	free (element_type);
	free (CAC_buffer);
}

/* ---------------------------------------------------------------------- */

void ReadData::mass()
{
  char *next;
  char *buf = new char[ntypes*MAXLINE];

  int eof = comm->read_lines_from_file(fp,ntypes,MAXLINE,buf);
  if (eof) error->all(FLERR,"Unexpected end of data file");

  char *original = buf;
  for (int i = 0; i < ntypes; i++) {
    next = strchr(buf,'\n');
    *next = '\0';
    atom->set_mass(FLERR,buf,toffset);
    buf = next + 1;
  }
  delete [] original;
}

/* ---------------------------------------------------------------------- */

void ReadData::paircoeffs()
{
  char *next;
  char *buf = new char[ntypes*MAXLINE];

  int eof = comm->read_lines_from_file(fp,ntypes,MAXLINE,buf);
  if (eof) error->all(FLERR,"Unexpected end of data file");

  char *original = buf;
  for (int i = 0; i < ntypes; i++) {
    next = strchr(buf,'\n');
    *next = '\0';
    parse_coeffs(buf,NULL,1,2,toffset);
    if (narg == 0)
      error->all(FLERR,"Unexpected empty line in PairCoeffs section");
    force->pair->coeff(narg,arg);
    buf = next + 1;
  }
  delete [] original;
}

/* ---------------------------------------------------------------------- */

void ReadData::pairIJcoeffs()
{
  int i,j;
  char *next;

  int nsq = ntypes * (ntypes+1) / 2;
  char *buf = new char[nsq * MAXLINE];

  int eof = comm->read_lines_from_file(fp,nsq,MAXLINE,buf);
  if (eof) error->all(FLERR,"Unexpected end of data file");

  char *original = buf;
  for (i = 0; i < ntypes; i++)
    for (j = i; j < ntypes; j++) {
      next = strchr(buf,'\n');
      *next = '\0';
      parse_coeffs(buf,NULL,0,2,toffset);
      if (narg == 0)
        error->all(FLERR,"Unexpected empty line in PairCoeffs section");
      force->pair->coeff(narg,arg);
      buf = next + 1;
    }
  delete [] original;
}

/* ---------------------------------------------------------------------- */

void ReadData::bondcoeffs()
{
  if (!nbondtypes) return;

  char *next;
  char *buf = new char[nbondtypes*MAXLINE];

  int eof = comm->read_lines_from_file(fp,nbondtypes,MAXLINE,buf);
  if (eof) error->all(FLERR,"Unexpected end of data file");

  char *original = buf;
  for (int i = 0; i < nbondtypes; i++) {
    next = strchr(buf,'\n');
    *next = '\0';
    parse_coeffs(buf,NULL,0,1,boffset);
    if (narg == 0)
      error->all(FLERR,"Unexpected empty line in BondCoeffs section");
    force->bond->coeff(narg,arg);
    buf = next + 1;
  }
  delete [] original;
}

/* ---------------------------------------------------------------------- */

void ReadData::anglecoeffs(int which)
{
  if (!nangletypes) return;

  char *next;
  char *buf = new char[nangletypes*MAXLINE];

  int eof = comm->read_lines_from_file(fp,nangletypes,MAXLINE,buf);
  if (eof) error->all(FLERR,"Unexpected end of data file");

  char *original = buf;
  for (int i = 0; i < nangletypes; i++) {
    next = strchr(buf,'\n');
    *next = '\0';
    if (which == 0) parse_coeffs(buf,NULL,0,1,aoffset);
    else if (which == 1) parse_coeffs(buf,"bb",0,1,aoffset);
    else if (which == 2) parse_coeffs(buf,"ba",0,1,aoffset);
    if (narg == 0) error->all(FLERR,"Unexpected empty line in AngleCoeffs section");
    force->angle->coeff(narg,arg);
    buf = next + 1;
  }
  delete [] original;
}

/* ---------------------------------------------------------------------- */

void ReadData::dihedralcoeffs(int which)
{
  if (!ndihedraltypes) return;

  char *next;
  char *buf = new char[ndihedraltypes*MAXLINE];

  int eof = comm->read_lines_from_file(fp,ndihedraltypes,MAXLINE,buf);
  if (eof) error->all(FLERR,"Unexpected end of data file");

  char *original = buf;
  for (int i = 0; i < ndihedraltypes; i++) {
    next = strchr(buf,'\n');
    *next = '\0';
    if (which == 0) parse_coeffs(buf,NULL,0,1,doffset);
    else if (which == 1) parse_coeffs(buf,"mbt",0,1,doffset);
    else if (which == 2) parse_coeffs(buf,"ebt",0,1,doffset);
    else if (which == 3) parse_coeffs(buf,"at",0,1,doffset);
    else if (which == 4) parse_coeffs(buf,"aat",0,1,doffset);
    else if (which == 5) parse_coeffs(buf,"bb13",0,1,doffset);
    if (narg == 0)
      error->all(FLERR,"Unexpected empty line in DihedralCoeffs section");
    force->dihedral->coeff(narg,arg);
    buf = next + 1;
  }
  delete [] original;
}

/* ---------------------------------------------------------------------- */

void ReadData::impropercoeffs(int which)
{
  if (!nimpropertypes) return;

  char *next;
  char *buf = new char[nimpropertypes*MAXLINE];

  int eof = comm->read_lines_from_file(fp,nimpropertypes,MAXLINE,buf);
  if (eof) error->all(FLERR,"Unexpected end of data file");

  char *original = buf;
  for (int i = 0; i < nimpropertypes; i++) {
    next = strchr(buf,'\n');
    *next = '\0';
    if (which == 0) parse_coeffs(buf,NULL,0,1,ioffset);
    else if (which == 1) parse_coeffs(buf,"aa",0,1,ioffset);
    if (narg == 0) error->all(FLERR,"Unexpected empty line in ImproperCoeffs section");
    force->improper->coeff(narg,arg);
    buf = next + 1;
  }
  delete [] original;
}

/* ----------------------------------------------------------------------
   read fix section, pass lines to fix to process
   n = index of fix
------------------------------------------------------------------------- */

void ReadData::fix(int ifix, char *keyword)
{
  int nchunk,eof;

  bigint nline = modify->fix[ifix]->read_data_skip_lines(keyword);

  bigint nread = 0;
  while (nread < nline) {
    nchunk = MIN(nline-nread,CHUNK);
    eof = comm->read_lines_from_file(fp,nchunk,MAXLINE,buffer);
    if (eof) error->all(FLERR,"Unexpected end of data file");
    modify->fix[ifix]->read_data_section(keyword,nchunk,buffer,id_offset);
    nread += nchunk;
  }
}

/* ----------------------------------------------------------------------
   reallocate the count vector from cmax to amax+1 and return new length
   zero new locations
------------------------------------------------------------------------- */

int ReadData::reallocate(int **pcount, int cmax, int amax)
{
  int *count = *pcount;
  memory->grow(count,amax+1,"read_data:count");
  for (int i = cmax; i <= amax; i++) count[i] = 0;
  *pcount = count;
  return amax+1;
}

/* ----------------------------------------------------------------------
   proc 0 opens data file
   test if gzipped
------------------------------------------------------------------------- */

void ReadData::open(char *file)
{
  compressed = 0;
  char *suffix = file + strlen(file) - 3;
  if (suffix > file && strcmp(suffix,".gz") == 0) compressed = 1;
  if (!compressed) fp = fopen(file,"r");
  else {
#ifdef LAMMPS_GZIP
    char gunzip[128];
    snprintf(gunzip,128,"gzip -c -d %s",file);

#ifdef _WIN32
    fp = _popen(gunzip,"rb");
#else
    fp = popen(gunzip,"r");
#endif

#else
    error->one(FLERR,"Cannot open gzipped file");
#endif
  }

  if (fp == NULL) {
    char str[128];
    snprintf(str,128,"Cannot open file %s",file);
    error->one(FLERR,str);
  }
}

/* ----------------------------------------------------------------------
   grab next keyword
   read lines until one is non-blank
   keyword is all text on line w/out leading & trailing white space
   optional style can be appended after comment char '#'
   read one additional line (assumed blank)
   if any read hits EOF, set keyword to empty
   if first = 1, line variable holds non-blank line that ended header
------------------------------------------------------------------------- */

void ReadData::parse_keyword(int first)
{
  int eof = 0;
  int done = 0;

  // proc 0 reads upto non-blank line plus 1 following line
  // eof is set to 1 if any read hits end-of-file

  if (me == 0) {
    if (!first) {
      if (fgets(line,MAXLINE,fp) == NULL) eof = 1;
    }
    while (eof == 0 && done == 0) {
      int blank = strspn(line," \t\n\r");
      if ((blank == (int)strlen(line)) || (line[blank] == '#')) {
        if (fgets(line,MAXLINE,fp) == NULL) eof = 1;
      } else done = 1;
    }
    if (fgets(buffer,MAXLINE,fp) == NULL) {
      eof = 1;
      buffer[0] = '\0';
    }
  }

  // if eof, set keyword empty and return

  MPI_Bcast(&eof,1,MPI_INT,0,world);
  if (eof) {
    keyword[0] = '\0';
    return;
  }

  // bcast keyword line to all procs

  int n;
  if (me == 0) n = strlen(line) + 1;
  MPI_Bcast(&n,1,MPI_INT,0,world);
  MPI_Bcast(line,n,MPI_CHAR,0,world);

  // store optional "style" following comment char '#' after keyword

  char *ptr;
  if ((ptr = strchr(line,'#'))) {
    *ptr++ = '\0';
    while (*ptr == ' ' || *ptr == '\t') ptr++;
    int stop = strlen(ptr) - 1;
    while (ptr[stop] == ' ' || ptr[stop] == '\t'
           || ptr[stop] == '\n' || ptr[stop] == '\r') stop--;
    ptr[stop+1] = '\0';
    strcpy(style,ptr);
  } else style[0] = '\0';

  // copy non-whitespace portion of line into keyword

  int start = strspn(line," \t\n\r");
  int stop = strlen(line) - 1;
  while (line[stop] == ' ' || line[stop] == '\t'
         || line[stop] == '\n' || line[stop] == '\r') stop--;
  line[stop+1] = '\0';
  strcpy(keyword,&line[start]);
}

/* ----------------------------------------------------------------------
   proc 0 reads N lines from file
   could be skipping Natoms lines, so use bigints
------------------------------------------------------------------------- */

void ReadData::skip_lines(bigint n)
{
  if (me) return;
  if (n <= 0) return;
  char *eof = NULL;
  for (bigint i = 0; i < n; i++) eof = fgets(line,MAXLINE,fp);
  if (eof == NULL) error->one(FLERR,"Unexpected end of data file");
}

/* ----------------------------------------------------------------------
   parse a line of coeffs into words, storing them in narg,arg
   trim anything from '#' onward
   word strings remain in line, are not copied
   if addstr != NULL, add addstr as extra arg for class2 angle/dihedral/improper
     if 2nd word starts with letter, then is hybrid style, add addstr after it
     else add addstr before 2nd word
   if dupflag, duplicate 1st word, so pair_coeff "2" becomes "2 2"
   if noffset, add offset to first noffset args, which are atom/bond/etc types
------------------------------------------------------------------------- */

void ReadData::parse_coeffs(char *line, const char *addstr,
                            int dupflag, int noffset, int offset)
{
  char *ptr;
  if ((ptr = strchr(line,'#'))) *ptr = '\0';

  narg = 0;
  char *word = strtok(line," \t\n\r\f");
  while (word) {
    if (narg == maxarg) {
      maxarg += DELTA;
      arg = (char **)
        memory->srealloc(arg,maxarg*sizeof(char *),"read_data:arg");
    }
    if (addstr && narg == 1 && !islower(word[0])) arg[narg++] = (char *) addstr;
    arg[narg++] = word;
    if (addstr && narg == 2 && islower(word[0])) arg[narg++] = (char *) addstr;
    if (dupflag && narg == 1) arg[narg++] = word;
    word = strtok(NULL," \t\n\r\f");
  }

  // to avoid segfaults on empty lines

  if (narg == 0) return;
  
  if (noffset) {
    int value = force->inumeric(FLERR,arg[0]);
    sprintf(argoffset1,"%d",value+offset);
    arg[0] = argoffset1;
    if (noffset == 2) {
      value = force->inumeric(FLERR,arg[1]);
      sprintf(argoffset2,"%d",value+offset);
      arg[1] = argoffset2;
    }
  }
}

/* ----------------------------------------------------------------------
   compare two style strings if they both exist
   one = comment in data file section, two = currently-defined style
   ignore suffixes listed in suffixes array at top of file
------------------------------------------------------------------------- */

int ReadData::style_match(const char *one, const char *two)
{
  int i,delta,len,len1,len2;

  if ((one == NULL) || (two == NULL)) return 1;

  len1 = strlen(one);
  len2 = strlen(two);

  for (i = 0; suffixes[i] != NULL; i++) {
    len = strlen(suffixes[i]);
    if ((delta = len1 - len) > 0)
      if (strcmp(one+delta,suffixes[i]) == 0) len1 = delta;
    if ((delta = len2 - len) > 0)
      if (strcmp(two+delta,suffixes[i]) == 0) len2 = delta;
  }

  if ((len1 == 0) || (len1 == len2) || (strncmp(one,two,len1) == 0)) return 1;
  return 0;
}<|MERGE_RESOLUTION|>--- conflicted
+++ resolved
@@ -1048,19 +1048,14 @@
       if (addflag == NONE) atom->nbodies = nbodies;
       else if (firstpass) atom->nbodies += nbodies;
 
-<<<<<<< HEAD
-    } else if (strstr(line, "CAC_elements")) {
+    } else if (strstr(line, "CAC_elements")) {  // FIXME:
 		sscanf(line, BIGINT_FORMAT, &nCAC_elements);
 		if (addflag == NONE) atom->natoms = nCAC_elements;
 		else if (firstpass) atom->natoms += nCAC_elements;
-	  } else if (strstr(line,"bonds")) {
-      sscanf(line,BIGINT_FORMAT,&nbonds);
-=======
     } else if (utils::strmatch(line,"^\\s*\\d+\\s+bonds\\s")) {
       rv = sscanf(line,BIGINT_FORMAT,&nbonds);
       if (rv != 1)
         error->all(FLERR,"Could not parse 'bonds' line in data file header");
->>>>>>> a12b959f
       if (addflag == NONE) atom->nbonds = nbonds;
       else if (firstpass) atom->nbonds += nbonds;
 
