/* -*- c++ -*- ----------------------------------------------------------
   LAMMPS - Large-scale Atomic/Molecular Massively Parallel Simulator
   http://lammps.sandia.gov, Sandia National Laboratories
   Steve Plimpton, sjplimp@sandia.gov

   Copyright (2003) Sandia Corporation.  Under the terms of Contract
   DE-AC04-94AL85000 with Sandia Corporation, the U.S. Government retains
   certain rights in this software.  This software is distributed under
   the GNU General Public License.

   See the README file in the top-level LAMMPS directory.
------------------------------------------------------------------------- */

#ifdef COMPUTE_CLASS

ComputeStyle(bond/local,ComputeBondLocal)

#else

#ifndef LMP_COMPUTE_BOND_LOCAL_H
#define LMP_COMPUTE_BOND_LOCAL_H

#include "compute.h"

namespace LAMMPS_NS {

class ComputeBondLocal : public Compute {
 public:
  ComputeBondLocal(class LAMMPS *, int, char **);
  ~ComputeBondLocal();
  void init();
  void compute_local();
  int pack_forward_comm(int, int *, double *, int, int *);
  void unpack_forward_comm(int, int, double *);
  double memory_usage();

 private:
  int nvalues;
  int ncount;
  int *bstyle;
<<<<<<< HEAD
  int singleflag,ghostvelflag;
=======
  int singleflag,velflag,ghostvelflag,initflag;
>>>>>>> 206f4e18

  int nmax;

  int compute_bonds(int);
  void reallocate(int);
};

}

#endif
#endif

/* ERROR/WARNING messages:

E: Illegal ... command

Self-explanatory.  Check the input script syntax and compare to the
documentation for the command.  You can use -echo screen as a
command-line option when running LAMMPS to see the offending line.

E: Compute bond/local used when bonds are not allowed

The atom style does not support bonds.

E: Invalid keyword in compute bond/local command

Self-explanatory.

E: No bond style is defined for compute bond/local

Self-explanatory.

*/<|MERGE_RESOLUTION|>--- conflicted
+++ resolved
@@ -38,11 +38,7 @@
   int nvalues;
   int ncount;
   int *bstyle;
-<<<<<<< HEAD
-  int singleflag,ghostvelflag;
-=======
   int singleflag,velflag,ghostvelflag,initflag;
->>>>>>> 206f4e18
 
   int nmax;
 
