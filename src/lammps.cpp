// clang-format off
/* ----------------------------------------------------------------------
   LAMMPS - Large-scale Atomic/Molecular Massively Parallel Simulator
   https://www.lammps.org/, Sandia National Laboratories
   LAMMPS development team: developers@lammps.org

   Copyright (2003) Sandia Corporation.  Under the terms of Contract
   DE-AC04-94AL85000 with Sandia Corporation, the U.S. Government retains
   certain rights in this software.  This software is distributed under
   the GNU General Public License.

   See the README file in the top-level LAMMPS directory.
------------------------------------------------------------------------- */

#include "lammps.h"

#include "style_angle.h"     // IWYU pragma: keep
#include "style_atom.h"      // IWYU pragma: keep
#include "style_bond.h"      // IWYU pragma: keep
#include "style_command.h"   // IWYU pragma: keep
#include "style_compute.h"   // IWYU pragma: keep
#include "style_dihedral.h"  // IWYU pragma: keep
#include "style_dump.h"      // IWYU pragma: keep
#include "style_fix.h"       // IWYU pragma: keep
#include "style_improper.h"  // IWYU pragma: keep
#include "style_integrate.h" // IWYU pragma: keep
#include "style_kspace.h"    // IWYU pragma: keep
#include "style_minimize.h"  // IWYU pragma: keep
#include "style_pair.h"      // IWYU pragma: keep
#include "style_region.h"    // IWYU pragma: keep

#include "accelerator_kokkos.h"
#include "accelerator_omp.h"
#include "atom.h"
#include "citeme.h"
#include "comm.h"
#include "comm_brick.h"
#include "domain.h"
#include "error.h"
#include "force.h"
#include "group.h"
#include "info.h"
#include "input.h"
#include "lmppython.h"
#include "memory.h"
#include "modify.h"
#include "neighbor.h"
#include "output.h"
#include "suffix.h"
#include "timer.h"
#include "universe.h"
#include "update.h"
#include "variable.h"
#include "version.h"

#if defined(LMP_PLUGIN)
#include "plugin.h"
#endif

#include <cctype>
#include <cmath>
#include <cstring>
#include <map>

#include "lmpinstalledpkgs.h"
#include "lmpgitversion.h"

#if defined(LAMMPS_UPDATE)
#define UPDATE_STRING " - " LAMMPS_UPDATE
#else
#define UPDATE_STRING ""
#endif

static void print_style(FILE *fp, const char *str, int &pos);

struct LAMMPS_NS::package_styles_lists {
  std::map<std::string,std::string> angle_styles;
  std::map<std::string,std::string> atom_styles;
  std::map<std::string,std::string> body_styles;
  std::map<std::string,std::string> bond_styles;
  std::map<std::string,std::string> command_styles;
  std::map<std::string,std::string> compute_styles;
  std::map<std::string,std::string> dihedral_styles;
  std::map<std::string,std::string> dump_styles;
  std::map<std::string,std::string> fix_styles;
  std::map<std::string,std::string> improper_styles;
  std::map<std::string,std::string> integrate_styles;
  std::map<std::string,std::string> kspace_styles;
  std::map<std::string,std::string> minimize_styles;
  std::map<std::string,std::string> pair_styles;
  std::map<std::string,std::string> reader_styles;
  std::map<std::string,std::string> region_styles;
};

using namespace LAMMPS_NS;

/** \class LAMMPS_NS::LAMMPS
 * \brief LAMMPS simulation instance
 *
 * The LAMMPS class contains pointers of all constituent class instances
 * and global variables that are used by a LAMMPS simulation. Its contents
 * represent the entire state of the simulation.
 *
 * The LAMMPS class manages the components of an MD simulation by creating,
 * deleting, and initializing instances of the classes it is composed of,
 * processing command line flags, and providing access to some global properties.
 * The specifics of setting up and running a simulation are handled by the
 * individual component class instances. */

/** Create a LAMMPS simulation instance
 *
 * The LAMMPS constructor starts up a simulation by allocating all
 * fundamental classes in the necessary order, parses input switches
 * and their arguments, initializes communicators, screen and logfile
 * output FILE pointers.
 *
 * \param narg number of arguments
 * \param arg list of arguments
 * \param communicator MPI communicator used by this LAMMPS instance
 */
LAMMPS::LAMMPS(int narg, char **arg, MPI_Comm communicator) :
  memory(nullptr), error(nullptr), universe(nullptr), input(nullptr), atom(nullptr),
  update(nullptr), neighbor(nullptr), comm(nullptr), domain(nullptr), force(nullptr),
  modify(nullptr), group(nullptr), output(nullptr), timer(nullptr), kokkos(nullptr),
  atomKK(nullptr), memoryKK(nullptr), python(nullptr), citeme(nullptr)
{
  memory = new Memory(this);
  error = new Error(this);
  universe = new Universe(this,communicator);

  version = (const char *) LAMMPS_VERSION;
  num_ver = utils::date2num(version);
  restart_ver = -1;

  // append git descriptor info to update string when compiling development or maintenance version

  std::string update_string = UPDATE_STRING;
  if (has_git_info() && ((update_string == " - Development") || (update_string == " - Maintenance")))
    update_string += fmt::format(" - {}", git_descriptor());

  external_comm = 0;
  mdicomm = nullptr;

  skiprunflag = 0;

  screen = nullptr;
  logfile = nullptr;
  infile = nullptr;

  initclock = platform::walltime();

  init_pkg_lists();

#if defined(LMP_PYTHON) && defined(_WIN32)
  // If the LAMMPSHOME environment variable is set, it should point
  // to the location of the LAMMPS installation tree where we bundle
  // the matching Python installation for use with the PYTHON package.
  // This is currently only used on Windows with the Windows installer packages
  const char *lmpenv = getenv("LAMMPSHOME");
  if (lmpenv) {
    platform::putenv(fmt::format("PYTHONHOME={}",lmpenv));
  }
#endif

  // check if -mpicolor is first arg
  // if so, then 2 or more apps were launched with one mpirun command
  //   this means passed communicator (e.g. MPI_COMM_WORLD) is bigger than LAMMPS
  //   universe communicator needs to shrink to be just LAMMPS
  // syntax: -mpicolor color
  //   color = integer for this app, different than any other app(s)
  // do the following:
  //   perform an MPI_Comm_split() to create a new LAMMPS-only subcomm
  //   NOTE: this assumes other app(s) make same call, else will hang!
  //   re-create universe with subcomm
  //   store comm that all apps belong to in external_comm

  int iarg = 1;
  if (narg-iarg >= 2 && (strcmp(arg[iarg],"-mpicolor") == 0 ||
                         strcmp(arg[iarg],"-m") == 0)) {
    int me,nprocs;
    MPI_Comm_rank(communicator,&me);
    MPI_Comm_size(communicator,&nprocs);
    int color = atoi(arg[iarg+1]);
    MPI_Comm subcomm;
    MPI_Comm_split(communicator,color,me,&subcomm);
    external_comm = communicator;
    communicator = subcomm;
    delete universe;
    universe = new Universe(this,communicator);
  }

  // parse input switches

  int inflag = 0;
  int screenflag = 0;
  int logflag = 0;
  int partscreenflag = 0;
  int partlogflag = 0;
  int kokkosflag = 0;
  int restart2data = 0;
  int restart2dump = 0;
  int restartremap = 0;
  int citeflag = 1;
  int citescreen = CiteMe::TERSE;
  int citelogfile = CiteMe::VERBOSE;
  char *citefile = nullptr;
  int helpflag = 0;
  int nonbufflag = 0;

  suffix = suffix2 = nullptr;
  suffix_enable = 0;
  pair_only_flag = 0;
  if (arg) exename = arg[0];
  else exename = nullptr;
  packargs = nullptr;
  num_package = 0;
  char *restartfile = nullptr;
  int wfirst,wlast;
  int kkfirst,kklast;

  int npack = 0;
  int *pfirst = nullptr;
  int *plast = nullptr;

  iarg = 1;
  while (iarg < narg) {

    if (strcmp(arg[iarg],"-cite") == 0 ||
               strcmp(arg[iarg],"-c") == 0) {
      if (iarg+2 > narg)
        error->universe_all(FLERR,"Invalid command-line argument");

      if (strcmp(arg[iarg+1],"both") == 0) {
        citescreen = CiteMe::VERBOSE;
        citelogfile = CiteMe::VERBOSE;
        citefile = nullptr;
      } else if (strcmp(arg[iarg+1],"none") == 0) {
        citescreen = CiteMe::TERSE;
        citelogfile = CiteMe::TERSE;
        citefile = nullptr;
      } else if (strcmp(arg[iarg+1],"screen") == 0) {
        citescreen = CiteMe::VERBOSE;
        citelogfile = CiteMe::TERSE;
        citefile = nullptr;
      } else if (strcmp(arg[iarg+1],"log") == 0) {
        citescreen = CiteMe::TERSE;
        citelogfile = CiteMe::VERBOSE;
        citefile = nullptr;
      } else {
        citescreen = CiteMe::TERSE;
        citelogfile = CiteMe::TERSE;
        citefile = arg[iarg+1];
      }
      iarg += 2;

    } else if (strcmp(arg[iarg],"-echo") == 0 ||
               strcmp(arg[iarg],"-e") == 0) {
      if (iarg+2 > narg)
        error->universe_all(FLERR,"Invalid command-line argument");
      iarg += 2;

    } else if (strcmp(arg[iarg],"-help") == 0 ||
               strcmp(arg[iarg],"-h") == 0) {
      if (iarg+1 > narg)
        error->universe_all(FLERR,"Invalid command-line argument");
      helpflag = 1;
      citeflag = 0;
      iarg += 1;

    } else if (strcmp(arg[iarg],"-in") == 0 ||
               strcmp(arg[iarg],"-i") == 0) {
      if (iarg+2 > narg)
        error->universe_all(FLERR,"Invalid command-line argument");
      inflag = iarg + 1;
      iarg += 2;

    } else if (strcmp(arg[iarg],"-kokkos") == 0 ||
               strcmp(arg[iarg],"-k") == 0) {
      if (iarg+2 > narg)
        error->universe_all(FLERR,"Invalid command-line argument");
      const std::string kokkosarg = arg[iarg+1];
      if ((kokkosarg == "on") || (kokkosarg == "yes") || (kokkosarg == "true"))
        kokkosflag = 1;
      else if ((kokkosarg == "off") || (kokkosarg == "no") || (kokkosarg == "false"))
        kokkosflag = 0;
      else error->universe_all(FLERR,"Invalid command-line argument");
      iarg += 2;
      // delimit any extra args for the Kokkos instantiation
      kkfirst = iarg;
      while (iarg < narg && arg[iarg][0] != '-') iarg++;
      kklast = iarg;

    } else if (strcmp(arg[iarg],"-log") == 0 ||
               strcmp(arg[iarg],"-l") == 0) {
      if (iarg+2 > narg)
        error->universe_all(FLERR,"Invalid command-line argument");
      logflag = iarg + 1;
      iarg += 2;

    } else if (strcmp(arg[iarg],"-mpicolor") == 0 ||
               strcmp(arg[iarg],"-m") == 0) {
      if (iarg+2 > narg)
        error->universe_all(FLERR,"Invalid command-line argument");
      if (iarg != 1) error->universe_all(FLERR,"Invalid command-line argument");
      iarg += 2;

    } else if (strcmp(arg[iarg],"-nocite") == 0 ||
               strcmp(arg[iarg],"-nc") == 0) {
      citeflag = 0;
      iarg++;

    } else if (strcmp(arg[iarg],"-nonbuf") == 0 ||
               strcmp(arg[iarg],"-nb") == 0) {
      nonbufflag = 1;
      iarg++;

    } else if (strcmp(arg[iarg],"-package") == 0 ||
               strcmp(arg[iarg],"-pk") == 0) {
      if (iarg+2 > narg)
        error->universe_all(FLERR,"Invalid command-line argument");
      memory->grow(pfirst,npack+1,"lammps:pfirst");
      memory->grow(plast,npack+1,"lammps:plast");
      // delimit args for package command invocation
      // any package arg with leading "-" will be followed by numeric digit
      iarg++;
      pfirst[npack] = iarg;
      while (iarg < narg) {
        if (arg[iarg][0] != '-') iarg++;
        else if (isdigit(arg[iarg][1])) iarg++;
        else break;
      }
      plast[npack++] = iarg;

    } else if (strcmp(arg[iarg],"-partition") == 0 ||
        strcmp(arg[iarg],"-p") == 0) {
      universe->existflag = 1;
      if (iarg+2 > narg)
        error->universe_all(FLERR,"Invalid command-line argument");
      iarg++;
      while (iarg < narg && arg[iarg][0] != '-') {
        universe->add_world(arg[iarg]);
        iarg++;
      }

    } else if (strcmp(arg[iarg],"-plog") == 0 ||
               strcmp(arg[iarg],"-pl") == 0) {
      if (iarg+2 > narg)
       error->universe_all(FLERR,"Invalid command-line argument");
      partlogflag = iarg + 1;
      iarg += 2;

    } else if (strcmp(arg[iarg],"-pscreen") == 0 ||
               strcmp(arg[iarg],"-ps") == 0) {
      if (iarg+2 > narg)
       error->universe_all(FLERR,"Invalid command-line argument");
      partscreenflag = iarg + 1;
      iarg += 2;

    } else if (strcmp(arg[iarg],"-reorder") == 0 ||
               strcmp(arg[iarg],"-ro") == 0) {
      if (iarg+3 > narg)
        error->universe_all(FLERR,"Invalid command-line argument");
      if (universe->existflag)
        error->universe_all(FLERR,"Cannot use -reorder after -partition");
      universe->reorder(arg[iarg+1],arg[iarg+2]);
      iarg += 3;

    } else if (strcmp(arg[iarg],"-restart2data") == 0 ||
               strcmp(arg[iarg],"-r2data") == 0) {
      if (iarg+3 > narg)
        error->universe_all(FLERR,"Invalid command-line argument");
      if (restart2dump)
        error->universe_all(FLERR,
                            "Cannot use both -restart2data and -restart2dump");
      restart2data = 1;
      restartfile = arg[iarg+1];
      // check for restart remap flag
      if (strcmp(arg[iarg+2],"remap") == 0) {
        if (iarg+4 > narg)
          error->universe_all(FLERR,"Invalid command-line argument");
        restartremap = 1;
        iarg++;
      }
      iarg += 2;
      // delimit args for the write_data command
      wfirst = iarg;
      while (iarg < narg && arg[iarg][0] != '-') iarg++;
      wlast = iarg;

    } else if (strcmp(arg[iarg],"-restart2dump") == 0 ||
               strcmp(arg[iarg],"-r2dump") == 0) {
      if (iarg+3 > narg)
        error->universe_all(FLERR,"Invalid command-line argument");
      if (restart2data)
        error->universe_all(FLERR,
                            "Cannot use both -restart2data and -restart2dump");
      restart2dump = 1;
      restartfile = arg[iarg+1];
      // check for restart remap flag
      if (strcmp(arg[iarg+2],"remap") == 0) {
        if (iarg+4 > narg)
          error->universe_all(FLERR,"Invalid command-line argument");
        restartremap = 1;
        iarg++;
      }
      iarg += 2;
      // delimit args for the write_dump command
      wfirst = iarg;
      while (iarg < narg && arg[iarg][0] != '-') iarg++;
      wlast = iarg;

    } else if (strcmp(arg[iarg],"-screen") == 0 ||
               strcmp(arg[iarg],"-sc") == 0) {
      if (iarg+2 > narg)
        error->universe_all(FLERR,"Invalid command-line argument");
      screenflag = iarg + 1;
      iarg += 2;

    } else if (strcmp(arg[iarg],"-skiprun") == 0 ||
               strcmp(arg[iarg],"-sr") == 0) {
      skiprunflag = 1;
      ++iarg;

    } else if (strcmp(arg[iarg],"-suffix") == 0 ||
               strcmp(arg[iarg],"-sf") == 0) {
      if (iarg+2 > narg)
        error->universe_all(FLERR,"Invalid command-line argument");
      delete[] suffix;
      delete[] suffix2;
      suffix = suffix2 = nullptr;
      suffix_enable = 1;
      // hybrid option to set fall-back for suffix2
      if (strcmp(arg[iarg+1],"hybrid") == 0) {
        if (iarg+4 > narg)
          error->universe_all(FLERR,"Invalid command-line argument");
        suffix = utils::strdup(arg[iarg+2]);
        suffix2 = utils::strdup(arg[iarg+3]);
        iarg += 4;
      } else {
        suffix = utils::strdup(arg[iarg+1]);
        iarg += 2;
      }

    } else if (strcmp(arg[iarg],"-var") == 0 ||
               strcmp(arg[iarg],"-v") == 0) {
      if (iarg+3 > narg)
        error->universe_all(FLERR,"Invalid command-line argument");
      iarg += 3;
      while (iarg < narg && arg[iarg][0] != '-') iarg++;

    } else {
      error->universe_all(FLERR, fmt::format("Invalid command-line argument: {}", arg[iarg]) );
    }
  }

  // if no partition command-line switch, universe is one world with all procs

  if (universe->existflag == 0) universe->add_world(nullptr);

  // sum of procs in all worlds must equal total # of procs

  if (!universe->consistent())
    error->universe_all(FLERR,"Processor partitions do not match number of allocated processors");

  // universe cannot use stdin for input file

  if (universe->existflag && inflag == 0)
    error->universe_all(FLERR,"Must use -in switch with multiple partitions");

  // if no partition command-line switch, cannot use -pscreen option

  if (universe->existflag == 0 && partscreenflag)
    error->universe_all(FLERR,"Can only use -pscreen with multiple partitions");

  // if no partition command-line switch, cannot use -plog option

  if (universe->existflag == 0 && partlogflag)
    error->universe_all(FLERR,"Can only use -plog with multiple partitions");

  // set universe screen and logfile

  if (universe->me == 0) {
    if (screenflag == 0)
      universe->uscreen = stdout;
    else if (strcmp(arg[screenflag],"none") == 0)
      universe->uscreen = nullptr;
    else {
      universe->uscreen = fopen(arg[screenflag],"w");
      if (universe->uscreen == nullptr)
        error->universe_one(FLERR,fmt::format("Cannot open universe screen file {}: {}",
                                              arg[screenflag],utils::getsyserror()));
    }
    if (logflag == 0) {
      if (helpflag == 0) {
        universe->ulogfile = fopen("log.lammps","w");
        if (universe->ulogfile == nullptr)
          error->universe_warn(FLERR,"Cannot open log.lammps for writing: "
                               + utils::getsyserror());
      }
    } else if (strcmp(arg[logflag],"none") == 0)
      universe->ulogfile = nullptr;
    else {
      universe->ulogfile = fopen(arg[logflag],"w");
      if (universe->ulogfile == nullptr)
        error->universe_one(FLERR,fmt::format("Cannot open universe log file {}: {}",
                                              arg[logflag],utils::getsyserror()));
    }
  }

  if (universe->me > 0) {
    if (screenflag == 0) universe->uscreen = stdout;
    else universe->uscreen = nullptr;
    universe->ulogfile = nullptr;
  }

  // make universe and single world the same, since no partition switch
  // world inherits settings from universe
  // set world screen, logfile, communicator, infile
  // open input script if from file

  if (universe->existflag == 0) {
    screen = universe->uscreen;
    logfile = universe->ulogfile;
    world = universe->uworld;

    if (universe->me == 0) {
      if (inflag == 0) infile = stdin;
      else if (strcmp(arg[inflag], "none") == 0) infile = stdin;
      else infile = fopen(arg[inflag],"r");
      if (infile == nullptr)
        error->one(FLERR,"Cannot open input script {}: {}", arg[inflag], utils::getsyserror());
      if (!helpflag)
<<<<<<< HEAD
        utils::logmesg(this,fmt::format("LAMMPS ({}{})\n",version,UPDATE_STRING));
=======
        utils::logmesg(this,fmt::format("LAMMPS ({}{})\n", version, update_string));
>>>>>>> 554db7da

     // warn against using I/O redirection in parallel runs
      if ((inflag == 0) && (universe->nprocs > 1))
        error->warning(FLERR, "Using I/O redirection is unreliable with parallel runs. "
<<<<<<< HEAD
                       "Better use -in switch to read input file.");
=======
                       "Better to use the -in switch to read input files.");
>>>>>>> 554db7da
      utils::flush_buffers(this);
    }

  // universe is one or more worlds, as setup by partition switch
  // split universe communicator into separate world communicators
  // set world screen, logfile, communicator, infile
  // open input script

  } else {
    int me;
    MPI_Comm_split(universe->uworld,universe->iworld,0,&world);
    MPI_Comm_rank(world,&me);

    screen = logfile = infile = nullptr;
    if (me == 0) {
      std::string str;
      if (partscreenflag == 0) {
        if (screenflag == 0) {
          str = fmt::format("screen.{}",universe->iworld);
          screen = fopen(str.c_str(),"w");
          if (screen == nullptr)
            error->one(FLERR,"Cannot open screen file {}: {}",str,utils::getsyserror());
        } else if (strcmp(arg[screenflag],"none") == 0) {
          screen = nullptr;
        } else {
          str = fmt::format("{}.{}",arg[screenflag],universe->iworld);
          screen = fopen(str.c_str(),"w");
          if (screen == nullptr)
            error->one(FLERR,"Cannot open screen file {}: {}",arg[screenflag],utils::getsyserror());
        }
      } else if (strcmp(arg[partscreenflag],"none") == 0) {
        screen = nullptr;
      } else {
        str = fmt::format("{}.{}",arg[partscreenflag],universe->iworld);
        screen = fopen(str.c_str(),"w");
        if (screen == nullptr)
          error->one(FLERR,"Cannot open screen file {}: {}",str,utils::getsyserror());
      }

      if (partlogflag == 0) {
        if (logflag == 0) {
          str = fmt::format("log.lammps.{}",universe->iworld);
          logfile = fopen(str.c_str(),"w");
          if (logfile == nullptr)
            error->one(FLERR,"Cannot open logfile {}: {}",str, utils::getsyserror());
        } else if (strcmp(arg[logflag],"none") == 0) {
          logfile = nullptr;
        } else {
          str = fmt::format("{}.{}",arg[logflag],universe->iworld);
          logfile = fopen(str.c_str(),"w");
          if (logfile == nullptr)
            error->one(FLERR,"Cannot open logfile {}: {}",str, utils::getsyserror());
        }
      } else if (strcmp(arg[partlogflag],"none") == 0) {
        logfile = nullptr;
      } else {
        str = fmt::format("{}.{}",arg[partlogflag],universe->iworld);
        logfile = fopen(str.c_str(),"w");
        if (logfile == nullptr)
          error->one(FLERR,"Cannot open logfile {}: {}",str, utils::getsyserror());
      }

      if (strcmp(arg[inflag], "none") != 0) {
        infile = fopen(arg[inflag],"r");
        if (infile == nullptr)
          error->one(FLERR,"Cannot open input script {}: {}",arg[inflag], utils::getsyserror());
      }
    }

    // make all screen and logfile output unbuffered for debugging crashes

    if (nonbufflag) {
      if (universe->uscreen) setbuf(universe->uscreen, nullptr);
      if (universe->ulogfile) setbuf(universe->ulogfile, nullptr);
      if (screen) setbuf(screen, nullptr);
      if (logfile) setbuf(logfile, nullptr);
    }

    // screen and logfile messages for universe and world

    if ((universe->me == 0) && (!helpflag)) {
      const char fmt[] = "LAMMPS ({})\nRunning on {} partitions of processors\n";
      if (universe->uscreen)
        fmt::print(universe->uscreen,fmt,version,universe->nworlds);

      if (universe->ulogfile)
        fmt::print(universe->ulogfile,fmt,version,universe->nworlds);
    }

    if ((me == 0) && (!helpflag))
      utils::logmesg(this,fmt::format("LAMMPS ({})\nProcessor partition = {}\n",
                                      version, universe->iworld));
  }

  // check consistency of datatype settings in lmptype.h

  if (sizeof(smallint) != sizeof(int))
    error->all(FLERR,"Smallint setting in lmptype.h is invalid");
  if (sizeof(imageint) < sizeof(smallint))
    error->all(FLERR,"Imageint setting in lmptype.h is invalid");
  if (sizeof(tagint) < sizeof(smallint))
    error->all(FLERR,"Tagint setting in lmptype.h is invalid");
  if (sizeof(bigint) < sizeof(imageint) || sizeof(bigint) < sizeof(tagint))
    error->all(FLERR,"Bigint setting in lmptype.h is invalid");

  int mpisize;
  MPI_Type_size(MPI_LMP_TAGINT,&mpisize);
  if (mpisize != sizeof(tagint))
      error->all(FLERR,"MPI_LMP_TAGINT and tagint in lmptype.h are not compatible");
  MPI_Type_size(MPI_LMP_BIGINT,&mpisize);
  if (mpisize != sizeof(bigint))
      error->all(FLERR,"MPI_LMP_BIGINT and bigint in lmptype.h are not compatible");

#ifdef LAMMPS_SMALLBIG
  if (sizeof(smallint) != 4 || sizeof(imageint) != 4 ||
      sizeof(tagint) != 4 || sizeof(bigint) != 8)
    error->all(FLERR,"Small to big integers are not sized correctly");
#endif
#ifdef LAMMPS_BIGBIG
  if (sizeof(smallint) != 4 || sizeof(imageint) != 8 ||
      sizeof(tagint) != 8 || sizeof(bigint) != 8)
    error->all(FLERR,"Small to big integers are not sized correctly");
#endif
#ifdef LAMMPS_SMALLSMALL
  if (sizeof(smallint) != 4 || sizeof(imageint) != 4 ||
      sizeof(tagint) != 4 || sizeof(bigint) != 4)
    error->all(FLERR,"Small to big integers are not sized correctly");
#endif

  // create Kokkos class if KOKKOS installed, unless explicitly switched off
  // instantiation creates dummy Kokkos class if KOKKOS is not installed
  // add args between kkfirst and kklast to Kokkos instantiation

  kokkos = nullptr;
  if (kokkosflag == 1) {
    kokkos = new KokkosLMP(this,kklast-kkfirst,&arg[kkfirst]);
    if (!kokkos->kokkos_exists)
      error->all(FLERR,"Cannot use -kokkos on without KOKKOS installed");
  }

  // allocate CiteMe class if enabled

  if (citeflag) citeme = new CiteMe(this,citescreen,citelogfile,citefile);
  else citeme = nullptr;

  // allocate input class now that MPI is fully setup

  input = new Input(this,narg,arg);

  // copy package cmdline arguments

  if (npack > 0) {
    num_package = npack;
    packargs = new char**[npack];
    for (int i=0; i < npack; ++i) {
      int n = plast[i] - pfirst[i];
      packargs[i] = new char*[n+1];
      for (int j=0; j < n; ++j)
        packargs[i][j] = utils::strdup(arg[pfirst[i]+j]);
      packargs[i][n] = nullptr;
    }
    memory->destroy(pfirst);
    memory->destroy(plast);
  }

  // if helpflag set, print help and quit with "success" status
  // otherwise allocate top level classes.

  if (helpflag) {
    if (universe->me == 0 && screen) help();
    error->done(0);
  } else {
    create();
    post_create();
  }

  // if either restart conversion option was used, invoke 2 commands and quit
  // add args between wfirst and wlast to write_data or write_data command
  // add "noinit" to write_data to prevent a system init
  // write_dump will just give a warning message about no init

  if (restart2data || restart2dump) {
    std::string cmd = fmt::format("read_restart {}",restartfile);
    if (restartremap) cmd += " remap\n";
    input->one(cmd);
    if (restart2data) cmd = "write_data ";
    else cmd = "write_dump";
    for (iarg = wfirst; iarg < wlast; iarg++)
       cmd += fmt::format(" {}", arg[iarg]);
    if (restart2data) cmd += " noinit";
    input->one(cmd);
    error->done(0);
  }
}

/** Shut down a LAMMPS simulation instance
 *
 * The LAMMPS destructor shuts down the simulation by deleting top-level class
 * instances, closing screen and log files for the global instance (aka "world")
 * and files and MPI communicators in sub-partitions ("universes"). Then it
 * deletes the fundamental class instances and copies of data inside the class.
 */
LAMMPS::~LAMMPS()
{
  const int me = comm->me;

  delete citeme;
  destroy();

  if (num_package) {
    for (int i = 0; i < num_package; i++) {
      for (char **ptr = packargs[i]; *ptr != nullptr; ++ptr)
        delete[] *ptr;
      delete[] packargs[i];
    }
    delete[] packargs;
  }
  num_package = 0;
  packargs = nullptr;

  double totalclock = platform::walltime() - initclock;
  if ((me == 0) && (screen || logfile)) {
    int seconds = fmod(totalclock,60.0);
    totalclock  = (totalclock - seconds) / 60.0;
    int minutes = fmod(totalclock,60.0);
    int hours = (totalclock - minutes) / 60.0;
    utils::logmesg(this,fmt::format("Total wall time: {}:{:02d}:{:02d}\n",
                                    hours, minutes, seconds));
  }

  if (universe->nworlds == 1) {
    if (screen && screen != stdout) fclose(screen);
    if (logfile) fclose(logfile);
    logfile = nullptr;
    if (screen != stdout) screen = nullptr;
  } else {
    if (screen && screen != stdout) fclose(screen);
    if (logfile) fclose(logfile);
    if (universe->ulogfile) fclose(universe->ulogfile);
    logfile = nullptr;
    if (screen != stdout) screen = nullptr;
  }

  if (infile && infile != stdin) fclose(infile);

  if (world != universe->uworld) MPI_Comm_free(&world);

  delete python;
  delete kokkos;
  delete[] suffix;
  delete[] suffix2;
<<<<<<< HEAD
  delete[] suffixp;
=======
>>>>>>> 554db7da

  // free the MPI comm created by -mpicolor cmdline arg processed in constructor
  // it was passed to universe as if original universe world
  // may have been split later by partitions, universe will free the splits
  // free a copy of uorig here, so check in universe destructor will still work

  MPI_Comm copy = universe->uorig;
  if (external_comm) MPI_Comm_free(&copy);

  delete input;
  delete universe;
  delete error;
  delete memory;

  delete pkg_lists;
}

/* ----------------------------------------------------------------------
   allocate single instance of top-level classes
   fundamental classes are allocated in constructor
   some classes have package variants
------------------------------------------------------------------------- */

void LAMMPS::create()
{
  force = nullptr;         // Domain->Lattice checks if Force exists

  // Comm class must be created before Atom class
  // so that nthreads is defined when create_avec invokes grow()

  if (kokkos) comm = new CommKokkos(this);
  else comm = new CommBrick(this);

  if (kokkos) neighbor = new NeighborKokkos(this);
  else neighbor = new Neighbor(this);

  if (kokkos) domain = new DomainKokkos(this);
#ifdef LMP_OPENMP
  else domain = new DomainOMP(this);
#else
  else domain = new Domain(this);
#endif

  if (kokkos) atom = new AtomKokkos(this);
  else atom = new Atom(this);

  if (kokkos)
    atom->create_avec("atomic/kk",0,nullptr,1);
  else
    atom->create_avec("atomic",0,nullptr,1);

  group = new Group(this);
  force = new Force(this);    // must be after group, to create temperature

  if (kokkos) modify = new ModifyKokkos(this);
  else modify = new Modify(this);

  output = new Output(this);  // must be after group, so "all" exists
                              // must be after modify so can create Computes
  update = new Update(this);  // must be after output, force, neighbor
  timer = new Timer(this);

  python = new Python(this);

  // auto-load plugins
#if defined(LMP_PLUGIN)
  plugin_auto_load(this);
#endif
}

/* ----------------------------------------------------------------------
   check suffix consistency with installed packages
   invoke package-specific default package commands
     only invoke if suffix is set and enabled
     also check if suffix2 is set
   called from LAMMPS constructor and after clear() command
     so that package-specific core classes have been instantiated
------------------------------------------------------------------------- */

void LAMMPS::post_create()
{
  if (skiprunflag) input->one("timer timeout 0 every 1");

  // Don't unnecessarily reissue a package command via suffix
  int package_issued = Suffix::NONE;

  // default package command triggered by "-k on"

  if (kokkos && kokkos->kokkos_exists) input->one("package kokkos");

  // invoke any command-line package commands

  if (num_package) {
    std::string str;
    for (int i = 0; i < num_package; i++) {
      str = "package";
      char *pkg_name = *(packargs[i]);
      if (pkg_name != nullptr) {
        if (strcmp("gpu", pkg_name) == 0) package_issued |= Suffix::GPU;
        if (strcmp("omp", pkg_name) == 0) package_issued |= Suffix::OMP;
        if (strcmp("intel", pkg_name) == 0) package_issued |= Suffix::INTEL;
      }
      for (char **ptr = packargs[i]; *ptr != nullptr; ++ptr) {
        str += " ";
        str += *ptr;
      }
      input->one(str);
    }
  }

  // check that KOKKOS package classes were instantiated
  // check that GPU, INTEL, OPENMP fixes were compiled with LAMMPS
  // do not re-issue package command if already issued

  if (suffix_enable) {
    if (suffixp) suffix = suffixp;

    if (strcmp(suffix,"gpu") == 0 && !modify->check_package("GPU"))
      error->all(FLERR,"Using suffix gpu without GPU package installed");
    if (strcmp(suffix,"intel") == 0 && !modify->check_package("INTEL"))
      error->all(FLERR,"Using suffix intel without INTEL package installed");
    if (strcmp(suffix,"kk") == 0 &&
        (kokkos == nullptr || kokkos->kokkos_exists == 0))
      error->all(FLERR,"Using suffix kk without KOKKOS package enabled");
    if (strcmp(suffix,"omp") == 0 && !modify->check_package("OMP"))
      error->all(FLERR,"Using suffix omp without OPENMP package installed");

    if (strcmp(suffix,"gpu") == 0 && !(package_issued & Suffix::GPU))
      input->one("package gpu 0");
    if (strcmp(suffix,"intel") == 0 && !(package_issued & Suffix::INTEL))
      input->one("package intel 1");
    if (strcmp(suffix,"omp") == 0 && !(package_issued & Suffix::OMP))
      input->one("package omp 0");

    if (suffix2) {
<<<<<<< HEAD
      if (strcmp(suffix2,"gpu") == 0) input->one("package gpu 0");
      if (strcmp(suffix2,"intel") == 0) input->one("package intel 1");
      if (strcmp(suffix2,"omp") == 0) input->one("package omp 0");
    }
    if (suffixp) suffix = nullptr;
  }

  // invoke any command-line package commands

  if (num_package) {
    if (suffixp) suffix = suffixp;
    std::string str;
    for (int i = 0; i < num_package; i++) {
      str = "package";
      for (char **ptr = packargs[i]; *ptr != nullptr; ++ptr) {
        str += " ";
        str += *ptr;
      }
      input->one(str);
=======
      if (strcmp(suffix2,"gpu") == 0 && !(package_issued & Suffix::GPU))
        input->one("package gpu 0");
      if (strcmp(suffix2,"intel") == 0 && !(package_issued & Suffix::INTEL))
        input->one("package intel 1");
      if (strcmp(suffix2,"omp") == 0 && !(package_issued & Suffix::OMP))
        input->one("package omp 0");
>>>>>>> 554db7da
    }
    if (suffixp) suffix = nullptr;
  }
}

/* ----------------------------------------------------------------------
   initialize top-level classes
   do not initialize Timer class, other classes like Run() do that explicitly
------------------------------------------------------------------------- */

void LAMMPS::init()
{
  update->init();
  force->init();         // pair must come after update due to minimizer
  domain->init();
  atom->init();          // atom must come after force and domain
                         //   atom deletes extra array
                         //   used by fix shear_history::unpack_restart()
                         //     when force->pair->gran_history creates fix
                         //   atom_vec init uses deform_vremap
  modify->init();        // modify must come after update, force, atom, domain
  neighbor->init();      // neighbor must come after force, modify
  comm->init();          // comm must come after force, modify, neighbor, atom
  output->init();        // output must come after domain, force, modify
}

/* ----------------------------------------------------------------------
   delete single instance of top-level classes
   fundamental classes are deleted in destructor
------------------------------------------------------------------------- */

void LAMMPS::destroy()
{
  // must wipe out all plugins first, if configured
#if defined(LMP_PLUGIN)
  plugin_clear(this);
#endif

  delete update;
  update = nullptr;

  delete neighbor;
  neighbor = nullptr;

  delete force;
  force = nullptr;

  delete group;
  group = nullptr;

  delete output;
  output = nullptr;

  // undefine atomfile variables because they use a fix for backing storage
  input->variable->purge_atomfile();

  delete modify;          // modify must come after output, force, update
                          //   since they delete fixes
  modify = nullptr;

  delete comm;            // comm must come after modify
                          //   since fix destructors may access comm
  comm = nullptr;

  delete domain;          // domain must come after modify
                          //   since fix destructors access domain
  domain = nullptr;

  delete atom;            // atom must come after modify, neighbor
                          //   since fixes delete callbacks in atom
  atom = nullptr;

  delete timer;
  timer = nullptr;

  delete python;
  python = nullptr;

  restart_ver = -1;       // reset last restart version id
}

/* ----------------------------------------------------------------------
   initialize lists of styles in packages
------------------------------------------------------------------------- */

void _noopt LAMMPS::init_pkg_lists()
{
  pkg_lists = new package_styles_lists;
#define PACKAGE "UNKNOWN"
#define ANGLE_CLASS
#define AngleStyle(key,Class)                   \
  pkg_lists->angle_styles[#key] = PACKAGE;
#include "packages_angle.h"
#undef AngleStyle
#undef ANGLE_CLASS
#define ATOM_CLASS
#define AtomStyle(key,Class)                    \
  pkg_lists->atom_styles[#key] = PACKAGE;
#include "packages_atom.h"
#undef AtomStyle
#undef ATOM_CLASS
#define BODY_CLASS
#define BodyStyle(key,Class)                    \
  pkg_lists->body_styles[#key] = PACKAGE;
#include "packages_body.h"
#undef BodyStyle
#undef BODY_CLASS
#define BOND_CLASS
#define BondStyle(key,Class)                    \
  pkg_lists->bond_styles[#key] = PACKAGE;
#include "packages_bond.h"
#undef BondStyle
#undef BOND_CLASS
#define COMMAND_CLASS
#define CommandStyle(key,Class)                 \
  pkg_lists->command_styles[#key] = PACKAGE;
#include "packages_command.h"
#undef CommandStyle
#undef COMMAND_CLASS
#define COMPUTE_CLASS
#define ComputeStyle(key,Class)                 \
  pkg_lists->compute_styles[#key] = PACKAGE;
#include "packages_compute.h"
#undef ComputeStyle
#undef COMPUTE_CLASS
#define DIHEDRAL_CLASS
#define DihedralStyle(key,Class)                \
  pkg_lists->dihedral_styles[#key] = PACKAGE;
#include "packages_dihedral.h"
#undef DihedralStyle
#undef DIHEDRAL_CLASS
#define DUMP_CLASS
#define DumpStyle(key,Class)                    \
  pkg_lists->dump_styles[#key] = PACKAGE;
#include "packages_dump.h"
#undef DumpStyle
#undef DUMP_CLASS
#define FIX_CLASS
#define FixStyle(key,Class)                     \
  pkg_lists->fix_styles[#key] = PACKAGE;
#include "packages_fix.h"
#undef FixStyle
#undef FIX_CLASS
#define IMPROPER_CLASS
#define ImproperStyle(key,Class)                \
  pkg_lists->improper_styles[#key] = PACKAGE;
#include "packages_improper.h"
#undef ImproperStyle
#undef IMPROPER_CLASS
#define INTEGRATE_CLASS
#define IntegrateStyle(key,Class)               \
  pkg_lists->integrate_styles[#key] = PACKAGE;
#include "packages_integrate.h"
#undef IntegrateStyle
#undef INTEGRATE_CLASS
#define KSPACE_CLASS
#define KSpaceStyle(key,Class)                  \
  pkg_lists->kspace_styles[#key] = PACKAGE;
#include "packages_kspace.h"
#undef KSpaceStyle
#undef KSPACE_CLASS
#define MINIMIZE_CLASS
#define MinimizeStyle(key,Class)                \
  pkg_lists->minimize_styles[#key] = PACKAGE;
#include "packages_minimize.h"
#undef MinimizeStyle
#undef MINIMIZE_CLASS
#define PAIR_CLASS
#define PairStyle(key,Class)                    \
  pkg_lists->pair_styles[#key] = PACKAGE;
#include "packages_pair.h"
#undef PairStyle
#undef PAIR_CLASS
#define READER_CLASS
#define ReaderStyle(key,Class)                  \
  pkg_lists->reader_styles[#key] = PACKAGE;
#include "packages_reader.h"
#undef ReaderStyle
#undef READER_CLASS
#define REGION_CLASS
#define RegionStyle(key,Class)                  \
  pkg_lists->region_styles[#key] = PACKAGE;
#include "packages_region.h"
#undef RegionStyle
#undef REGION_CLASS
}

/** Return true if a LAMMPS package is enabled in this binary
 *
 * \param pkg name of package
 * \return true if yes, else false
 */
bool LAMMPS::is_installed_pkg(const char *pkg)
{
  for (int i=0; installed_packages[i] != nullptr; ++i)
    if (strcmp(installed_packages[i],pkg) == 0) return true;

  return false;
}

#define check_for_match(style,list,name)                                \
  if (strcmp(list,#style) == 0) {                                       \
    std::map<std::string,std::string> &styles(pkg_lists-> style ## _styles); \
    if (styles.find(name) != styles.end()) {                            \
      return styles[name].c_str();                                      \
    }                                                                   \
  }

/** \brief Return name of package that a specific style belongs to
 *
 * This function checks the given name against all list of styles
 * for all type of styles and if the name and the style match, it
 * returns which package this style belongs to.
 *
 * \param style Type of style (e.g. atom, pair, fix, etc.)
 * \param name Name of style
 * \return Name of the package this style is part of
 */
const char *LAMMPS::match_style(const char *style, const char *name)
{
  check_for_match(angle,style,name);
  check_for_match(atom,style,name);
  check_for_match(body,style,name);
  check_for_match(bond,style,name);
  check_for_match(command,style,name);
  check_for_match(compute,style,name);
  check_for_match(dump,style,name);
  check_for_match(fix,style,name);
  check_for_match(compute,style,name);
  check_for_match(improper,style,name);
  check_for_match(integrate,style,name);
  check_for_match(kspace,style,name);
  check_for_match(minimize,style,name);
  check_for_match(pair,style,name);
  check_for_match(reader,style,name);
  check_for_match(region,style,name);
  return nullptr;
}

/** \brief  Return suffix for non-pair styles depending on pair_only_flag
 *
 * \return  suffix or null pointer
 */
const char *LAMMPS::non_pair_suffix() const
{
  const char *mysuffix;
  if (pair_only_flag) {
#ifdef LMP_KOKKOS_GPU
    if (utils::strmatch(suffix,"^kk")) mysuffix = "kk/host";
    else mysuffix = nullptr;
#else
    mysuffix = nullptr;
#endif
  } else {
    mysuffix = suffix;
  }
  return mysuffix;
}

/* ----------------------------------------------------------------------
   help message for command line options and styles present in executable
------------------------------------------------------------------------- */

void _noopt LAMMPS::help()
{
  FILE *fp = screen;
  const char *pager = nullptr;

  // if output is a console, use a pipe to a pager for paged output.
  // this will avoid the most important help text to rush past the
  // user. scrollback buffers are often not large enough. this is most
  // beneficial to windows users, who are not used to command line.

  int use_pager = platform::is_console(fp);

  // cannot use this with OpenMPI since its console is non-functional

#if defined(OPEN_MPI)
  use_pager = 0;
#endif

  if (use_pager) {
    pager = getenv("PAGER");
    if (pager == nullptr) pager = "more";
    fp = platform::popen(pager,"w");

    // reset to original state, if pipe command failed
    if (fp == nullptr) {
      fp = screen;
      pager = nullptr;
    }
  }

  // general help message about command line and flags

  if (has_git_info()) {
    fprintf(fp,"\nLarge-scale Atomic/Molecular Massively Parallel Simulator - "
            LAMMPS_VERSION UPDATE_STRING "\nGit info (%s / %s)\n\n",git_branch(), git_descriptor());
  } else {
    fprintf(fp,"\nLarge-scale Atomic/Molecular Massively Parallel Simulator - "
            LAMMPS_VERSION UPDATE_STRING "\n\n");
  }
  fprintf(fp,
          "Usage example: %s -var t 300 -echo screen -in in.alloy\n\n"
          "List of command line options supported by this LAMMPS executable:\n\n"
          "-echo none/screen/log/both  : echoing of input script (-e)\n"
          "-help                       : print this help message (-h)\n"
          "-in none/filename           : read input from file or stdin (default) (-i)\n"
          "-kokkos on/off ...          : turn KOKKOS mode on or off (-k)\n"
          "-log none/filename          : where to send log output (-l)\n"
          "-mdi '<mdi flags>'          : pass flags to the MolSSI Driver Interface\n"
          "-mpicolor color             : which exe in a multi-exe mpirun cmd (-m)\n"
          "-cite                       : select citation reminder style (-c)\n"
          "-nocite                     : disable citation reminder (-nc)\n"
          "-nonbuf                     : disable screen/logfile buffering (-nb)\n"
          "-package style ...          : invoke package command (-pk)\n"
          "-partition size1 size2 ...  : assign partition sizes (-p)\n"
          "-plog basename              : basename for partition logs (-pl)\n"
          "-pscreen basename           : basename for partition screens (-ps)\n"
          "-restart2data rfile dfile ... : convert restart to data file (-r2data)\n"
          "-restart2dump rfile dgroup dstyle dfile ... \n"
          "                            : convert restart to dump file (-r2dump)\n"
          "-reorder topology-specs     : processor reordering (-r)\n"
          "-screen none/filename       : where to send screen output (-sc)\n"
          "-skiprun                    : skip loops in run and minimize (-sr)\n"
          "-suffix gpu/intel/opt/omp   : style suffix to apply (-sf)\n"
          "-var varname value          : set index style variable (-v)\n\n",
          exename);

  print_config(fp);
  fprintf(fp,"List of individual style options included in this LAMMPS executable\n\n");

  int pos = 80;
  fprintf(fp,"* Atom styles:\n");
#define ATOM_CLASS
#define AtomStyle(key,Class) print_style(fp,#key,pos);
#include "style_atom.h"  // IWYU pragma: keep
#undef ATOM_CLASS
  fprintf(fp,"\n\n");

  pos = 80;
  fprintf(fp,"* Integrate styles:\n");
#define INTEGRATE_CLASS
#define IntegrateStyle(key,Class) print_style(fp,#key,pos);
#include "style_integrate.h"  // IWYU pragma: keep
#undef INTEGRATE_CLASS
  fprintf(fp,"\n\n");

  pos = 80;
  fprintf(fp,"* Minimize styles:\n");
#define MINIMIZE_CLASS
#define MinimizeStyle(key,Class) print_style(fp,#key,pos);
#include "style_minimize.h"  // IWYU pragma: keep
#undef MINIMIZE_CLASS
  fprintf(fp,"\n\n");

  pos = 80;
  fprintf(fp,"* Pair styles:\n");
#define PAIR_CLASS
#define PairStyle(key,Class) print_style(fp,#key,pos);
#include "style_pair.h"  // IWYU pragma: keep
#undef PAIR_CLASS
  fprintf(fp,"\n\n");

  pos = 80;
  fprintf(fp,"* Bond styles:\n");
#define BOND_CLASS
#define BondStyle(key,Class) print_style(fp,#key,pos);
#include "style_bond.h"  // IWYU pragma: keep
#undef BOND_CLASS
  fprintf(fp,"\n\n");

  pos = 80;
  fprintf(fp,"* Angle styles:\n");
#define ANGLE_CLASS
#define AngleStyle(key,Class) print_style(fp,#key,pos);
#include "style_angle.h"  // IWYU pragma: keep
#undef ANGLE_CLASS
  fprintf(fp,"\n\n");

  pos = 80;
  fprintf(fp,"* Dihedral styles:\n");
#define DIHEDRAL_CLASS
#define DihedralStyle(key,Class) print_style(fp,#key,pos);
#include "style_dihedral.h"  // IWYU pragma: keep
#undef DIHEDRAL_CLASS
  fprintf(fp,"\n\n");

  pos = 80;
  fprintf(fp,"* Improper styles:\n");
#define IMPROPER_CLASS
#define ImproperStyle(key,Class) print_style(fp,#key,pos);
#include "style_improper.h"  // IWYU pragma: keep
#undef IMPROPER_CLASS
  fprintf(fp,"\n\n");

  pos = 80;
  fprintf(fp,"* KSpace styles:\n");
#define KSPACE_CLASS
#define KSpaceStyle(key,Class) print_style(fp,#key,pos);
#include "style_kspace.h"  // IWYU pragma: keep
#undef KSPACE_CLASS
  fprintf(fp,"\n\n");

  pos = 80;
  fprintf(fp,"* Fix styles\n");
#define FIX_CLASS
#define FixStyle(key,Class) print_style(fp,#key,pos);
#include "style_fix.h"  // IWYU pragma: keep
#undef FIX_CLASS
  fprintf(fp,"\n\n");

  pos = 80;
  fprintf(fp,"* Compute styles:\n");
#define COMPUTE_CLASS
#define ComputeStyle(key,Class) print_style(fp,#key,pos);
#include "style_compute.h"  // IWYU pragma: keep
#undef COMPUTE_CLASS
  fprintf(fp,"\n\n");

  pos = 80;
  fprintf(fp,"* Region styles:\n");
#define REGION_CLASS
#define RegionStyle(key,Class) print_style(fp,#key,pos);
#include "style_region.h"  // IWYU pragma: keep
#undef REGION_CLASS
  fprintf(fp,"\n\n");

  pos = 80;
  fprintf(fp,"* Dump styles:\n");
#define DUMP_CLASS
#define DumpStyle(key,Class) print_style(fp,#key,pos);
#include "style_dump.h"  // IWYU pragma: keep
#undef DUMP_CLASS
  fprintf(fp,"\n\n");

  pos = 80;
  fprintf(fp,"* Command styles\n");
#define COMMAND_CLASS
#define CommandStyle(key,Class) print_style(fp,#key,pos);
#include "style_command.h"  // IWYU pragma: keep
#undef COMMAND_CLASS
  fprintf(fp,"\n\n");

  // close pipe to pager, if active

  if (pager != nullptr) platform::pclose(fp);
}

/* ----------------------------------------------------------------------
   print style names in columns
   skip any internal style that starts with an upper-case letter
   also skip "redundant" KOKKOS styles ending in kk/host or kk/device
------------------------------------------------------------------------- */

void print_style(FILE *fp, const char *str, int &pos)
{
  if (isupper(str[0]) || utils::strmatch(str,"/kk/host$")
      || utils::strmatch(str,"/kk/device$")) return;

  int len = strlen(str);
  if (pos+len > 80) {
    fprintf(fp,"\n");
    pos = 0;
  }

  if (len < 16) {
    fprintf(fp,"%-16s",str);
    pos += 16;
  } else if (len < 32) {
    fprintf(fp,"%-32s",str);
    pos += 32;
  } else if (len < 48) {
    fprintf(fp,"%-48s",str);
    pos += 48;
  } else if (len < 64) {
    fprintf(fp,"%-64s",str);
    pos += 64;
  } else {
    fprintf(fp,"%-80s",str);
    pos += 80;
  }
}

void LAMMPS::print_config(FILE *fp)
{
  const char *pkg;
  int ncword, ncline = 0;

  fmt::print(fp,"OS: {}\n\n",platform::os_info());

  fmt::print(fp,"Compiler: {} with {}\nC++ standard: {}\n",
             platform::compiler_info(),platform::openmp_standard(),
             platform::cxx_standard());

  int major,minor;
  std::string infobuf = platform::mpi_info(major,minor);
  fmt::print(fp,"MPI v{}.{}: {}\n\n",major,minor,infobuf);

  fmt::print(fp,"Accelerator configuration:\n\n{}\n",
             Info::get_accelerator_info());
#if defined(LMP_GPU)
  fmt::print(fp,"Compatible GPU present: {}\n\n",Info::has_gpu_device() ? "yes" : "no");
#endif

  fputs("Active compile time flags:\n\n",fp);
  if (Info::has_gzip_support()) fputs("-DLAMMPS_GZIP\n",fp);
  if (Info::has_png_support()) fputs("-DLAMMPS_PNG\n",fp);
  if (Info::has_jpeg_support()) fputs("-DLAMMPS_JPEG\n",fp);
  if (Info::has_ffmpeg_support()) fputs("-DLAMMPS_FFMPEG\n",fp);
  if (Info::has_fft_single_support()) fputs("-DFFT_SINGLE\n",fp);
  if (Info::has_exceptions()) fputs("-DLAMMPS_EXCEPTIONS\n",fp);
#if defined(LAMMPS_BIGBIG)
  fputs("-DLAMMPS_BIGBIG\n",fp);
#elif defined(LAMMPS_SMALLBIG)
  fputs("-DLAMMPS_SMALLBIG\n",fp);
#else // defined(LAMMPS_SMALLSMALL)
  fputs("-DLAMMPS_SMALLSMALL\n",fp);
#endif

  fmt::print(fp,"sizeof(smallint): {}-bit\n"
             "sizeof(imageint): {}-bit\n"
             "sizeof(tagint):   {}-bit\n"
             "sizeof(bigint):   {}-bit\n",
             sizeof(smallint)*8, sizeof(imageint)*8,
             sizeof(tagint)*8, sizeof(bigint)*8);

  if (Info::has_gzip_support()) fmt::print(fp,"\n{}\n",platform::compress_info());

  fputs("\nInstalled packages:\n\n",fp);
  for (int i = 0; nullptr != (pkg = installed_packages[i]); ++i) {
    ncword = strlen(pkg);
    if (ncline + ncword > 78) {
      ncline = 0;
      fputs("\n",fp);
    }
    fprintf(fp,"%s ",pkg);
    ncline += ncword + 1;
  }
  fputs("\n\n",fp);
}<|MERGE_RESOLUTION|>--- conflicted
+++ resolved
@@ -530,20 +530,12 @@
       if (infile == nullptr)
         error->one(FLERR,"Cannot open input script {}: {}", arg[inflag], utils::getsyserror());
       if (!helpflag)
-<<<<<<< HEAD
-        utils::logmesg(this,fmt::format("LAMMPS ({}{})\n",version,UPDATE_STRING));
-=======
         utils::logmesg(this,fmt::format("LAMMPS ({}{})\n", version, update_string));
->>>>>>> 554db7da
 
      // warn against using I/O redirection in parallel runs
       if ((inflag == 0) && (universe->nprocs > 1))
         error->warning(FLERR, "Using I/O redirection is unreliable with parallel runs. "
-<<<<<<< HEAD
-                       "Better use -in switch to read input file.");
-=======
                        "Better to use the -in switch to read input files.");
->>>>>>> 554db7da
       utils::flush_buffers(this);
     }
 
@@ -795,10 +787,6 @@
   delete kokkos;
   delete[] suffix;
   delete[] suffix2;
-<<<<<<< HEAD
-  delete[] suffixp;
-=======
->>>>>>> 554db7da
 
   // free the MPI comm created by -mpicolor cmdline arg processed in constructor
   // it was passed to universe as if original universe world
@@ -914,7 +902,6 @@
   // do not re-issue package command if already issued
 
   if (suffix_enable) {
-    if (suffixp) suffix = suffixp;
 
     if (strcmp(suffix,"gpu") == 0 && !modify->check_package("GPU"))
       error->all(FLERR,"Using suffix gpu without GPU package installed");
@@ -934,36 +921,13 @@
       input->one("package omp 0");
 
     if (suffix2) {
-<<<<<<< HEAD
-      if (strcmp(suffix2,"gpu") == 0) input->one("package gpu 0");
-      if (strcmp(suffix2,"intel") == 0) input->one("package intel 1");
-      if (strcmp(suffix2,"omp") == 0) input->one("package omp 0");
-    }
-    if (suffixp) suffix = nullptr;
-  }
-
-  // invoke any command-line package commands
-
-  if (num_package) {
-    if (suffixp) suffix = suffixp;
-    std::string str;
-    for (int i = 0; i < num_package; i++) {
-      str = "package";
-      for (char **ptr = packargs[i]; *ptr != nullptr; ++ptr) {
-        str += " ";
-        str += *ptr;
-      }
-      input->one(str);
-=======
       if (strcmp(suffix2,"gpu") == 0 && !(package_issued & Suffix::GPU))
         input->one("package gpu 0");
       if (strcmp(suffix2,"intel") == 0 && !(package_issued & Suffix::INTEL))
         input->one("package intel 1");
       if (strcmp(suffix2,"omp") == 0 && !(package_issued & Suffix::OMP))
         input->one("package omp 0");
->>>>>>> 554db7da
     }
-    if (suffixp) suffix = nullptr;
   }
 }
 
