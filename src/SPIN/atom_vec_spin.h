/* -*- c++ -*- ----------------------------------------------------------
   LAMMPS - Large-scale Atomic/Molecular Massively Parallel Simulator
   http://lammps.sandia.gov, Sandia National Laboratories
   Steve Plimpton, sjplimp@sandia.gov

   Copyright (2003) Sandia Corporation.  Under the terms of Contract
   DE-AC04-94AL85000 with Sandia Corporation, the U.S. Government retains
   certain rights in this software.  This software is distributed under
   the GNU General Public License.

   See the README file in the top-level LAMMPS directory.
------------------------------------------------------------------------- */

#ifdef ATOM_CLASS

AtomStyle(spin,AtomVecSpin)

#else

#ifndef LMP_ATOM_VEC_SPIN_H
#define LMP_ATOM_VEC_SPIN_H

#include "atom_vec.h"

namespace LAMMPS_NS {

class AtomVecSpin : public AtomVec {
 public:
  AtomVecSpin(class LAMMPS *);
  void grow(int);
  void grow_reset();
  void copy(int, int, int);
  int pack_comm(int, int *, double *, int, int *);
  int pack_comm_vel(int, int *, double *, int, int *);
  int pack_comm_hybrid(int, int *, double *);
  void unpack_comm(int, int, double *);
  void unpack_comm_vel(int, int, double *);
  int unpack_comm_hybrid(int, int, double *);
  int pack_reverse(int, int, double *);
  void unpack_reverse(int, int *, double *);
  int pack_border(int, int *, double *, int, int *);
  int pack_border_vel(int, int *, double *, int, int *);
  int pack_border_hybrid(int, int *, double *);
  void unpack_border(int, int, double *);
  void unpack_border_vel(int, int, double *);
  int unpack_border_hybrid(int, int, double *);
  int pack_exchange(int, double *);
  int unpack_exchange(double *);
  int size_restart();
  int pack_restart(int, double *);
  int unpack_restart(double *);
  void create_atom(int, double *);
  void data_atom(double *, imageint, char **);
  int data_atom_hybrid(int, char **);
  void pack_data(double **);
  int pack_data_hybrid(int, double *);
  void write_data(FILE *, int, double **);
  int write_data_hybrid(FILE *, double *);
  bigint memory_usage();

  // clear magnetic and mechanic forces

  void force_clear(int, size_t);


 private:
  tagint *tag;
  int *type,*mask;
  imageint *image;
  double **x,**v,**f;		// lattice quantities
<<<<<<< HEAD
  double *emag,**sp,**fm; 	// spin quantities
  				// per-atom mag. energy
  				// sp[i][0-2] direction of the spin i
				// sp[i][3] atomic magnetic moment of the spin i
				// fm[i][0-2] per-atom mag. precession

=======
  
  				// spin quantities
  double **sp;			// sp[i][0-2] direction of the spin i
				// sp[i][3] atomic magnetic moment of the spin i
  double **fm;			// fm[i][0-2] direction of magnetic precession
  double **fm_long;		// storage of long-range spin prec. components
>>>>>>> d08d6b5f
};

}

#endif
#endif

/* ERROR/WARNING messages:

E: Per-processor system is too big

The number of owned atoms plus ghost atoms on a single
processor must fit in 32-bit integer.

E: Invalid atom type in Atoms section of data file

Atom types must range from 1 to specified # of types.

*/<|MERGE_RESOLUTION|>--- conflicted
+++ resolved
@@ -68,21 +68,13 @@
   int *type,*mask;
   imageint *image;
   double **x,**v,**f;		// lattice quantities
-<<<<<<< HEAD
-  double *emag,**sp,**fm; 	// spin quantities
-  				// per-atom mag. energy
-  				// sp[i][0-2] direction of the spin i
-				// sp[i][3] atomic magnetic moment of the spin i
-				// fm[i][0-2] per-atom mag. precession
 
-=======
-  
   				// spin quantities
+  double *emag;			// per-atom mag. energy
   double **sp;			// sp[i][0-2] direction of the spin i
 				// sp[i][3] atomic magnetic moment of the spin i
   double **fm;			// fm[i][0-2] direction of magnetic precession
   double **fm_long;		// storage of long-range spin prec. components
->>>>>>> d08d6b5f
 };
 
 }
