/* ----------------------------------------------------------------------
   LAMMPS - Large-scale Atomic/Molecular Massively Parallel Simulator
   https://www.lammps.org/ Sandia National Laboratories
   LAMMPS development team: developers@lammps.org

   Copyright (2003) Sandia Corporation.  Under the terms of Contract
   DE-AC04-94AL85000 with Sandia Corporation, the U.S. Government retains
   certain rights in this software.  This software is distributed under
   the GNU General Public License.

   See the README file in the top-level LAMMPS directory.
------------------------------------------------------------------------- */

/* ----------------------------------------------------------------------
   Contributing authors: Ngoc Cuong Nguyen (MIT) and Andrew Rohskopf (SNL)   
------------------------------------------------------------------------- */

#ifdef PAIR_CLASS
// clang-format off
PairStyle(mlpod,PairPOD);
// clang-format on
#else

#ifndef LMP_PAIR_POD_H
#define LMP_PAIR_POD_H

#include "pair.h"

namespace LAMMPS_NS {

<<<<<<< HEAD
  class PairPOD : public Pair {
  public:
      PairPOD(class LAMMPS *);
      ~PairPOD() override;
      void compute(int, int) override;

      void settings(int, char **) override;
      void coeff(int, char **) override;
      void init_style() override;
      double init_one(int, int) override;
      double memory_usage() override;
      void *extract(const char *, int &) override;

      int dim = 3;
      int atommemory = 0;
      int podpairlist=0;
      int analysis = 0;
      int runMD = 0;
      int savecalculation = 0;
      int savefrequency = 0;
      int randomrotation = 0;

      double energy=0.0;    // potential energy
      double *forces=NULL;   // atomic forces
      double *stress=NULL;  // stress tensor
      int *atomtype=NULL;   // atomic types for all atoms
      double *pos=NULL;     // positions of atoms
      double *vel=NULL;     // velocity of atoms

      double *gd=NULL;         // global linear descriptors
      double *podcoeff=NULL;   // POD coefficients
      double *newpodcoeff=NULL;// normalized POD coefficients
      double *energycoeff=NULL; // energy coefficients
      double *forcecoeff=NULL; // force coefficients

      double *y=NULL;      // [dim * nmaxatom] positions of own and ghost atoms
      int *atomID=NULL;  // [nmaxatom]  IDs of owned and ghost atoms
      int *pairlist=NULL;  // [nmaxpairs] indices of neighbors for owned atoms
      int *pairnum=NULL;   // [nmaxatom] number of pairs for all atoms i
      int *pairnumsum=NULL;// [nmaxatom+1] cumulative sum of pairnum

      int numatoms=0;    // number of atom in the simulation box
      int nlocalatom=0;  // number of owned atoms
      int nghostatom=0;  // number of ghost atoms
      int ntotalatom=0;  // number of owned + ghost atoms
      int nlocalmax=0;   // maximum number of owned atoms
      int nmaxatom=0;    // maximum number of atoms (nmaxatom >= ntotalatom)
      int natompairs=0;  // total number of atom pairs for owned atoms
      int nmaxpairs=0;   // maximum number of atom pairs for owned atoms

      void check_tempmemory(int start, int end);
      void check_tempmemory(double **x, int **firstneigh, int *numneigh, int *ilist, int start, int end);
      void estimate_tempmemory();
      void free_tempmemory();
      void allocate_tempmemory();

      void check_pairmemory(double *x, double *a1, double *a2, double *a3, int natom);
      void free_pairmemory();
      void allocate_pairmemory();

      void check_atommemory(int inum, int nall);
      void free_atommemory();
      void allocate_atommemory();

      void free_memory();
      void allocate_memory();

      //void lammpsNeighPairs(double **x, int **firstneigh, int *atomtype, int *numneigh,
      //        int *ilist, int istart, int iend);

      void lammpsNeighPairs(double **x, int **firstneigh, int *atomtype, int *map, int *numneigh, int i);
=======
  class CPairPOD : public Pair {
  private:
    std::vector<std::string> globVector(const std::string& pattern, std::vector<std::string> & files);

    bool is_a_number(std::string line);

    int latticecoords(double *y, int *alist, double *x, double *a1, double *a2, double *a3, double rcut, int *pbc, int nx);

    int podneighborcount(double *r, double rcutsq, int nx, int N, int dim);
    int podneighborlist(int *neighlist, int *numneigh, double *r, double rcutsq, int nx, int N, int dim);

    void get_data(std::vector<std::string> species);

    void read_data_files(std::string data_file, std::vector<std::string> species);

  public:
    struct datastruct {
      std::string file_format;
      std::string file_extension;
      std::string data_path;
      std::vector<std::string> data_files;
      std::vector<std::string> filenames;

      std::vector<int> num_atom;
      std::vector<int> num_atom_cumsum;
      std::vector<int> num_atom_each_file;
      std::vector<int> num_config;
      std::vector<int> num_config_cumsum;
      int num_atom_sum;
      int num_atom_min;
      int num_atom_max;
      int num_config_sum;

      double *lattice=NULL;
      double *energy=NULL;
      double *stress=NULL;
      double *position=NULL;
      double *velocity=NULL;
      double *force=NULL;
      int *atomtype=NULL;

      void copydatainfo(datastruct &data) {
        data.data_path = data_path;
        data.file_format = file_format;
        data.file_extension = file_extension;
        data.data_files = data_files;
        data.filenames = filenames;
      }

    };

    datastruct data;

    CPairPOD(class LAMMPS *);
    ~CPairPOD() override;
    void compute(int, int) override;

    void settings(int, char **) override;
    void coeff(int, char **) override;
    void init_style() override;
    double init_one(int, int) override;
    double memory_usage() override;
    void *extract(const char *, int &) override;

    void InitPairPOD(std::string pod_file, std::string coeff_file);

    int dim = 3;
    int atommemory = 0;
    int podpairlist=0;
    int lammpspairlist=0;
    int analysis = 0;
    int runMD = 0;
    int savecalculation = 0;
    int savefrequency = 0;
    int randomrotation = 0;

    double energy=0.0;    // potential energy
    double *forces=NULL;   // atomic forces
    double *stress=NULL;  // stress tensor
    int *atomtype=NULL;   // atomic types for all atoms
    double *pos=NULL;     // positions of atoms
    double *vel=NULL;     // velocity of atoms

    double *gd=NULL;         // global linear descriptors
    double *podcoeff=NULL;   // POD coefficients
    double *newpodcoeff=NULL;// normalized POD coefficients
    double *energycoeff=NULL; // energy coefficients
    double *forcecoeff=NULL; // force coefficients

    double *y=NULL;      // [dim * nmaxatom] positions of own and ghost atoms
    int *atomID=NULL;  // [nmaxatom]  IDs of owned and ghost atoms
    int *pairlist=NULL;  // [nmaxpairs] indices of neighbors for owned atoms
    int *pairnum=NULL;   // [nmaxatom] number of pairs for all atoms i
    int *pairnumsum=NULL;// [nmaxatom+1] cumulative sum of pairnum

    int numatoms=0;    // number of atom in the simulation box
    int nlocalatom=0;  // number of owned atoms
    int nghostatom=0;  // number of ghost atoms
    int ntotalatom=0;  // number of owned + ghost atoms
    int nlocalmax=0;   // maximum number of owned atoms
    int nmaxatom=0;    // maximum number of atoms (nmaxatom >= ntotalatom)
    int natompairs=0;  // total number of atom pairs for owned atoms
    int nmaxpairs=0;   // maximum number of atom pairs for owned atoms

    void check_tempmemory(int start, int end);
    void check_tempmemory(double **x, int **firstneigh, int *numneigh, int *ilist, int start, int end);
    void estimate_tempmemory();
    void free_tempmemory();
    void allocate_tempmemory();

    void check_pairmemory(double *x, double *a1, double *a2, double *a3, int natom);
    void free_pairmemory();
    void allocate_pairmemory();

    void check_atommemory(int inum, int nall);
    void free_atommemory();
    void allocate_atommemory();

    void free_memory();
    void allocate_memory();

    //void lammpsNeighPairs(double **x, int **firstneigh, int *atomtype, int *numneigh,
    //        int *ilist, int istart, int iend);

    void lammpsNeighPairs(double **x, int **firstneigh, int *atomtype, int *map, int *numneigh, int i);
>>>>>>> 33356aeb

  protected:
    int nablockmax=0;     // maximum number of atoms per computation block
    int nij=0;    //  number of atom pairs
    int nijmax=0;  // maximum number of atom pairs
    int szd=0;    // size of tmpmem

    class CPOD *podptr;

    // temporary arrays for computation blocks

    double *tmpmem=NULL;  // temporary memory
    int *typeai=NULL;     // types of atoms I only
    int *numneighsum=NULL;// cumulative sum for an array of numbers of neighbors
    double *rij=NULL;     // (xj - xi) for all pairs (I, J)
    int *idxi=NULL;       // storing linear indices for all pairs (I, J)
    int *ai=NULL;         // IDs of atoms I for all pairs (I, J)
    int *aj=NULL;         // IDs of atoms J for all pairs (I, J)
    int *ti=NULL;         // types of atoms I for all pairs (I, J)
    int *tj=NULL;         // types of atoms J  for all pairs (I, J)

    double **scale;         // for thermodynamic integration
  };

}    // namespace LAMMPS_NS

#endif
#endif<|MERGE_RESOLUTION|>--- conflicted
+++ resolved
@@ -28,135 +28,11 @@
 
 namespace LAMMPS_NS {
 
-<<<<<<< HEAD
   class PairPOD : public Pair {
   public:
       PairPOD(class LAMMPS *);
       ~PairPOD() override;
       void compute(int, int) override;
-
-      void settings(int, char **) override;
-      void coeff(int, char **) override;
-      void init_style() override;
-      double init_one(int, int) override;
-      double memory_usage() override;
-      void *extract(const char *, int &) override;
-
-      int dim = 3;
-      int atommemory = 0;
-      int podpairlist=0;
-      int analysis = 0;
-      int runMD = 0;
-      int savecalculation = 0;
-      int savefrequency = 0;
-      int randomrotation = 0;
-
-      double energy=0.0;    // potential energy
-      double *forces=NULL;   // atomic forces
-      double *stress=NULL;  // stress tensor
-      int *atomtype=NULL;   // atomic types for all atoms
-      double *pos=NULL;     // positions of atoms
-      double *vel=NULL;     // velocity of atoms
-
-      double *gd=NULL;         // global linear descriptors
-      double *podcoeff=NULL;   // POD coefficients
-      double *newpodcoeff=NULL;// normalized POD coefficients
-      double *energycoeff=NULL; // energy coefficients
-      double *forcecoeff=NULL; // force coefficients
-
-      double *y=NULL;      // [dim * nmaxatom] positions of own and ghost atoms
-      int *atomID=NULL;  // [nmaxatom]  IDs of owned and ghost atoms
-      int *pairlist=NULL;  // [nmaxpairs] indices of neighbors for owned atoms
-      int *pairnum=NULL;   // [nmaxatom] number of pairs for all atoms i
-      int *pairnumsum=NULL;// [nmaxatom+1] cumulative sum of pairnum
-
-      int numatoms=0;    // number of atom in the simulation box
-      int nlocalatom=0;  // number of owned atoms
-      int nghostatom=0;  // number of ghost atoms
-      int ntotalatom=0;  // number of owned + ghost atoms
-      int nlocalmax=0;   // maximum number of owned atoms
-      int nmaxatom=0;    // maximum number of atoms (nmaxatom >= ntotalatom)
-      int natompairs=0;  // total number of atom pairs for owned atoms
-      int nmaxpairs=0;   // maximum number of atom pairs for owned atoms
-
-      void check_tempmemory(int start, int end);
-      void check_tempmemory(double **x, int **firstneigh, int *numneigh, int *ilist, int start, int end);
-      void estimate_tempmemory();
-      void free_tempmemory();
-      void allocate_tempmemory();
-
-      void check_pairmemory(double *x, double *a1, double *a2, double *a3, int natom);
-      void free_pairmemory();
-      void allocate_pairmemory();
-
-      void check_atommemory(int inum, int nall);
-      void free_atommemory();
-      void allocate_atommemory();
-
-      void free_memory();
-      void allocate_memory();
-
-      //void lammpsNeighPairs(double **x, int **firstneigh, int *atomtype, int *numneigh,
-      //        int *ilist, int istart, int iend);
-
-      void lammpsNeighPairs(double **x, int **firstneigh, int *atomtype, int *map, int *numneigh, int i);
-=======
-  class CPairPOD : public Pair {
-  private:
-    std::vector<std::string> globVector(const std::string& pattern, std::vector<std::string> & files);
-
-    bool is_a_number(std::string line);
-
-    int latticecoords(double *y, int *alist, double *x, double *a1, double *a2, double *a3, double rcut, int *pbc, int nx);
-
-    int podneighborcount(double *r, double rcutsq, int nx, int N, int dim);
-    int podneighborlist(int *neighlist, int *numneigh, double *r, double rcutsq, int nx, int N, int dim);
-
-    void get_data(std::vector<std::string> species);
-
-    void read_data_files(std::string data_file, std::vector<std::string> species);
-
-  public:
-    struct datastruct {
-      std::string file_format;
-      std::string file_extension;
-      std::string data_path;
-      std::vector<std::string> data_files;
-      std::vector<std::string> filenames;
-
-      std::vector<int> num_atom;
-      std::vector<int> num_atom_cumsum;
-      std::vector<int> num_atom_each_file;
-      std::vector<int> num_config;
-      std::vector<int> num_config_cumsum;
-      int num_atom_sum;
-      int num_atom_min;
-      int num_atom_max;
-      int num_config_sum;
-
-      double *lattice=NULL;
-      double *energy=NULL;
-      double *stress=NULL;
-      double *position=NULL;
-      double *velocity=NULL;
-      double *force=NULL;
-      int *atomtype=NULL;
-
-      void copydatainfo(datastruct &data) {
-        data.data_path = data_path;
-        data.file_format = file_format;
-        data.file_extension = file_extension;
-        data.data_files = data_files;
-        data.filenames = filenames;
-      }
-
-    };
-
-    datastruct data;
-
-    CPairPOD(class LAMMPS *);
-    ~CPairPOD() override;
-    void compute(int, int) override;
 
     void settings(int, char **) override;
     void coeff(int, char **) override;
@@ -165,12 +41,9 @@
     double memory_usage() override;
     void *extract(const char *, int &) override;
 
-    void InitPairPOD(std::string pod_file, std::string coeff_file);
-
     int dim = 3;
     int atommemory = 0;
     int podpairlist=0;
-    int lammpspairlist=0;
     int analysis = 0;
     int runMD = 0;
     int savecalculation = 0;
@@ -226,7 +99,6 @@
     //        int *ilist, int istart, int iend);
 
     void lammpsNeighPairs(double **x, int **firstneigh, int *atomtype, int *map, int *numneigh, int i);
->>>>>>> 33356aeb
 
   protected:
     int nablockmax=0;     // maximum number of atoms per computation block
