/* ----------------------------------------------------------------------
   LAMMPS - Large-scale Atomic/Molecular Massively Parallel Simulator
   http://lammps.sandia.gov, Sandia National Laboratories
   Steve Plimpton, sjplimp@sandia.gov

   Copyright (2003) Sandia Corporation.  Under the terms of Contract
   DE-AC04-94AL85000 with Sandia Corporation, the U.S. Government retains
   certain rights in this software.  This software is distributed under
   the GNU General Public License.

   See the README file in the top-level LAMMPS directory.
------------------------------------------------------------------------- */

#include "atom_vec.h"
#include <cstring>
#include "atom.h"
#include "force.h"
#include "domain.h"
#include "error.h"
#include "utils.h"

using namespace LAMMPS_NS;

#define DELTA 16384
#define DELTA_BONUS 8192

/* ---------------------------------------------------------------------- */

AtomVec::AtomVec(LAMMPS *lmp) : Pointers(lmp)
{
  nmax = 0;
  bonds_allow = angles_allow = dihedrals_allow = impropers_allow = 0;
  mass_type = dipole_type = 0;
  forceclearflag = 0;
  size_data_bonus = 0;
  maxexchange = 0;
<<<<<<< HEAD
  
=======

>>>>>>> a12b959f
  kokkosable = 0;
  check_distance_flag=0;

  nargcopy = 0;
  argcopy = NULL;
}

/* ---------------------------------------------------------------------- */

AtomVec::~AtomVec()
{
  for (int i = 0; i < nargcopy; i++) delete [] argcopy[i];
  delete [] argcopy;
}

/* ----------------------------------------------------------------------
   make copy of args for use by restart & replicate
------------------------------------------------------------------------- */

void AtomVec::store_args(int narg, char **arg)
{
  nargcopy = narg;
  argcopy = new char*[nargcopy];
  for (int i = 0; i < nargcopy; i++) {
    int n = strlen(arg[i]) + 1;
    argcopy[i] = new char[n];
    strcpy(argcopy[i],arg[i]);
  }
}

/* ----------------------------------------------------------------------
   no additional args by default
------------------------------------------------------------------------- */

void AtomVec::process_args(int narg, char ** /*arg*/)
{
  if (narg) error->all(FLERR,"Invalid atom_style command");
}

/* ----------------------------------------------------------------------
   copy of velocity remap settings from Domain
------------------------------------------------------------------------- */

void AtomVec::init()
{
  deform_vremap = domain->deform_vremap;
  deform_groupbit = domain->deform_groupbit;
  h_rate = domain->h_rate;

  if (lmp->kokkos != NULL && !kokkosable)
    error->all(FLERR,"KOKKOS package requires a kokkos enabled atom_style");
}

/* ----------------------------------------------------------------------
   grow nmax so it is a multiple of DELTA
------------------------------------------------------------------------- */

void AtomVec::grow_nmax()
{
  nmax = nmax/DELTA * DELTA;
  nmax += DELTA;
}

/* ----------------------------------------------------------------------
   grow nmax_bonus so it is a multiple of DELTA_BONUS
------------------------------------------------------------------------- */

int AtomVec::grow_nmax_bonus(int nmax_bonus)
{
  nmax_bonus = nmax_bonus/DELTA_BONUS * DELTA_BONUS;
  nmax_bonus += DELTA_BONUS;
  return nmax_bonus;
}

/* ----------------------------------------------------------------------
   unpack one line from Velocities section of data file
------------------------------------------------------------------------- */

void AtomVec::data_vel(int m, char **values)
{
  double **v = atom->v;
  v[m][0] = utils::numeric(FLERR,values[0],true,lmp);
  v[m][1] = utils::numeric(FLERR,values[1],true,lmp);
  v[m][2] = utils::numeric(FLERR,values[2],true,lmp);
}

/* ----------------------------------------------------------------------
   pack velocity info for data file
------------------------------------------------------------------------- */

void AtomVec::pack_vel(double **buf)
{
  double **v = atom->v;
  tagint *tag = atom->tag;
  int nlocal = atom->nlocal;

  for (int i = 0; i < nlocal; i++) {
    buf[i][0] = ubuf(tag[i]).d;
    buf[i][1] = v[i][0];
    buf[i][2] = v[i][1];
    buf[i][3] = v[i][2];
  }
}

/* ----------------------------------------------------------------------
   write velocity info to data file
------------------------------------------------------------------------- */

void AtomVec::write_vel(FILE *fp, int n, double **buf)
{
  for (int i = 0; i < n; i++)
    fprintf(fp,TAGINT_FORMAT " %-1.16e %-1.16e %-1.16e\n",
            (tagint) ubuf(buf[i][0]).i,buf[i][1],buf[i][2],buf[i][3]);
}

/* ----------------------------------------------------------------------
   pack bond info for data file into buf if non-NULL
   return count of bonds from this proc
   do not count/pack bonds with bondtype = 0
   if bondtype is negative, flip back to positive
------------------------------------------------------------------------- */

int AtomVec::pack_bond(tagint **buf)
{
  tagint *tag = atom->tag;
  int *num_bond = atom->num_bond;
  int **bond_type = atom->bond_type;
  tagint **bond_atom = atom->bond_atom;
  int nlocal = atom->nlocal;
  int newton_bond = force->newton_bond;

  int i,j;
  int m = 0;
  if (newton_bond) {
    for (i = 0; i < nlocal; i++)
      for (j = 0; j < num_bond[i]; j++) {
        if (bond_type[i][j] == 0) continue;
        if (buf) {
          buf[m][0] = MAX(bond_type[i][j],-bond_type[i][j]);
          buf[m][1] = tag[i];
          buf[m][2] = bond_atom[i][j];
        }
        m++;
      }
  } else {
    for (i = 0; i < nlocal; i++)
      for (j = 0; j < num_bond[i]; j++)
        if (tag[i] < bond_atom[i][j]) {
          if (bond_type[i][j] == 0) continue;
          if (buf) {
            buf[m][0] = MAX(bond_type[i][j],-bond_type[i][j]);
            buf[m][1] = tag[i];
            buf[m][2] = bond_atom[i][j];
          }
          m++;
        }
  }

  return m;
}

/* ----------------------------------------------------------------------
   write bond info to data file
------------------------------------------------------------------------- */

void AtomVec::write_bond(FILE *fp, int n, tagint **buf, int index)
{
  for (int i = 0; i < n; i++) {
    fprintf(fp,"%d " TAGINT_FORMAT " " TAGINT_FORMAT " " TAGINT_FORMAT "\n",
            index,buf[i][0],buf[i][1],buf[i][2]);
    index++;
  }
}

/* ----------------------------------------------------------------------
   pack angle info for data file into buf if non-NULL
   return count of angles from this proc
   do not count/pack angles with angletype = 0
   if angletype is negative, flip back to positive
------------------------------------------------------------------------- */

int AtomVec::pack_angle(tagint **buf)
{
  tagint *tag = atom->tag;
  int *num_angle = atom->num_angle;
  int **angle_type = atom->angle_type;
  tagint **angle_atom1 = atom->angle_atom1;
  tagint **angle_atom2 = atom->angle_atom2;
  tagint **angle_atom3 = atom->angle_atom3;
  int nlocal = atom->nlocal;
  int newton_bond = force->newton_bond;

  int i,j;
  int m = 0;
  if (newton_bond) {
    for (i = 0; i < nlocal; i++)
      for (j = 0; j < num_angle[i]; j++) {
        if (angle_type[i][j] == 0) continue;
        if (buf) {
          buf[m][0] = MAX(angle_type[i][j],-angle_type[i][j]);
          buf[m][1] = angle_atom1[i][j];
          buf[m][2] = angle_atom2[i][j];
          buf[m][3] = angle_atom3[i][j];
        }
        m++;
      }
  } else {
    for (i = 0; i < nlocal; i++)
      for (j = 0; j < num_angle[i]; j++)
        if (tag[i] == angle_atom2[i][j]) {
          if (angle_type[i][j] == 0) continue;
          if (buf) {
            buf[m][0] = MAX(angle_type[i][j],-angle_type[i][j]);
            buf[m][1] = angle_atom1[i][j];
            buf[m][2] = angle_atom2[i][j];
            buf[m][3] = angle_atom3[i][j];
          }
          m++;
        }
  }

  return m;
}

/* ----------------------------------------------------------------------
   write angle info to data file
------------------------------------------------------------------------- */

void AtomVec::write_angle(FILE *fp, int n, tagint **buf, int index)
{
  for (int i = 0; i < n; i++) {
    fprintf(fp,"%d " TAGINT_FORMAT " " TAGINT_FORMAT " "
            TAGINT_FORMAT " " TAGINT_FORMAT "\n",
            index,buf[i][0],buf[i][1],buf[i][2],buf[i][3]);
    index++;
  }
}

/* ----------------------------------------------------------------------
   pack dihedral info for data file
------------------------------------------------------------------------- */

int AtomVec::pack_dihedral(tagint **buf)
{
  tagint *tag = atom->tag;
  int *num_dihedral = atom->num_dihedral;
  int **dihedral_type = atom->dihedral_type;
  tagint **dihedral_atom1 = atom->dihedral_atom1;
  tagint **dihedral_atom2 = atom->dihedral_atom2;
  tagint **dihedral_atom3 = atom->dihedral_atom3;
  tagint **dihedral_atom4 = atom->dihedral_atom4;
  int nlocal = atom->nlocal;
  int newton_bond = force->newton_bond;

  int i,j;
  int m = 0;
  if (newton_bond) {
    for (i = 0; i < nlocal; i++)
      for (j = 0; j < num_dihedral[i]; j++) {
        if (buf) {
          buf[m][0] = MAX(dihedral_type[i][j],-dihedral_type[i][j]);
          buf[m][1] = dihedral_atom1[i][j];
          buf[m][2] = dihedral_atom2[i][j];
          buf[m][3] = dihedral_atom3[i][j];
          buf[m][4] = dihedral_atom4[i][j];
        }
        m++;
      }
  } else {
    for (i = 0; i < nlocal; i++)
      for (j = 0; j < num_dihedral[i]; j++)
        if (tag[i] == dihedral_atom2[i][j]) {
          if (buf) {
            buf[m][0] = MAX(dihedral_type[i][j],-dihedral_type[i][j]);
            buf[m][1] = dihedral_atom1[i][j];
            buf[m][2] = dihedral_atom2[i][j];
            buf[m][3] = dihedral_atom3[i][j];
            buf[m][4] = dihedral_atom4[i][j];
          }
          m++;
        }
  }

  return m;
}

/* ----------------------------------------------------------------------
   write dihedral info to data file
------------------------------------------------------------------------- */

void AtomVec::write_dihedral(FILE *fp, int n, tagint **buf, int index)
{
  for (int i = 0; i < n; i++) {
    fprintf(fp,"%d " TAGINT_FORMAT " " TAGINT_FORMAT " "
            TAGINT_FORMAT " " TAGINT_FORMAT " " TAGINT_FORMAT "\n",
            index,buf[i][0],buf[i][1],buf[i][2],buf[i][3],buf[i][4]);
    index++;
  }
}

/* ----------------------------------------------------------------------
   pack improper info for data file
------------------------------------------------------------------------- */

int AtomVec::pack_improper(tagint **buf)
{
  tagint *tag = atom->tag;
  int *num_improper = atom->num_improper;
  int **improper_type = atom->improper_type;
  tagint **improper_atom1 = atom->improper_atom1;
  tagint **improper_atom2 = atom->improper_atom2;
  tagint **improper_atom3 = atom->improper_atom3;
  tagint **improper_atom4 = atom->improper_atom4;
  int nlocal = atom->nlocal;
  int newton_bond = force->newton_bond;

  int i,j;
  int m = 0;
  if (newton_bond) {
    for (i = 0; i < nlocal; i++)
      for (j = 0; j < num_improper[i]; j++) {
        if (buf) {
          buf[m][0] = MAX(improper_type[i][j],-improper_type[i][j]);
          buf[m][1] = improper_atom1[i][j];
          buf[m][2] = improper_atom2[i][j];
          buf[m][3] = improper_atom3[i][j];
          buf[m][4] = improper_atom4[i][j];
        }
        m++;
      }
  } else {
    for (i = 0; i < nlocal; i++)
      for (j = 0; j < num_improper[i]; j++)
        if (tag[i] == improper_atom2[i][j]) {
          if (buf) {
            buf[m][0] = MAX(improper_type[i][j],-improper_type[i][j]);
            buf[m][1] = improper_atom1[i][j];
            buf[m][2] = improper_atom2[i][j];
            buf[m][3] = improper_atom3[i][j];
            buf[m][4] = improper_atom4[i][j];
          }
          m++;
        }
  }

  return m;
}

/* ----------------------------------------------------------------------
   write improper info to data file
------------------------------------------------------------------------- */

void AtomVec::write_improper(FILE *fp, int n, tagint **buf, int index)
{
  for (int i = 0; i < n; i++) {
    fprintf(fp,"%d " TAGINT_FORMAT " " TAGINT_FORMAT " "
            TAGINT_FORMAT " " TAGINT_FORMAT " " TAGINT_FORMAT "\n",
            index,buf[i][0],buf[i][1],buf[i][2],buf[i][3],buf[i][4]);
    index++;
  }
}<|MERGE_RESOLUTION|>--- conflicted
+++ resolved
@@ -34,12 +34,8 @@
   forceclearflag = 0;
   size_data_bonus = 0;
   maxexchange = 0;
-<<<<<<< HEAD
-  
-=======
-
->>>>>>> a12b959f
   kokkosable = 0;
+
   check_distance_flag=0;
 
   nargcopy = 0;
