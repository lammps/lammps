"Previous Section"_Section_intro.html - "LAMMPS WWW Site"_lws - "LAMMPS Documentation"_ld - "LAMMPS Commands"_lc - "Next Section"_Section_commands.html :c

:link(lws,http://lammps.sandia.gov)
:link(ld,Manual.html)
:link(lc,Section_commands.html#comm)

:line

2. Getting Started :h3

This section describes how to build and run LAMMPS, for both new and
experienced users.

2.1 "What's in the LAMMPS distribution"_#start_1
2.2 "Making LAMMPS"_#start_2
2.3 "Making LAMMPS with optional packages"_#start_3
2.4 "Building LAMMPS via the Make.py script"_#start_4
2.5 "Building LAMMPS as a library"_#start_5
2.6 "Running LAMMPS"_#start_6
2.7 "Command-line options"_#start_7
2.8 "Screen output"_#start_8
2.9 "Tips for users of previous versions"_#start_9 :all(b)

:line
:line

2.1 What's in the LAMMPS distribution :h4,link(start_1)

When you download a LAMMPS tarball you will need to unzip and untar
the downloaded file with the following commands, after placing the
tarball in an appropriate directory.

<<<<<<< HEAD
gunzip lammps*.tar.gz
tar xvf lammps*.tar :pre
=======
tar -xzvf lammps*.tar.gz :pre
>>>>>>> 484122b8

This will create a LAMMPS directory containing two files and several
sub-directories:

README: text file
LICENSE: the GNU General Public License (GPL)
bench: benchmark problems
doc: documentation
examples: simple test problems
potentials: embedded atom method (EAM) potential files
src: source files
tools: pre- and post-processing tools :tb(s=:)

Note that the "download page"_download also has links to download
pre-build Windows installers, as well as pre-built packages for
several widely used Linux distributions.  It also has instructions
for how to download/install LAMMPS for Macs (via Homebrew), and to
download and update LAMMPS from SVN and Git repositories, which gives
you access to the up-to-date sources that are used by the LAMMPS
core developers.

:link(download,http://lammps.sandia.gov/download.html)

The Windows and Linux packages for serial or parallel include
only selected packages and bug-fixes/upgrades listed on "this
page"_http://lammps.sandia.gov/bug.html up to a certain date, as
stated on the download page.  If you want an executable with
non-included packages or that is more current, then you'll need to
build LAMMPS yourself, as discussed in the next section.

Skip to the "Running LAMMPS"_#start_6 sections for info on how to
launch a LAMMPS Windows executable on a Windows box.

:line

2.2 Making LAMMPS :h4,link(start_2)

This section has the following sub-sections:

"Read this first"_#start_2_1
"Steps to build a LAMMPS executable"_#start_2_2
"Common errors that can occur when making LAMMPS"_#start_2_3
"Additional build tips"_#start_2_4
"Building for a Mac"_#start_2_5
"Building for Windows"_#start_2_6 :ul

:line

Read this first :h5,link(start_2_1)

If you want to avoid building LAMMPS yourself, read the preceeding
section about options available for downloading and installing
executables.  Details are discussed on the "download"_download page.

Building LAMMPS can be simple or not-so-simple.  If all you need are
the default packages installed in LAMMPS, and MPI is already installed
on your machine, or you just want to run LAMMPS in serial, then you
can typically use the Makefile.mpi or Makefile.serial files in
src/MAKE by typing one of these lines (from the src dir):

make mpi
make serial :pre

Note that on a facility supercomputer, there are often "modules"
loaded in your environment that provide the compilers and MPI you
should use.  In this case, the "mpicxx" compile/link command in
Makefile.mpi should just work by accessing those modules.

It may be the case that one of the other Makefile.machine files in the
src/MAKE sub-directories is a better match to your system (type "make"
to see a list), you can use it as-is by typing (for example):

make stampede :pre

If any of these builds (with an existing Makefile.machine) works on
your system, then you're done!

If you want to do one of the following:

use optional LAMMPS features that require additional libraries
use optional packages that require additional libraries
use optional accelerator packages that require special compiler/linker settings
run on a specialized platform that has its own compilers, settings, or other libs to use :ul

then building LAMMPS is more complicated.  You may need to find where
auxiliary libraries exist on your machine or install them if they
don't.  You may need to build additional libraries that are part of
the LAMMPS package, before building LAMMPS.  You may need to edit a
Makefile.machine file to make it compatible with your system.

Note that there is a Make.py tool in the src directory that automates
several of these steps, but you still have to know what you are doing.
"Section 2.4"_#start_4 below describes the tool.  It is a convenient
way to work with installing/un-installing various packages, the
Makefile.machine changes required by some packages, and the auxiliary
libraries some of them use.

Please read the following sections carefully.  If you are not
comfortable with makefiles, or building codes on a Unix platform, or
running an MPI job on your machine, please find a local expert to help
you.  Many compilation, linking, and run problems that users have are
often not really LAMMPS issues - they are peculiar to the user's
system, compilers, libraries, etc.  Such questions are better answered
by a local expert.

If you have a build problem that you are convinced is a LAMMPS issue
(e.g. the compiler complains about a line of LAMMPS source code), then
please post the issue to the "LAMMPS mail
list"_http://lammps.sandia.gov/mail.html.

If you succeed in building LAMMPS on a new kind of machine, for which
there isn't a similar machine Makefile included in the
src/MAKE/MACHINES directory, then send it to the developers and we can
include it in the LAMMPS distribution.

:line

Steps to build a LAMMPS executable :h5,link(start_2_2)

Step 0 :h6

The src directory contains the C++ source and header files for LAMMPS.
It also contains a top-level Makefile and a MAKE sub-directory with
low-level Makefile.* files for many systems and machines.  See the
src/MAKE/README file for a quick overview of what files are available
and what sub-directories they are in.

The src/MAKE dir has a few files that should work as-is on many
platforms.  The src/MAKE/OPTIONS dir has more that invoke additional
compiler, MPI, and other setting options commonly used by LAMMPS, to
illustrate their syntax.  The src/MAKE/MACHINES dir has many more that
have been tweaked or optimized for specific machines.  These files are
all good starting points if you find you need to change them for your
machine.  Put any file you edit into the src/MAKE/MINE directory and
it will be never be touched by any LAMMPS updates.

>From within the src directory, type "make" or "gmake".  You should see
a list of available choices from src/MAKE and all of its
sub-directories.  If one of those has the options you want or is the
machine you want, you can type a command like:

make mpi :pre
or

make serial :pre
or

gmake mac :pre

Note that the corresponding Makefile.machine can exist in src/MAKE or
any of its sub-directories.  If a file with the same name appears in
multiple places (not a good idea), the order they are used is as
follows: src/MAKE/MINE, src/MAKE, src/MAKE/OPTIONS, src/MAKE/MACHINES.
This gives preference to a file you have created/edited and put in
src/MAKE/MINE.

Note that on a multi-processor or multi-core platform you can launch a
parallel make, by using the "-j" switch with the make command, which
will build LAMMPS more quickly.

If you get no errors and an executable like [lmp_mpi] or [lmp_serial]
or [lmp_mac] is produced, then you're done; it's your lucky day.

Note that by default only a few of LAMMPS optional packages are
installed.  To build LAMMPS with optional packages, see "this
section"_#start_3 below.

Step 1 :h6

If Step 0 did not work, you will need to create a low-level Makefile
for your machine, like Makefile.foo.  You should make a copy of an
existing Makefile.* in src/MAKE or one of its sub-directories as a
starting point.  The only portions of the file you need to edit are
the first line, the "compiler/linker settings" section, and the
"LAMMPS-specific settings" section.  When it works, put the edited
file in src/MAKE/MINE and it will not be altered by any future LAMMPS
updates.

Step 2 :h6

Change the first line of Makefile.foo to list the word "foo" after the
"#", and whatever other options it will set.  This is the line you
will see if you just type "make".

Step 3 :h6

The "compiler/linker settings" section lists compiler and linker
settings for your C++ compiler, including optimization flags.  You can
use g++, the open-source GNU compiler, which is available on all Unix
systems.  You can also use mpicxx which will typically be available if
MPI is installed on your system, though you should check which actual
compiler it wraps.  Vendor compilers often produce faster code.  On
boxes with Intel CPUs, we suggest using the Intel icc compiler, which
can be downloaded from "Intel's compiler site"_intel.

:link(intel,http://www.intel.com/software/products/noncom)

If building a C++ code on your machine requires additional libraries,
then you should list them as part of the LIB variable.  You should
not need to do this if you use mpicxx.

The DEPFLAGS setting is what triggers the C++ compiler to create a
dependency list for a source file.  This speeds re-compilation when
source (*.cpp) or header (*.h) files are edited.  Some compilers do
not support dependency file creation, or may use a different switch
than -D.  GNU g++ and Intel icc works with -D.  If your compiler can't
create dependency files, then you'll need to create a Makefile.foo
patterned after Makefile.storm, which uses different rules that do not
involve dependency files.  Note that when you build LAMMPS for the
first time on a new platform, a long list of *.d files will be printed
out rapidly.  This is not an error; it is the Makefile doing its
normal creation of dependencies.

Step 4 :h6

The "system-specific settings" section has several parts.  Note that
if you change any -D setting in this section, you should do a full
re-compile, after typing "make clean" (which will describe different
clean options).

The LMP_INC variable is used to include options that turn on ifdefs
within the LAMMPS code.  The options that are currently recogized are:

-DLAMMPS_GZIP
-DLAMMPS_JPEG
-DLAMMPS_PNG
-DLAMMPS_FFMPEG
-DLAMMPS_MEMALIGN
-DLAMMPS_XDR
-DLAMMPS_SMALLBIG
-DLAMMPS_BIGBIG
-DLAMMPS_SMALLSMALL
-DLAMMPS_LONGLONG_TO_LONG
-DLAMMPS_EXCEPTIONS
-DPACK_ARRAY
-DPACK_POINTER
-DPACK_MEMCPY :ul

The read_data and dump commands will read/write gzipped files if you
compile with -DLAMMPS_GZIP.  It requires that your machine supports
the "popen()" function in the standard runtime library and that a gzip
executable can be found by LAMMPS during a run.

NOTE: on some clusters with high-speed networks, using the fork()
library calls (required by popen()) can interfere with the fast
communication library and lead to simulations using compressed output
or input to hang or crash. For selected operations, compressed file
I/O is also available using a compression library instead, which are
provided in the COMPRESS package. From more details about compiling
LAMMPS with packages, please see below.

If you use -DLAMMPS_JPEG, the "dump image"_dump_image.html command
will be able to write out JPEG image files. For JPEG files, you must
also link LAMMPS with a JPEG library, as described below. If you use
-DLAMMPS_PNG, the "dump image"_dump.html command will be able to write
out PNG image files.  For PNG files, you must also link LAMMPS with a
PNG library, as described below.  If neither of those two defines are
used, LAMMPS will only be able to write out uncompressed PPM image
files.

If you use -DLAMMPS_FFMPEG, the "dump movie"_dump_image.html command
will be available to support on-the-fly generation of rendered movies
the need to store intermediate image files. It requires that your
machines supports the "popen" function in the standard runtime library
and that an FFmpeg executable can be found by LAMMPS during the run.

NOTE: Similar to the note above, this option can conflict with
high-speed networks, because it uses popen().

Using -DLAMMPS_MEMALIGN=<bytes> enables the use of the
posix_memalign() call instead of malloc() when large chunks or memory
are allocated by LAMMPS.  This can help to make more efficient use of
vector instructions of modern CPUS, since dynamically allocated memory
has to be aligned on larger than default byte boundaries (e.g. 16
bytes instead of 8 bytes on x86 type platforms) for optimal
performance.

If you use -DLAMMPS_XDR, the build will include XDR compatibility
files for doing particle dumps in XTC format.  This is only necessary
if your platform does have its own XDR files available.  See the
Restrictions section of the "dump"_dump.html command for details.

Use at most one of the -DLAMMPS_SMALLBIG, -DLAMMPS_BIGBIG,
-DLAMMPS_SMALLSMALL settings.  The default is -DLAMMPS_SMALLBIG. These
settings refer to use of 4-byte (small) vs 8-byte (big) integers
within LAMMPS, as specified in src/lmptype.h.  The only reason to use
the BIGBIG setting is to enable simulation of huge molecular systems
(which store bond topology info) with more than 2 billion atoms, or to
track the image flags of moving atoms that wrap around a periodic box
more than 512 times.  Normally, the only reason to use SMALLSMALL is
if your machine does not support 64-bit integers, though you can use
SMALLSMALL setting if you are running in serial or on a desktop
machine or small cluster where you will never run large systems or for
long time (more than 2 billion atoms, more than 2 billion timesteps).
See the "Additional build tips"_#start_2_4 section below for more
details on these settings.

Note that the USER-ATC package is not currently compatible with
-DLAMMPS_BIGBIG.  Also the GPU package requires the lib/gpu library to
be compiled with the same setting, or the link will fail.

The -DLAMMPS_LONGLONG_TO_LONG setting may be needed if your system or
MPI version does not recognize "long long" data types.  In this case a
"long" data type is likely already 64-bits, in which case this setting
will convert to that data type.

The -DLAMMPS_EXCEPTIONS setting can be used to activate alternative
versions of error handling inside of LAMMPS.  This is useful when
external codes drive LAMMPS as a library.  Using this option, LAMMPS
errors do not kill the caller.  Instead, the call stack is unwound and
control returns to the caller.  The library interface provides the
lammps_has_error() and lammps_get_last_error_message() functions to
detect and find out more about a LAMMPS error.

Using one of the -DPACK_ARRAY, -DPACK_POINTER, and -DPACK_MEMCPY
options can make for faster parallel FFTs (in the PPPM solver) on some
platforms.  The -DPACK_ARRAY setting is the default.  See the
"kspace_style"_kspace_style.html command for info about PPPM.  See
Step 6 below for info about building LAMMPS with an FFT library.

Step 5 :h6

The 3 MPI variables are used to specify an MPI library to build LAMMPS
with.  Note that you do not need to set these if you use the MPI
compiler mpicxx for your CC and LINK setting in the section above.
The MPI wrapper knows where to find the needed files.

If you want LAMMPS to run in parallel, you must have an MPI library
installed on your platform.  If MPI is installed on your system in the
usual place (under /usr/local), you also may not need to specify these
3 variables, assuming /usr/local is in your path.  On some large
parallel machines which use "modules" for their compile/link
environements, you may simply need to include the correct module in
your build environment, before building LAMMPS.  Or the parallel
machine may have a vendor-provided MPI which the compiler has no
trouble finding.

Failing this, these 3 variables can be used to specify where the mpi.h
file (MPI_INC) and the MPI library file (MPI_PATH) are found and the
name of the library file (MPI_LIB).

If you are installing MPI yourself, we recommend Argonne's MPICH2
or OpenMPI.  MPICH can be downloaded from the "Argonne MPI
site"_http://www.mcs.anl.gov/research/projects/mpich2/.  OpenMPI can
be downloaded from the "OpenMPI site"_http://www.open-mpi.org.
Other MPI packages should also work. If you are running on a big
parallel platform, your system people or the vendor should have
already installed a version of MPI, which is likely to be faster
than a self-installed MPICH or OpenMPI, so find out how to build
and link with it.  If you use MPICH or OpenMPI, you will have to
configure and build it for your platform.  The MPI configure script
should have compiler options to enable you to use the same compiler
you are using for the LAMMPS build, which can avoid problems that can
arise when linking LAMMPS to the MPI library.

If you just want to run LAMMPS on a single processor, you can use the
dummy MPI library provided in src/STUBS, since you don't need a true
MPI library installed on your system.  See src/MAKE/Makefile.serial
for how to specify the 3 MPI variables in this case.  You will also
need to build the STUBS library for your platform before making LAMMPS
itself.  Note that if you are building with src/MAKE/Makefile.serial,
e.g. by typing "make serial", then the STUBS library is built for you.

To build the STUBS library from the src directory, type "make
mpi-stubs", or from the src/STUBS dir, type "make".  This should
create a libmpi_stubs.a file suitable for linking to LAMMPS.  If the
build fails, you will need to edit the STUBS/Makefile for your
platform.

The file STUBS/mpi.c provides a CPU timer function called MPI_Wtime()
that calls gettimeofday() .  If your system doesn't support
gettimeofday() , you'll need to insert code to call another timer.
Note that the ANSI-standard function clock() rolls over after an hour
or so, and is therefore insufficient for timing long LAMMPS
simulations.

Step 6 :h6

The 3 FFT variables allow you to specify an FFT library which LAMMPS
uses (for performing 1d FFTs) when running the particle-particle
particle-mesh (PPPM) option for long-range Coulombics via the
"kspace_style"_kspace_style.html command.

LAMMPS supports various open-source or vendor-supplied FFT libraries
for this purpose.  If you leave these 3 variables blank, LAMMPS will
use the open-source "KISS FFT library"_http://kissfft.sf.net, which is
included in the LAMMPS distribution.  This library is portable to all
platforms and for typical LAMMPS simulations is almost as fast as FFTW
or vendor optimized libraries.  If you are not including the KSPACE
package in your build, you can also leave the 3 variables blank.

Otherwise, select which kinds of FFTs to use as part of the FFT_INC
setting by a switch of the form -DFFT_XXX.  Recommended values for XXX
are: MKL, SCSL, FFTW2, and FFTW3.  Legacy options are: INTEL, SGI,
ACML, and T3E.  For backward compatability, using -DFFT_FFTW will use
the FFTW2 library.  Using -DFFT_NONE will use the KISS library
described above.

You may also need to set the FFT_INC, FFT_PATH, and FFT_LIB variables,
so the compiler and linker can find the needed FFT header and library
files.  Note that on some large parallel machines which use "modules"
for their compile/link environements, you may simply need to include
the correct module in your build environment.  Or the parallel machine
may have a vendor-provided FFT library which the compiler has no
trouble finding.

FFTW is a fast, portable library that should also work on any
platform.  You can download it from
"www.fftw.org"_http://www.fftw.org.  Both the legacy version 2.1.X and
the newer 3.X versions are supported as -DFFT_FFTW2 or -DFFT_FFTW3.
Building FFTW for your box should be as simple as ./configure; make.
Note that on some platforms FFTW2 has been pre-installed, and uses
renamed files indicating the precision it was compiled with,
e.g. sfftw.h, or dfftw.h instead of fftw.h.  In this case, you can
specify an additional define variable for FFT_INC called -DFFTW_SIZE,
which will select the correct include file.  In this case, for FFT_LIB
you must also manually specify the correct library, namely -lsfftw or
-ldfftw.

The FFT_INC variable also allows for a -DFFT_SINGLE setting that will
use single-precision FFTs with PPPM, which can speed-up long-range
calulations, particularly in parallel or on GPUs.  Fourier transform
and related PPPM operations are somewhat insensitive to floating point
truncation errors and thus do not always need to be performed in
double precision.  Using the -DFFT_SINGLE setting trades off a little
accuracy for reduced memory use and parallel communication costs for
transposing 3d FFT data.  Note that single precision FFTs have only
been tested with the FFTW3, FFTW2, MKL, and KISS FFT options.

Step 7 :h6

The 3 JPG variables allow you to specify a JPEG and/or PNG library
which LAMMPS uses when writing out JPEG or PNG files via the "dump
image"_dump_image.html command.  These can be left blank if you do not
use the -DLAMMPS_JPEG or -DLAMMPS_PNG switches discussed above in Step
4, since in that case JPEG/PNG output will be disabled.

A standard JPEG library usually goes by the name libjpeg.a or
libjpeg.so and has an associated header file jpeglib.h.  Whichever
JPEG library you have on your platform, you'll need to set the
appropriate JPG_INC, JPG_PATH, and JPG_LIB variables, so that the
compiler and linker can find it.

A standard PNG library usually goes by the name libpng.a or libpng.so
and has an associated header file png.h.  Whichever PNG library you
have on your platform, you'll need to set the appropriate JPG_INC,
JPG_PATH, and JPG_LIB variables, so that the compiler and linker can
find it.

As before, if these header and library files are in the usual place on
your machine, you may not need to set these variables.

Step 8 :h6

Note that by default only a few of LAMMPS optional packages are
installed.  To build LAMMPS with optional packages, see "this
section"_#start_3 below, before proceeding to Step 9.

Step 9 :h6

That's it.  Once you have a correct Makefile.foo, and you have
pre-built any other needed libraries (e.g. MPI, FFT, etc) all you need
to do from the src directory is type something like this:

make foo
make -j N foo
gmake foo
gmake -j N foo :pre

The -j or -j N switches perform a parallel build which can be much
faster, depending on how many cores your compilation machine has.  N
is the number of cores the build runs on.

You should get the executable lmp_foo when the build is complete.

:line

Errors that can occur when making LAMMPS: h5 :link(start_2_3)

NOTE: If an error occurs when building LAMMPS, the compiler or linker
will state very explicitly what the problem is.  The error message
should give you a hint as to which of the steps above has failed, and
what you need to do in order to fix it.  Building a code with a
Makefile is a very logical process.  The compiler and linker need to
find the appropriate files and those files need to be compatible with
LAMMPS source files.  When a make fails, there is usually a very
simple reason, which you or a local expert will need to fix.

Here are two non-obvious errors that can occur:

(1) If the make command breaks immediately with errors that indicate
it can't find files with a "*" in their names, this can be because
your machine's native make doesn't support wildcard expansion in a
makefile.  Try gmake instead of make.  If that doesn't work, try using
a -f switch with your make command to use a pre-generated
Makefile.list which explicitly lists all the needed files, e.g.

make makelist
make -f Makefile.list linux
gmake -f Makefile.list mac :pre

The first "make" command will create a current Makefile.list with all
the file names in your src dir.  The 2nd "make" command (make or
gmake) will use it to build LAMMPS.  Note that you should
include/exclude any desired optional packages before using the "make
makelist" command.

(2) If you get an error that says something like 'identifier "atoll"
is undefined', then your machine does not support "long long"
integers.  Try using the -DLAMMPS_LONGLONG_TO_LONG setting described
above in Step 4.

:line

Additional build tips :h5,link(start_2_4)

Building LAMMPS for multiple platforms. :h6

You can make LAMMPS for multiple platforms from the same src
directory.  Each target creates its own object sub-directory called
Obj_target where it stores the system-specific *.o files.

Cleaning up. :h6

Typing "make clean-all" or "make clean-machine" will delete *.o object
files created when LAMMPS is built, for either all builds or for a
particular machine.

 Changing the LAMMPS size limits via -DLAMMPS_SMALLBIG or
-DLAMMPS_BIGBIG or -DLAMMPS_SMALLSMALL :h6

As explained above, any of these 3 settings can be specified on the
LMP_INC line in your low-level src/MAKE/Makefile.foo.

The default is -DLAMMPS_SMALLBIG which allows for systems with up to
2^63 atoms and 2^63 timesteps (about 9e18). The atom limit is for
atomic systems which do not store bond topology info and thus do not
require atom IDs.  If you use atom IDs for atomic systems (which is
the default) or if you use a molecular model, which stores bond
topology info and thus requires atom IDs, the limit is 2^31 atoms
(about 2 billion).  This is because the IDs are stored in 32-bit
integers.

Likewise, with this setting, the 3 image flags for each atom (see the
"dump"_dump.html doc page for a discussion) are stored in a 32-bit
integer, which means the atoms can only wrap around a periodic box (in
each dimension) at most 512 times.  If atoms move through the periodic
box more than this many times, the image flags will "roll over",
e.g. from 511 to -512, which can cause diagnostics like the
mean-squared displacement, as calculated by the "compute
msd"_compute_msd.html command, to be faulty.

To allow for larger atomic systems with atom IDs or larger molecular
systems or larger image flags, compile with -DLAMMPS_BIGBIG.  This
stores atom IDs and image flags in 64-bit integers.  This enables
atomic or molecular systems with atom IDS of up to 2^63 atoms (about
9e18).  And image flags will not "roll over" until they reach 2^20 =
1048576.

If your system does not support 8-byte integers, you will need to
compile with the -DLAMMPS_SMALLSMALL setting.  This will restrict the
total number of atoms (for atomic or molecular systems) and timesteps
to 2^31 (about 2 billion).  Image flags will roll over at 2^9 = 512.

Note that in src/lmptype.h there are definitions of all these data
types as well as the MPI data types associated with them.  The MPI
types need to be consistent with the associated C data types, or else
LAMMPS will generate a run-time error.  As far as we know, the
settings defined in src/lmptype.h are portable and work on every
current system.

In all cases, the size of problem that can be run on a per-processor
basis is limited by 4-byte integer storage to 2^31 atoms per processor
(about 2 billion). This should not normally be a limitation since such
a problem would have a huge per-processor memory footprint due to
neighbor lists and would run very slowly in terms of CPU secs/timestep.

:line

Building for a Mac :h5,link(start_2_5)

OS X is BSD Unix, so it should just work.  See the
src/MAKE/MACHINES/Makefile.mac and Makefile.mac_mpi files.

:line

Building for Windows :h5,link(start_2_6)

If you want to build a Windows version of LAMMPS, you can build it
yourself, but it may require some effort. LAMMPS expects a Unix-like
build environment for the default build procedure. This can be done
using either Cygwin or MinGW; the latter also exists as a ready-to-use
Linux-to-Windows cross-compiler in several Linux distributions. In
these cases, you can do the installation after installing several
unix-style commands like make, grep, sed and bash with some shell
utilities.

For Cygwin and the MinGW cross-compilers, suitable makefiles are
provided in src/MAKE/MACHINES. When using other compilers, like
Visual C++ or Intel compilers for Windows, you may have to implement
your own build system. Since none of the current LAMMPS core developers
has significant experience building executables on Windows, we are
happy to distribute contributed instructions and modifications, but
we cannot provide support for those.

With the so-called "Anniversary Update" to Windows 10, there is a
Ubuntu subsystem available for Windows, that can be installed and
then it can be used to compile/install LAMMPS as if you are running
on a Ubuntu Linux system.

As an alternative, you can download "daily builds" (and some older
versions) of the installer packages from
"rpm.lammps.org/windows.html"_http://rpm.lammps.org/windows.html.
These executables are built with most optional packages and the
download includes documentation, potential files, some tools and
many examples, but no source code.

:line

2.3 Making LAMMPS with optional packages :h4,link(start_3)

This section has the following sub-sections:

"Package basics"_#start_3_1
"Including/excluding packages"_#start_3_2
"Packages that require extra libraries"_#start_3_3
"Packages that require Makefile.machine settings"_#start_3_4 :ul

Note that the following "Section 2.4"_#start_4 describes the Make.py
tool which can be used to install/un-install packages and build the
auxiliary libraries which some of them use.  It can also auto-edit a
Makefile.machine to add settings needed by some packages.

:line

Package basics: :h5,link(start_3_1)

The source code for LAMMPS is structured as a set of core files which
are always included, plus optional packages.  Packages are groups of
files that enable a specific set of features.  For example, force
fields for molecular systems or granular systems are in packages.

"Section packages"_Section_packages.html in the manual has details
about all the packages, including specific instructions for building
LAMMPS with each package, which are covered in a more general manner
below.

You can see the list of all packages by typing "make package" from
within the src directory of the LAMMPS distribution.  This also lists
various make commands that can be used to manipulate packages.

If you use a command in a LAMMPS input script that is part of a
package, you must have built LAMMPS with that package, else you will
get an error that the style is invalid or the command is unknown.
Every command's doc page specfies if it is part of a package.  You can
also type

lmp_machine -h :pre

to run your executable with the optional "-h command-line
switch"_#start_7 for "help", which will simply list the styles and
commands known to your executable, and immediately exit.

There are two kinds of packages in LAMMPS, standard and user packages.
More information about the contents of standard and user packages is
given in "Section 4"_Section_packages.html of the manual.  The
difference between standard and user packages is as follows:

Standard packages, such as molecule or kspace, are supported by the
LAMMPS developers and are written in a syntax and style consistent
with the rest of LAMMPS.  This means we will answer questions about
them, debug and fix them if necessary, and keep them compatible with
future changes to LAMMPS.

User packages, such as user-atc or user-omp, have been contributed by
users, and always begin with the user prefix.  If they are a single
command (single file), they are typically in the user-misc package.
Otherwise, they are a a set of files grouped together which add a
specific functionality to the code.

User packages don't necessarily meet the requirements of the standard
packages.  If you have problems using a feature provided in a user
package, you may need to contact the contributor directly to get help.
Information on how to submit additions you make to LAMMPS as single
files or either a standard or user-contributed package are given in
"this section"_Section_modify.html#mod_15 of the documentation.

:line

Including/excluding packages :h5,link(start_3_2)

To use (or not use) a package you must include it (or exclude it)
before building LAMMPS.  From the src directory, this is typically as
simple as:

make yes-colloid
make g++ :pre

or

make no-manybody
make g++ :pre

NOTE: You should NOT include/exclude packages and build LAMMPS in a
single make command using multiple targets, e.g. make yes-colloid g++.
This is because the make procedure creates a list of source files that
will be out-of-date for the build if the package configuration changes
within the same command.

Some packages have individual files that depend on other packages
being included.  LAMMPS checks for this and does the right thing.
I.e. individual files are only included if their dependencies are
already included.  Likewise, if a package is excluded, other files
dependent on that package are also excluded.

If you will never run simulations that use the features in a
particular packages, there is no reason to include it in your build.
For some packages, this will keep you from having to build auxiliary
libraries (see below), and will also produce a smaller executable
which may run a bit faster.

When you download a LAMMPS tarball, these packages are pre-installed
in the src directory: KSPACE, MANYBODY,MOLECULE, because they are so
commonly used.  When you download LAMMPS source files from the SVN or
Git repositories, no packages are pre-installed.

Packages are included or excluded by typing "make yes-name" or "make
no-name", where "name" is the name of the package in lower-case, e.g.
name = kspace for the KSPACE package or name = user-atc for the
USER-ATC package.  You can also type "make yes-standard", "make
no-standard", "make yes-std", "make no-std", "make yes-user", "make
no-user", "make yes-lib", "make no-lib", "make yes-all", or "make
no-all" to include/exclude various sets of packages.  Type "make
package" to see all of the package-related make options.

NOTE: Inclusion/exclusion of a package works by simply moving files
back and forth between the main src directory and sub-directories with
the package name (e.g. src/KSPACE, src/USER-ATC), so that the files
are seen or not seen when LAMMPS is built.  After you have included or
excluded a package, you must re-build LAMMPS.

Additional package-related make options exist to help manage LAMMPS
files that exist in both the src directory and in package
sub-directories.  You do not normally need to use these commands
unless you are editing LAMMPS files or have downloaded a patch from
the LAMMPS WWW site.

Typing "make package-update" or "make pu" will overwrite src files
with files from the package sub-directories if the package has been
included.  It should be used after a patch is installed, since patches
only update the files in the package sub-directory, but not the src
files.  Typing "make package-overwrite" will overwrite files in the
package sub-directories with src files.

Typing "make package-status" or "make ps" will show which packages are
currently included. For those that are included, it will list any
files that are different in the src directory and package
sub-directory.  Typing "make package-diff" lists all differences
between these files.  Again, type "make package" to see all of the
package-related make options.

:line

Packages that require extra libraries :h5,link(start_3_3)

A few of the standard and user packages require additional auxiliary
libraries.  Many of them are provided with LAMMPS, in which case they
must be compiled first, before LAMMPS is built, if you wish to include
that package.  If you get a LAMMPS build error about a missing
library, this is likely the reason.  See the
"Section 4"_Section_packages.html doc page for a list of
packages that have these kinds of auxiliary libraries.

The lib directory in the distribution has sub-directories with package
names that correspond to the needed auxiliary libs, e.g. lib/gpu.
Each sub-directory has a README file that gives more details.  Code
for most of the auxiliary libraries is included in that directory.
Examples are the USER-ATC and MEAM packages.

A few of the lib sub-directories do not include code, but do include
instructions (and sometimes scripts) that automate the process of
downloading the auxiliary library and installing it so LAMMPS can link
to it.  Examples are the KIM, VORONOI, USER-MOLFILE, and USER-SMD
packages.

The lib/python directory (for the PYTHON package) contains only a
choice of Makefile.lammps.* files.  This is because no auxiliary code
or libraries are needed, only the Python library and other system libs
that should already available on your system.  However, the
Makefile.lammps file is needed to tell LAMMPS which libs to use and
where to find them.

For libraries with provided code, the sub-directory README file
(e.g. lib/atc/README) has instructions on how to build that library.
This information is also summarized in "Section
packages"_Section_packages.html.  Typically this is done by typing
something like:

make -f Makefile.g++ :pre

If one of the provided Makefiles is not appropriate for your system
you will need to edit or add one.  Note that all the Makefiles have a
setting for EXTRAMAKE at the top that specifies a Makefile.lammps.*
file.

If the library build is successful, it will produce 2 files in the lib
directory:

libpackage.a
Makefile.lammps :pre

The Makefile.lammps file will typically be a copy of one of the
Makefile.lammps.* files in the library directory.

Note that you must insure that the settings in Makefile.lammps are
appropriate for your system.  If they are not, the LAMMPS build may
fail.  To fix this, you can edit or create a new Makefile.lammps.*
file for your system, and copy it to Makefile.lammps.

As explained in the lib/package/README files, the settings in
Makefile.lammps are used to specify additional system libraries and
their locations so that LAMMPS can build with the auxiliary library.
For example, if the MEAM package is used, the auxiliary library
consists of F90 code, built with a Fortran complier.  To link that
library with LAMMPS (a C++ code) via whatever C++ compiler LAMMPS is
built with, typically requires additional Fortran-to-C libraries be
included in the link.  Another example are the BLAS and LAPACK
libraries needed to use the USER-ATC or USER-AWPMD packages.

For libraries without provided code, the sub-directory README file has
information on where to download the library and how to build it,
e.g. lib/voronoi/README and lib/smd/README.  The README files also
describe how you must either (a) create soft links, via the "ln"
command, in those directories to point to where you built or installed
the packages, or (b) check or edit the Makefile.lammps file in the
same directory to provide that information.

Some of the sub-directories, e.g. lib/voronoi, also have an install.py
script which can be used to automate the process of
downloading/building/installing the auxiliary library, and setting the
needed soft links.  Type "python install.py" for further instructions.

As with the sub-directories containing library code, if the soft links
or settings in the lib/package/Makefile.lammps files are not correct,
the LAMMPS build will typically fail.

:line

Packages that require Makefile.machine settings :h5,link(start_3_4)

A few packages require specific settings in Makefile.machine, to
either build or use the package effectively.  These are the
USER-INTEL, KOKKOS, USER-OMP, and OPT packages, used for accelerating
code performance on CPUs or other hardware, as discussed in "Section
acclerate"_Section_accelerate.html.

A summary of what Makefile.machine changes are needed for each of
these packages is given in "Section packages"_Section_packages.html.
The details are given on the doc pages that describe each of these
accelerator packages in detail:

"USER-INTEL package"_accelerate_intel.html
"KOKKOS package"_accelerate_kokkos.html
"USER-OMP package"_accelerate_omp.html
"OPT package"_accelerate_opt.html :ul

You can also look at the following machine Makefiles in
src/MAKE/OPTIONS, which include the changes.  Note that the USER-INTEL
and KOKKOS packages allow for settings that build LAMMPS for different
hardware.  The USER-INTEL package builds for CPU and the Xeon Phi, the
KOKKOS package builds for OpenMP, GPUs (Cuda), and the Xeon Phi.

Makefile.intel_cpu
Makefile.intel_phi
Makefile.kokkos_omp
Makefile.kokkos_cuda
Makefile.kokkos_phi
Makefile.omp
Makefile.opt :ul

Also note that the Make.py tool, described in the next "Section
2.4"_#start_4 can automatically add the needed info to an existing
machine Makefile, using simple command-line arguments.

:line

2.4 Building LAMMPS via the Make.py tool :h4,link(start_4)

The src directory includes a Make.py script, written in Python, which
can be used to automate various steps of the build process.  It is
particularly useful for working with the accelerator packages, as well
as other packages which require auxiliary libraries to be built.

The goal of the Make.py tool is to allow any complex multi-step LAMMPS
build to be performed as a single Make.py command.  And you can
archive the commands, so they can be re-invoked later via the -r
(redo) switch.  If you find some LAMMPS build procedure that can't be
done in a single Make.py command, let the developers know, and we'll
see if we can augment the tool.

You can run Make.py from the src directory by typing either:

Make.py -h
python Make.py -h :pre

which will give you help info about the tool.  For the former to work,
you may need to edit the first line of Make.py to point to your local
Python.  And you may need to insure the script is executable:

chmod +x Make.py :pre

Here are examples of build tasks you can perform with Make.py:

Install/uninstall packages: Make.py -p no-lib kokkos omp intel
Build specific auxiliary libs: Make.py -a lib-atc lib-meam
Build libs for all installed packages: Make.py -p cuda gpu -gpu mode=double arch=31 -a lib-all
Create a Makefile from scratch with compiler and MPI settings: Make.py -m none -cc g++ -mpi mpich -a file
Augment Makefile.serial with settings for installed packages: Make.py -p intel -intel cpu -m serial -a file
Add JPG and FFTW support to Makefile.mpi: Make.py -m mpi -jpg -fft fftw -a file
Build LAMMPS with a parallel make using Makefile.mpi: Make.py -j 16 -m mpi -a exe
Build LAMMPS and libs it needs using Makefile.serial with accelerator settings: Make.py -p gpu intel -intel cpu -a lib-all file serial :tb(s=:)

The bench and examples directories give Make.py commands that can be
used to build LAMMPS with the various packages and options needed to
run all the benchmark and example input scripts.  See these files for
more details:

bench/README
bench/FERMI/README
bench/KEPLER/README
bench/PHI/README
examples/README
examples/accelerate/README
examples/accelerate/make.list :ul

All of the Make.py options and syntax help can be accessed by using
the "-h" switch.

E.g. typing "Make.py -h" gives

Syntax: Make.py switch args ...
  switches can be listed in any order
  help switch:
    -h prints help and syntax for all other specified switches
  switch for actions:
    -a lib-all, lib-dir, clean, file, exe or machine
    list one or more actions, in any order
    machine is a Makefile.machine suffix, must be last if used
  one-letter switches:
    -d (dir), -j (jmake), -m (makefile), -o (output),
    -p (packages), -r (redo), -s (settings), -v (verbose)
  switches for libs:
    -atc, -awpmd, -colvars, -cuda
    -gpu, -meam, -poems, -qmmm, -reax
  switches for build and makefile options:
    -intel, -kokkos, -cc, -mpi, -fft, -jpg, -png :pre

Using the "-h" switch with other switches and actions gives additional
info on all the other specified switches or actions.  The "-h" can be
anywhere in the command-line and the other switches do not need their
arguments.  E.g. type "Make.py -h -d -atc -intel" will print:

-d dir
  dir = LAMMPS home dir
  if -d not specified, working dir must be lammps/src :pre

-atc make=suffix lammps=suffix2
  all args are optional and can be in any order
  make = use Makefile.suffix (def = g++)
  lammps = use Makefile.lammps.suffix2 (def = EXTRAMAKE in makefile) :pre

-intel mode
  mode = cpu or phi (def = cpu)
    build Intel package for CPU or Xeon Phi :pre

Note that Make.py never overwrites an existing Makefile.machine.
Instead, it creates src/MAKE/MINE/Makefile.auto, which you can save or
rename if desired.  Likewise it creates an executable named
src/lmp_auto, which you can rename using the -o switch if desired.

The most recently executed Make.py commmand is saved in
src/Make.py.last.  You can use the "-r" switch (for redo) to re-invoke
the last command, or you can save a sequence of one or more Make.py
commands to a file and invoke the file of commands using "-r".  You
can also label the commands in the file and invoke one or more of them
by name.

A typical use of Make.py is to start with a valid Makefile.machine for
your system, that works for a vanilla LAMMPS build, i.e. when optional
packages are not installed.  You can then use Make.py to add various
settings (FFT, JPG, PNG) to the Makefile.machine as well as change its
compiler and MPI options.  You can also add additional packages to the
build, as well as build the needed supporting libraries.

You can also use Make.py to create a new Makefile.machine from
scratch, using the "-m none" switch, if you also specify what compiler
and MPI options to use, via the "-cc" and "-mpi" switches.

:line

2.5 Building LAMMPS as a library :h4,link(start_5)

LAMMPS can be built as either a static or shared library, which can
then be called from another application or a scripting language.  See
"this section"_Section_howto.html#howto_10 for more info on coupling
LAMMPS to other codes.  See "this section"_Section_python.html for
more info on wrapping and running LAMMPS from Python.

Static library :h5

To build LAMMPS as a static library (*.a file on Linux), type

make foo mode=lib :pre

where foo is the machine name.  This kind of library is typically used
to statically link a driver application to LAMMPS, so that you can
insure all dependencies are satisfied at compile time.  This will use
the ARCHIVE and ARFLAGS settings in src/MAKE/Makefile.foo.  The build
will create the file liblammps_foo.a which another application can
link to.  It will also create a soft link liblammps.a, which will
point to the most recently built static library.

Shared library :h5

To build LAMMPS as a shared library (*.so file on Linux), which can be
dynamically loaded, e.g. from Python, type

make foo mode=shlib :pre

where foo is the machine name.  This kind of library is required when
wrapping LAMMPS with Python; see "Section 11"_Section_python.html
for details.  This will use the SHFLAGS and SHLIBFLAGS settings in
src/MAKE/Makefile.foo and perform the build in the directory
Obj_shared_foo.  This is so that each file can be compiled with the
-fPIC flag which is required for inclusion in a shared library.  The
build will create the file liblammps_foo.so which another application
can link to dyamically.  It will also create a soft link liblammps.so,
which will point to the most recently built shared library.  This is
the file the Python wrapper loads by default.

Note that for a shared library to be usable by a calling program, all
the auxiliary libraries it depends on must also exist as shared
libraries.  This will be the case for libraries included with LAMMPS,
such as the dummy MPI library in src/STUBS or any package libraries in
lib/packages, since they are always built as shared libraries using
the -fPIC switch.  However, if a library like MPI or FFTW does not
exist as a shared library, the shared library build will generate an
error.  This means you will need to install a shared library version
of the auxiliary library.  The build instructions for the library
should tell you how to do this.

Here is an example of such errors when the system FFTW or provided
lib/colvars library have not been built as shared libraries:

/usr/bin/ld: /usr/local/lib/libfftw3.a(mapflags.o): relocation
R_X86_64_32 against '.rodata' can not be used when making a shared
object; recompile with -fPIC
/usr/local/lib/libfftw3.a: could not read symbols: Bad value :pre

/usr/bin/ld: ../../lib/colvars/libcolvars.a(colvarmodule.o):
relocation R_X86_64_32 against '__pthread_key_create' can not be used
when making a shared object; recompile with -fPIC
../../lib/colvars/libcolvars.a: error adding symbols: Bad value :pre

As an example, here is how to build and install the "MPICH
library"_mpich, a popular open-source version of MPI, distributed by
Argonne National Labs, as a shared library in the default
/usr/local/lib location:

:link(mpich,http://www-unix.mcs.anl.gov/mpi)

./configure --enable-shared
make
make install :pre

You may need to use "sudo make install" in place of the last line if
you do not have write privileges for /usr/local/lib.  The end result
should be the file /usr/local/lib/libmpich.so.

[Additional requirement for using a shared library:] :h5

The operating system finds shared libraries to load at run-time using
the environment variable LD_LIBRARY_PATH.  So you may wish to copy the
file src/liblammps.so or src/liblammps_g++.so (for example) to a place
the system can find it by default, such as /usr/local/lib, or you may
wish to add the LAMMPS src directory to LD_LIBRARY_PATH, so that the
current version of the shared library is always available to programs
that use it.

For the csh or tcsh shells, you would add something like this to your
~/.cshrc file:

setenv LD_LIBRARY_PATH $\{LD_LIBRARY_PATH\}:/home/sjplimp/lammps/src :pre

Calling the LAMMPS library :h5

Either flavor of library (static or shared) allows one or more LAMMPS
objects to be instantiated from the calling program.

When used from a C++ program, all of LAMMPS is wrapped in a LAMMPS_NS
namespace; you can safely use any of its classes and methods from
within the calling code, as needed.

When used from a C or Fortran program or a scripting language like
Python, the library has a simple function-style interface, provided in
src/library.cpp and src/library.h.

See the sample codes in examples/COUPLE/simple for examples of C++ and
C and Fortran codes that invoke LAMMPS thru its library interface.
There are other examples as well in the COUPLE directory which are
discussed in "Section 6.10"_Section_howto.html#howto_10 of the
manual.  See "Section 11"_Section_python.html of the manual for a
description of the Python wrapper provided with LAMMPS that operates
through the LAMMPS library interface.

The files src/library.cpp and library.h define the C-style API for
using LAMMPS as a library.  See "Section
6.19"_Section_howto.html#howto_19 of the manual for a description of the
interface and how to extend it for your needs.

:line

2.6 Running LAMMPS :h4,link(start_6)

By default, LAMMPS runs by reading commands from standard input.  Thus
if you run the LAMMPS executable by itself, e.g.

lmp_linux :pre

it will simply wait, expecting commands from the keyboard.  Typically
you should put commands in an input script and use I/O redirection,
e.g.

lmp_linux < in.file :pre

For parallel environments this should also work.  If it does not, use
the '-in' command-line switch, e.g.

lmp_linux -in in.file :pre

"This section"_Section_commands.html describes how input scripts are
structured and what commands they contain.

You can test LAMMPS on any of the sample inputs provided in the
examples or bench directory.  Input scripts are named in.* and sample
outputs are named log.*.name.P where name is a machine and P is the
number of processors it was run on.

Here is how you might run a standard Lennard-Jones benchmark on a
Linux box, using mpirun to launch a parallel job:

cd src
make linux
cp lmp_linux ../bench
cd ../bench
mpirun -np 4 lmp_linux -in in.lj :pre

See "this page"_bench for timings for this and the other benchmarks on
various platforms.  Note that some of the example scripts require
LAMMPS to be built with one or more of its optional packages.

:link(bench,http://lammps.sandia.gov/bench.html)

:line

On a Windows box, you can skip making LAMMPS and simply download an
installer package from "here"_http://rpm.lammps.org/windows.html

For running the non-MPI executable, follow these steps:

Get a command prompt by going to Start->Run... ,
then typing "cmd". :ulb,l

Move to the directory where you have your input, e.g. a copy of
the [in.lj] input from the bench folder. (e.g. by typing: cd "Documents"). :l

At the command prompt, type "lmp_serial -in in.lj", replacing [in.lj]
with the name of your LAMMPS input script. :l
:ule

For the MPI version, which allows you to run LAMMPS under Windows on
multiple processors, follow these steps:

Download and install
"MPICH2"_http://www.mcs.anl.gov/research/projects/mpich2/downloads/index.php?s=downloads
for Windows. :ulb,l

The LAMMPS Windows installer packages will automatically adjust your
path for the default location of this MPI package. After the installation
of the MPICH software, it needs to be integrated into the system.
For this you need to start a Command Prompt in {Administrator Mode}
(right click on the icon and select it). Change into the MPICH2
installation directory, then into the subdirectory [bin] and execute
[smpd.exe -install]. Exit the command window.

<<<<<<< HEAD
Get a command prompt by going to Start->Run... ,
=======
Get a new, regular command prompt by going to Start->Run... , 
>>>>>>> 484122b8
then typing "cmd". :l

Move to the directory where you have your input file
(e.g. by typing: cd "Documents"). :l

Then type something like this:

mpiexec -localonly 4 lmp_mpi -in in.lj :pre
or

mpiexec -np 4 lmp_mpi -in in.lj :pre

replacing in.lj with the name of your LAMMPS input script. For the latter
case, you may be prompted to enter your password. :l

In this mode, output may not immediately show up on the screen, so if
your input script takes a long time to execute, you may need to be
patient before the output shows up. :l

The parallel executable can also run on a single processor by typing
something like:

lmp_mpi -in in.lj :pre

:ule

:line

The screen output from LAMMPS is described in a section below.  As it
runs, LAMMPS also writes a log.lammps file with the same information.

Note that this sequence of commands copies the LAMMPS executable
(lmp_linux) to the directory with the input files.  This may not be
necessary, but some versions of MPI reset the working directory to
where the executable is, rather than leave it as the directory where
you launch mpirun from (if you launch lmp_linux on its own and not
under mpirun).  If that happens, LAMMPS will look for additional input
files and write its output files to the executable directory, rather
than your working directory, which is probably not what you want.

If LAMMPS encounters errors in the input script or while running a
simulation it will print an ERROR message and stop or a WARNING
message and continue.  See "Section 12"_Section_errors.html for a
discussion of the various kinds of errors LAMMPS can or can't detect,
a list of all ERROR and WARNING messages, and what to do about them.

LAMMPS can run a problem on any number of processors, including a
single processor.  In theory you should get identical answers on any
number of processors and on any machine.  In practice, numerical
round-off can cause slight differences and eventual divergence of
molecular dynamics phase space trajectories.

LAMMPS can run as large a problem as will fit in the physical memory
of one or more processors.  If you run out of memory, you must run on
more processors or setup a smaller problem.

:line

2.7 Command-line options :h4,link(start_7)

At run time, LAMMPS recognizes several optional command-line switches
which may be used in any order.  Either the full word or a one-or-two
letter abbreviation can be used:

-e or -echo
-h or -help
-i or -in
-k or -kokkos
-l or -log
-nc or -nocite
-pk or -package
-p or -partition
-pl or -plog
-ps or -pscreen
-r or -restart
-ro or -reorder
-sc or -screen
-sf or -suffix
-v or -var :ul

For example, lmp_ibm might be launched as follows:

mpirun -np 16 lmp_ibm -v f tmp.out -l my.log -sc none -in in.alloy
mpirun -np 16 lmp_ibm -var f tmp.out -log my.log -screen none -in in.alloy :pre

Here are the details on the options:

-echo style :pre

Set the style of command echoing.  The style can be {none} or {screen}
or {log} or {both}.  Depending on the style, each command read from
the input script will be echoed to the screen and/or logfile.  This
can be useful to figure out which line of your script is causing an
input error.  The default value is {log}.  The echo style can also be
set by using the "echo"_echo.html command in the input script itself.

-help :pre

Print a brief help summary and a list of options compiled into this
executable for each LAMMPS style (atom_style, fix, compute,
pair_style, bond_style, etc).  This can tell you if the command you
want to use was included via the appropriate package at compile time.
LAMMPS will print the info and immediately exit if this switch is
used.

-in file :pre

Specify a file to use as an input script.  This is an optional switch
when running LAMMPS in one-partition mode.  If it is not specified,
LAMMPS reads its script from standard input, typically from a script
via I/O redirection; e.g. lmp_linux < in.run.  I/O redirection should
also work in parallel, but if it does not (in the unlikely case that
an MPI implementation does not support it), then use the -in flag.
Note that this is a required switch when running LAMMPS in
multi-partition mode, since multiple processors cannot all read from
stdin.

-kokkos on/off keyword/value ... :pre

Explicitly enable or disable KOKKOS support, as provided by the KOKKOS
package.  Even if LAMMPS is built with this package, as described
above in "Section 2.3"_#start_3, this switch must be set to enable
running with the KOKKOS-enabled styles the package provides.  If the
switch is not set (the default), LAMMPS will operate as if the KOKKOS
package were not installed; i.e. you can run standard LAMMPS or with
the GPU or USER-OMP packages, for testing or benchmarking purposes.

Additional optional keyword/value pairs can be specified which
determine how Kokkos will use the underlying hardware on your
platform.  These settings apply to each MPI task you launch via the
"mpirun" or "mpiexec" command.  You may choose to run one or more MPI
tasks per physical node.  Note that if you are running on a desktop
machine, you typically have one physical node.  On a cluster or
supercomputer there may be dozens or 1000s of physical nodes.

Either the full word or an abbreviation can be used for the keywords.
Note that the keywords do not use a leading minus sign.  I.e. the
keyword is "t", not "-t".  Also note that each of the keywords has a
default setting.  Example of when to use these options and what
settings to use on different platforms is given in "Section
5.8"_Section_accelerate.html#acc_3.

d or device
g or gpus
t or threads
n or numa :ul

device Nd :pre

This option is only relevant if you built LAMMPS with CUDA=yes, you
have more than one GPU per node, and if you are running with only one
MPI task per node.  The Nd setting is the ID of the GPU on the node to
run on.  By default Nd = 0.  If you have multiple GPUs per node, they
have consecutive IDs numbered as 0,1,2,etc.  This setting allows you
to launch multiple independent jobs on the node, each with a single
MPI task per node, and assign each job to run on a different GPU.

gpus Ng Ns :pre

This option is only relevant if you built LAMMPS with CUDA=yes, you
have more than one GPU per node, and you are running with multiple MPI
tasks per node (up to one per GPU).  The Ng setting is how many GPUs
you will use.  The Ns setting is optional.  If set, it is the ID of a
GPU to skip when assigning MPI tasks to GPUs.  This may be useful if
your desktop system reserves one GPU to drive the screen and the rest
are intended for computational work like running LAMMPS.  By default
Ng = 1 and Ns is not set.

Depending on which flavor of MPI you are running, LAMMPS will look for
one of these 3 environment variables

SLURM_LOCALID (various MPI variants compiled with SLURM support)
MV2_COMM_WORLD_LOCAL_RANK (Mvapich)
OMPI_COMM_WORLD_LOCAL_RANK (OpenMPI) :pre

which are initialized by the "srun", "mpirun" or "mpiexec" commands.
The environment variable setting for each MPI rank is used to assign a
unique GPU ID to the MPI task.

threads Nt :pre

This option assigns Nt number of threads to each MPI task for
performing work when Kokkos is executing in OpenMP or pthreads mode.
The default is Nt = 1, which essentially runs in MPI-only mode.  If
there are Np MPI tasks per physical node, you generally want Np*Nt =
the number of physical cores per node, to use your available hardware
optimally.  This also sets the number of threads used by the host when
LAMMPS is compiled with CUDA=yes.

numa Nm :pre

This option is only relevant when using pthreads with hwloc support.
In this case Nm defines the number of NUMA regions (typicaly sockets)
on a node which will be utilizied by a single MPI rank.  By default Nm
= 1.  If this option is used the total number of worker-threads per
MPI rank is threads*numa.  Currently it is always almost better to
assign at least one MPI rank per NUMA region, and leave numa set to
its default value of 1. This is because letting a single process span
multiple NUMA regions induces a significant amount of cross NUMA data
traffic which is slow.

-log file :pre

Specify a log file for LAMMPS to write status information to.  In
one-partition mode, if the switch is not used, LAMMPS writes to the
file log.lammps.  If this switch is used, LAMMPS writes to the
specified file.  In multi-partition mode, if the switch is not used, a
log.lammps file is created with hi-level status information.  Each
partition also writes to a log.lammps.N file where N is the partition
ID.  If the switch is specified in multi-partition mode, the hi-level
logfile is named "file" and each partition also logs information to a
file.N.  For both one-partition and multi-partition mode, if the
specified file is "none", then no log files are created.  Using a
"log"_log.html command in the input script will override this setting.
Option -plog will override the name of the partition log files file.N.

-nocite :pre

Disable writing the log.cite file which is normally written to list
references for specific cite-able features used during a LAMMPS run.
See the "citation page"_http://lammps.sandia.gov/cite.html for more
details.

-package style args .... :pre

Invoke the "package"_package.html command with style and args.  The
syntax is the same as if the command appeared at the top of the input
script.  For example "-package gpu 2" or "-pk gpu 2" is the same as
"package gpu 2"_package.html in the input script.  The possible styles
and args are documented on the "package"_package.html doc page.  This
switch can be used multiple times, e.g. to set options for the
USER-INTEL and USER-OMP packages which can be used together.

Along with the "-suffix" command-line switch, this is a convenient
mechanism for invoking accelerator packages and their options without
having to edit an input script.

-partition 8x2 4 5 ... :pre

Invoke LAMMPS in multi-partition mode.  When LAMMPS is run on P
processors and this switch is not used, LAMMPS runs in one partition,
i.e. all P processors run a single simulation.  If this switch is
used, the P processors are split into separate partitions and each
partition runs its own simulation.  The arguments to the switch
specify the number of processors in each partition.  Arguments of the
form MxN mean M partitions, each with N processors.  Arguments of the
form N mean a single partition with N processors.  The sum of
processors in all partitions must equal P.  Thus the command
"-partition 8x2 4 5" has 10 partitions and runs on a total of 25
processors.

Running with multiple partitions can e useful for running
"multi-replica simulations"_Section_howto.html#howto_5, where each
replica runs on on one or a few processors.  Note that with MPI
installed on a machine (e.g. your desktop), you can run on more
(virtual) processors than you have physical processors.

To run multiple independent simulatoins from one input script, using
multiple partitions, see "Section 6.4"_Section_howto.html#howto_4
of the manual.  World- and universe-style "variables"_variable.html
are useful in this context.

-plog file :pre

Specify the base name for the partition log files, so partition N
writes log information to file.N. If file is none, then no partition
log files are created.  This overrides the filename specified in the
-log command-line option.  This option is useful when working with
large numbers of partitions, allowing the partition log files to be
suppressed (-plog none) or placed in a sub-directory (-plog
replica_files/log.lammps) If this option is not used the log file for
partition N is log.lammps.N or whatever is specified by the -log
command-line option.

-pscreen file :pre

Specify the base name for the partition screen file, so partition N
writes screen information to file.N. If file is none, then no
partition screen files are created.  This overrides the filename
specified in the -screen command-line option.  This option is useful
when working with large numbers of partitions, allowing the partition
screen files to be suppressed (-pscreen none) or placed in a
sub-directory (-pscreen replica_files/screen).  If this option is not
used the screen file for partition N is screen.N or whatever is
specified by the -screen command-line option.

-restart restartfile {remap} datafile keyword value ... :pre

Convert the restart file into a data file and immediately exit.  This
is the same operation as if the following 2-line input script were
run:

read_restart restartfile {remap}
write_data datafile keyword value ... :pre

Note that the specified restartfile and datafile can have wild-card
characters ("*",%") as described by the
"read_restart"_read_restart.html and "write_data"_write_data.html
commands.  But a filename such as file.* will need to be enclosed in
quotes to avoid shell expansion of the "*" character.

Note that following restartfile, the optional flag {remap} can be
used.  This has the same effect as adding it to the
"read_restart"_read_restart.html command, as explained on its doc
page.  This is only useful if the reading of the restart file triggers
an error that atoms have been lost.  In that case, use of the remap
flag should allow the data file to still be produced.

Also note that following datafile, the same optional keyword/value
pairs can be listed as used by the "write_data"_write_data.html
command.

-reorder nth N
-reorder custom filename :pre

Reorder the processors in the MPI communicator used to instantiate
LAMMPS, in one of several ways.  The original MPI communicator ranks
all P processors from 0 to P-1.  The mapping of these ranks to
physical processors is done by MPI before LAMMPS begins.  It may be
useful in some cases to alter the rank order.  E.g. to insure that
cores within each node are ranked in a desired order.  Or when using
the "run_style verlet/split"_run_style.html command with 2 partitions
to insure that a specific Kspace processor (in the 2nd partition) is
matched up with a specific set of processors in the 1st partition.
See the "Section 5"_Section_accelerate.html doc pages for
more details.

If the keyword {nth} is used with a setting {N}, then it means every
Nth processor will be moved to the end of the ranking.  This is useful
when using the "run_style verlet/split"_run_style.html command with 2
partitions via the -partition command-line switch.  The first set of
processors will be in the first partition, the 2nd set in the 2nd
partition.  The -reorder command-line switch can alter this so that
the 1st N procs in the 1st partition and one proc in the 2nd partition
will be ordered consecutively, e.g. as the cores on one physical node.
This can boost performance.  For example, if you use "-reorder nth 4"
and "-partition 9 3" and you are running on 12 processors, the
processors will be reordered from

0 1 2 3 4 5 6 7 8 9 10 11 :pre

to

0 1 2 4 5 6 8 9 10 3 7 11 :pre

so that the processors in each partition will be

0 1 2 4 5 6 8 9 10
3 7 11 :pre

See the "processors" command for how to insure processors from each
partition could then be grouped optimally for quad-core nodes.

If the keyword is {custom}, then a file that specifies a permutation
of the processor ranks is also specified.  The format of the reorder
file is as follows.  Any number of initial blank or comment lines
(starting with a "#" character) can be present.  These should be
followed by P lines of the form:

I J :pre

where P is the number of processors LAMMPS was launched with.  Note
that if running in multi-partition mode (see the -partition switch
above) P is the total number of processors in all partitions.  The I
and J values describe a permutation of the P processors.  Every I and
J should be values from 0 to P-1 inclusive.  In the set of P I values,
every proc ID should appear exactly once.  Ditto for the set of P J
values.  A single I,J pairing means that the physical processor with
rank I in the original MPI communicator will have rank J in the
reordered communicator.

Note that rank ordering can also be specified by many MPI
implementations, either by environment variables that specify how to
order physical processors, or by config files that specify what
physical processors to assign to each MPI rank.  The -reorder switch
simply gives you a portable way to do this without relying on MPI
itself.  See the "processors out"_processors command for how to output
info on the final assignment of physical processors to the LAMMPS
simulation domain.

-screen file :pre

Specify a file for LAMMPS to write its screen information to.  In
one-partition mode, if the switch is not used, LAMMPS writes to the
screen.  If this switch is used, LAMMPS writes to the specified file
instead and you will see no screen output.  In multi-partition mode,
if the switch is not used, hi-level status information is written to
the screen.  Each partition also writes to a screen.N file where N is
the partition ID.  If the switch is specified in multi-partition mode,
the hi-level screen dump is named "file" and each partition also
writes screen information to a file.N.  For both one-partition and
multi-partition mode, if the specified file is "none", then no screen
output is performed. Option -pscreen will override the name of the
partition screen files file.N.

-suffix style args :pre

Use variants of various styles if they exist.  The specified style can
be {cuda}, {gpu}, {intel}, {kk}, {omp}, {opt}, or {hybrid}.  These
refer to optional packages that LAMMPS can be built with, as described
above in "Section 2.3"_#start_3.  The "gpu" style corresponds to the
GPU package, the "intel" style to the USER-INTEL package, the "kk"
style to the KOKKOS package, the "opt" style to the OPT package, and
the "omp" style to the USER-OMP package. The hybrid style is the only
style that accepts arguments. It allows for two packages to be
specified. The first package specified is the default and will be used
if it is available. If no style is available for the first package,
the style for the second package will be used if available. For
example, "-suffix hybrid intel omp" will use styles from the
USER-INTEL package if they are installed and available, but styles for
the USER-OMP package otherwise.

Along with the "-package" command-line switch, this is a convenient
mechanism for invoking accelerator packages and their options without
having to edit an input script.

As an example, all of the packages provide a "pair_style
lj/cut"_pair_lj.html variant, with style names lj/cut/gpu,
lj/cut/intel, lj/cut/kk, lj/cut/omp, and lj/cut/opt.  A variant style
can be specified explicitly in your input script, e.g. pair_style
lj/cut/gpu.  If the -suffix switch is used the specified suffix
(gpu,intel,kk,omp,opt) is automatically appended whenever your input
script command creates a new "atom"_atom_style.html,
"pair"_pair_style.html, "fix"_fix.html, "compute"_compute.html, or
"run"_run_style.html style.  If the variant version does not exist,
the standard version is created.

For the GPU package, using this command-line switch also invokes the
default GPU settings, as if the command "package gpu 1" were used at
the top of your input script.  These settings can be changed by using
the "-package gpu" command-line switch or the "package
gpu"_package.html command in your script.

For the USER-INTEL package, using this command-line switch also
invokes the default USER-INTEL settings, as if the command "package
intel 1" were used at the top of your input script.  These settings
can be changed by using the "-package intel" command-line switch or
the "package intel"_package.html command in your script. If the
USER-OMP package is also installed, the hybrid style with "intel omp"
arguments can be used to make the omp suffix a second choice, if a
requested style is not available in the USER-INTEL package.  It will
also invoke the default USER-OMP settings, as if the command "package
omp 0" were used at the top of your input script.  These settings can
be changed by using the "-package omp" command-line switch or the
"package omp"_package.html command in your script.

For the KOKKOS package, using this command-line switch also invokes
the default KOKKOS settings, as if the command "package kokkos" were
used at the top of your input script.  These settings can be changed
by using the "-package kokkos" command-line switch or the "package
kokkos"_package.html command in your script.

For the OMP package, using this command-line switch also invokes the
default OMP settings, as if the command "package omp 0" were used at
the top of your input script.  These settings can be changed by using
the "-package omp" command-line switch or the "package
omp"_package.html command in your script.

The "suffix"_suffix.html command can also be used within an input
script to set a suffix, or to turn off or back on any suffix setting
made via the command line.

-var name value1 value2 ... :pre

Specify a variable that will be defined for substitution purposes when
the input script is read.  This switch can be used multiple times to
define multiple variables.  "Name" is the variable name which can be a
single character (referenced as $x in the input script) or a full
string (referenced as $\{abc\}).  An "index-style
variable"_variable.html will be created and populated with the
subsequent values, e.g. a set of filenames.  Using this command-line
option is equivalent to putting the line "variable name index value1
value2 ..."  at the beginning of the input script.  Defining an index
variable as a command-line argument overrides any setting for the same
index variable in the input script, since index variables cannot be
re-defined.  See the "variable"_variable.html command for more info on
defining index and other kinds of variables and "this
section"_Section_commands.html#cmd_2 for more info on using variables
in input scripts.

NOTE: Currently, the command-line parser looks for arguments that
start with "-" to indicate new switches.  Thus you cannot specify
multiple variable values if any of they start with a "-", e.g. a
negative numeric value.  It is OK if the first value1 starts with a
"-", since it is automatically skipped.

:line

2.8 LAMMPS screen output :h4,link(start_8)

As LAMMPS reads an input script, it prints information to both the
screen and a log file about significant actions it takes to setup a
simulation.  When the simulation is ready to begin, LAMMPS performs
various initializations and prints the amount of memory (in MBytes per
processor) that the simulation requires.  It also prints details of
the initial thermodynamic state of the system.  During the run itself,
thermodynamic information is printed periodically, every few
timesteps.  When the run concludes, LAMMPS prints the final
thermodynamic state and a total run time for the simulation.  It then
appends statistics about the CPU time and storage requirements for the
simulation.  An example set of statistics is shown here:

Loop time of 2.81192 on 4 procs for 300 steps with 2004 atoms

Performance: 18.436 ns/day  1.302 hours/ns  106.689 timesteps/s
97.0% CPU use with 4 MPI tasks x no OpenMP threads :pre

MPI task timings breakdown:
Section |  min time  |  avg time  |  max time  |%varavg| %total
---------------------------------------------------------------
Pair    | 1.9808     | 2.0134     | 2.0318     |   1.4 | 71.60
Bond    | 0.0021894  | 0.0060319  | 0.010058   |   4.7 |  0.21
Kspace  | 0.3207     | 0.3366     | 0.36616    |   3.1 | 11.97
Neigh   | 0.28411    | 0.28464    | 0.28516    |   0.1 | 10.12
Comm    | 0.075732   | 0.077018   | 0.07883    |   0.4 |  2.74
Output  | 0.00030518 | 0.00042665 | 0.00078821 |   1.0 |  0.02
Modify  | 0.086606   | 0.086631   | 0.086668   |   0.0 |  3.08
Other   |            | 0.007178   |            |       |  0.26 :pre

Nlocal:    501 ave 508 max 490 min
Histogram: 1 0 0 0 0 0 1 1 0 1
Nghost:    6586.25 ave 6628 max 6548 min
Histogram: 1 0 1 0 0 0 1 0 0 1
Neighs:    177007 ave 180562 max 170212 min
Histogram: 1 0 0 0 0 0 0 1 1 1 :pre

Total # of neighbors = 708028
Ave neighs/atom = 353.307
Ave special neighs/atom = 2.34032
Neighbor list builds = 26
Dangerous builds = 0 :pre

The first section provides a global loop timing summary. The loop time
is the total wall time for the section.  The {Performance} line is
provided for convenience to help predicting the number of loop
continuations required and for comparing performance with other
similar MD codes.  The CPU use line provides the CPU utilzation per
MPI task; it should be close to 100% times the number of OpenMP
threads (or 1). Lower numbers correspond to delays due to file I/O or
insufficient thread utilization.

The MPI task section gives the breakdown of the CPU run time (in
seconds) into major categories:

{Pair} stands for all non-bonded force computation
{Bond} stands for bonded interactions: bonds, angles, dihedrals, impropers
{Kspace} stands for reciprocal space interactions: Ewald, PPPM, MSM
{Neigh} stands for neighbor list construction
{Comm} stands for communicating atoms and their properties
{Output} stands for writing dumps and thermo output
{Modify} stands for fixes and computes called by them
{Other} is the remaining time :ul

For each category, there is a breakdown of the least, average and most
amount of wall time a processor spent on this section. Also you have the
variation from the average time. Together these numbers allow to gauge
the amount of load imbalance in this segment of the calculation. Ideally
the difference between minimum, maximum and average is small and thus
the variation from the average close to zero. The final column shows
the percentage of the total loop time is spent in this section.

When using the "timer full"_timer.html setting, an additional column
is present that also prints the CPU utilization in percent. In
addition, when using {timer full} and the "package omp"_package.html
command are active, a similar timing summary of time spent in threaded
regions to monitor thread utilization and load balance is provided. A
new entry is the {Reduce} section, which lists the time spend in
reducing the per-thread data elements to the storage for non-threaded
computation. These thread timings are taking from the first MPI rank
only and and thus, as the breakdown for MPI tasks can change from MPI
rank to MPI rank, this breakdown can be very different for individual
ranks. Here is an example output for this section:

Thread timings breakdown (MPI rank 0):
Total threaded time 0.6846 / 90.6%
Section |  min time  |  avg time  |  max time  |%varavg| %total
---------------------------------------------------------------
Pair    | 0.5127     | 0.5147     | 0.5167     |   0.3 | 75.18
Bond    | 0.0043139  | 0.0046779  | 0.0050418  |   0.5 |  0.68
Kspace  | 0.070572   | 0.074541   | 0.07851    |   1.5 | 10.89
Neigh   | 0.084778   | 0.086969   | 0.089161   |   0.7 | 12.70
Reduce  | 0.0036485  | 0.003737   | 0.0038254  |   0.1 |  0.55 :pre

The third section lists the number of owned atoms (Nlocal), ghost atoms
(Nghost), and pair-wise neighbors stored per processor.  The max and min
values give the spread of these values across processors with a 10-bin
histogram showing the distribution. The total number of histogram counts
is equal to the number of processors.

The last section gives aggregate statistics for pair-wise neighbors
and special neighbors that LAMMPS keeps track of (see the
"special_bonds"_special_bonds.html command).  The number of times
neighbor lists were rebuilt during the run is given as well as the
number of potentially "dangerous" rebuilds.  If atom movement
triggered neighbor list rebuilding (see the
"neigh_modify"_neigh_modify.html command), then dangerous
reneighborings are those that were triggered on the first timestep
atom movement was checked for.  If this count is non-zero you may wish
to reduce the delay factor to insure no force interactions are missed
by atoms moving beyond the neighbor skin distance before a rebuild
takes place.

If an energy minimization was performed via the
"minimize"_minimize.html command, additional information is printed,
e.g.

Minimization stats:
  Stopping criterion = linesearch alpha is zero
  Energy initial, next-to-last, final =
         -6372.3765206     -8328.46998942     -8328.46998942
  Force two-norm initial, final = 1059.36 5.36874
  Force max component initial, final = 58.6026 1.46872
  Final line search alpha, max atom move = 2.7842e-10 4.0892e-10
  Iterations, force evaluations = 701 1516 :pre

The first line prints the criterion that determined the minimization
to be completed. The third line lists the initial and final energy,
as well as the energy on the next-to-last iteration.  The next 2 lines
give a measure of the gradient of the energy (force on all atoms).
The 2-norm is the "length" of this force vector; the inf-norm is the
largest component. Then some information about the line search and
statistics on how many iterations and force-evaluations the minimizer
required.  Multiple force evaluations are typically done at each
iteration to perform a 1d line minimization in the search direction.

If a "kspace_style"_kspace_style.html long-range Coulombics solve was
performed during the run (PPPM, Ewald), then additional information is
printed, e.g.

FFT time (% of Kspce) = 0.200313 (8.34477)
FFT Gflps 3d 1d-only = 2.31074 9.19989 :pre

The first line gives the time spent doing 3d FFTs (4 per timestep) and
the fraction it represents of the total KSpace time (listed above).
Each 3d FFT requires computation (3 sets of 1d FFTs) and communication
(transposes).  The total flops performed is 5Nlog_2(N), where N is the
number of points in the 3d grid.  The FFTs are timed with and without
the communication and a Gflop rate is computed.  The 3d rate is with
communication; the 1d rate is without (just the 1d FFTs).  Thus you
can estimate what fraction of your FFT time was spent in
communication, roughly 75% in the example above.

:line

2.9 Tips for users of previous LAMMPS versions :h4,link(start_9)

The current C++ began with a complete rewrite of LAMMPS 2001, which
was written in F90.  Features of earlier versions of LAMMPS are listed
in "Section 13"_Section_history.html.  The F90 and F77 versions
(2001 and 99) are also freely distributed as open-source codes; check
the "LAMMPS WWW Site"_lws for distribution information if you prefer
those versions.  The 99 and 2001 versions are no longer under active
development; they do not have all the features of C++ LAMMPS.

If you are a previous user of LAMMPS 2001, these are the most
significant changes you will notice in C++ LAMMPS:

(1) The names and arguments of many input script commands have
changed.  All commands are now a single word (e.g. read_data instead
of read data).

(2) All the functionality of LAMMPS 2001 is included in C++ LAMMPS,
but you may need to specify the relevant commands in different ways.

(3) The format of the data file can be streamlined for some problems.
See the "read_data"_read_data.html command for details.  The data file
section "Nonbond Coeff" has been renamed to "Pair Coeff" in C++ LAMMPS.

(4) Binary restart files written by LAMMPS 2001 cannot be read by C++
LAMMPS with a "read_restart"_read_restart.html command.  This is
because they were output by F90 which writes in a different binary
format than C or C++ writes or reads.  Use the {restart2data} tool
provided with LAMMPS 2001 to convert the 2001 restart file to a text
data file.  Then edit the data file as necessary before using the C++
LAMMPS "read_data"_read_data.html command to read it in.

(5) There are numerous small numerical changes in C++ LAMMPS that mean
you will not get identical answers when comparing to a 2001 run.
However, your initial thermodynamic energy and MD trajectory should be
close if you have setup the problem for both codes the same.<|MERGE_RESOLUTION|>--- conflicted
+++ resolved
@@ -30,12 +30,7 @@
 the downloaded file with the following commands, after placing the
 tarball in an appropriate directory.
 
-<<<<<<< HEAD
-gunzip lammps*.tar.gz
-tar xvf lammps*.tar :pre
-=======
 tar -xzvf lammps*.tar.gz :pre
->>>>>>> 484122b8
 
 This will create a LAMMPS directory containing two files and several
 sub-directories:
@@ -1231,11 +1226,7 @@
 installation directory, then into the subdirectory [bin] and execute
 [smpd.exe -install]. Exit the command window.
 
-<<<<<<< HEAD
-Get a command prompt by going to Start->Run... ,
-=======
 Get a new, regular command prompt by going to Start->Run... , 
->>>>>>> 484122b8
 then typing "cmd". :l
 
 Move to the directory where you have your input file
