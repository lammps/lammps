--- conflicted
+++ resolved
@@ -8,10 +8,7 @@
    tutorial_drude
    tutorial_github
    tutorial_pylammps
-<<<<<<< HEAD
-=======
    tutorial_bash_on_windows
->>>>>>> 102be8dd
    tutorial_spin
    body
    manifolds
