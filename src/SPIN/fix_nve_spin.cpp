/* ----------------------------------------------------------------------
   LAMMPS - Large-scale Atomic/Molecular Massively Parallel Simulator
   http://lammps.sandia.gov, Sandia National Laboratories
   Steve Plimpton, sjplimp@sandia.gov

   Copyright (2003) Sandia Corporation.  Under the terms of Contract
   DE-AC04-94AL85000 with Sandia Corporation, the U.S. Government retains
   certain rights in this software.  This software is distributed under
   the GNU General Public License.

   See the README file in the top-level LAMMPS directory.
------------------------------------------------------------------------- */

/* ------------------------------------------------------------------------
   Contributing authors: Julien Tranchida (SNL)
                         Aidan Thompson (SNL)

   Please cite the related publication:
   Tranchida, J., Plimpton, S. J., Thibaudeau, P., & Thompson, A. P. (2018).
   Massively parallel symplectic algorithm for coupled magnetic spin dynamics
   and molecular dynamics. Journal of Computational Physics.
------------------------------------------------------------------------- */

#include <cmath>
#include <cstdio>
#include <cstring>

#include "atom.h"
#include "atom_vec.h"
#include "citeme.h"
#include "comm.h"
#include "domain.h"
#include "error.h"
#include "fix_precession_spin.h"
#include "fix_nve_spin.h"
#include "fix_langevin_spin.h"
#include "force.h"
#include "math_vector.h"
#include "math_extra.h"
#include "math_const.h"
#include "memory.h"
#include "modify.h"
#include "neighbor.h"
#include "neigh_list.h"
#include "pair.h"
#include "pair_hybrid.h"
#include "pair_spin.h"
#include "respa.h"
#include "update.h"

using namespace LAMMPS_NS;
using namespace FixConst;
using namespace MathConst;
using namespace MathExtra;

static const char cite_fix_nve_spin[] =
  "fix nve/spin command:\n\n"
  "@article{tranchida2018massively,\n"
  "title={Massively parallel symplectic algorithm for coupled magnetic spin "
  "dynamics and molecular dynamics},\n"
  "author={Tranchida, J and Plimpton, SJ and Thibaudeau, P and Thompson, AP},\n"
  "journal={Journal of Computational Physics},\n"
  "year={2018},\n"
  "publisher={Elsevier}\n"
  "}\n\n";

enum{NONE};

/* ---------------------------------------------------------------------- */

FixNVESpin::FixNVESpin(LAMMPS *lmp, int narg, char **arg) :
  Fix(lmp, narg, arg),
  pair(NULL), spin_pairs(NULL),
  rsec(NULL), stack_head(NULL), stack_foot(NULL),
  backward_stacks(NULL), forward_stacks(NULL)
{
  if (lmp->citeme) lmp->citeme->add(cite_fix_nve_spin);

  if (narg < 4) error->all(FLERR,"Illegal fix/NVE/spin command");

  time_integrate = 1;
  sector_flag = NONE;
  lattice_flag = 1;
  nlocal_max = 0;
  npairs = 0;
  npairspin = 0;


  // checking if map array or hash is defined

  if (atom->map_style == 0)
    error->all(FLERR,"Fix NVE/spin requires an atom map, see atom_modify");

  // defining sector_flag

  int nprocs_tmp = comm->nprocs;
  if (nprocs_tmp == 1) {
    sector_flag = 0;
  } else if (nprocs_tmp >= 1) {
    sector_flag = 1;
  } else error->all(FLERR,"Illegal fix/NVE/spin command");

  // defining lattice_flag

  int iarg = 3;
  while (iarg < narg) {
    if (strcmp(arg[iarg],"lattice") == 0) {
      if (iarg+2 > narg) error->all(FLERR,"Illegal fix/NVE/spin command");
      if (strcmp(arg[iarg+1],"no") == 0) lattice_flag = 0;
      else if (strcmp(arg[iarg+1],"yes") == 0) lattice_flag = 1;
      else error->all(FLERR,"Illegal fix/NVE/spin command");
      iarg += 2;
    } else error->all(FLERR,"Illegal fix/NVE/spin command");
  }

  // check if the atom/spin style is defined

  if (!atom->sp_flag)
    error->all(FLERR,"Fix NVE/spin requires atom/spin style");

  // check if sector_flag is correctly defined

  if (sector_flag == 0 && nprocs_tmp > 1)
    error->all(FLERR,"Illegal fix/NVE/spin command");

  // initialize the magnetic interaction flags

  pair_spin_flag = 0;
  precession_spin_flag = 0;
  maglangevin_flag = 0;
  tdamp_flag = temp_flag = 0;

}

/* ---------------------------------------------------------------------- */

FixNVESpin::~FixNVESpin()
{
  memory->destroy(rsec);
  memory->destroy(stack_head);
  memory->destroy(stack_foot);
  memory->destroy(forward_stacks);
  memory->destroy(backward_stacks);
  delete [] spin_pairs;
}

/* ---------------------------------------------------------------------- */

int FixNVESpin::setmask()
{
  int mask = 0;
  mask |= INITIAL_INTEGRATE;
  mask |= PRE_NEIGHBOR;
  mask |= FINAL_INTEGRATE;
  return mask;
}

/* ---------------------------------------------------------------------- */

void FixNVESpin::init()
{

  // set timesteps

  dtv = update->dt;
  dtf = 0.5 * update->dt * force->ftm2v;
  dts = 0.25 * update->dt;
  npairs = npairspin = 0;

  // set ptrs on Pair/Spin styles

  // loop 1: obtain # of Pairs, and # of Pair/Spin styles

  if (force->pair_match("spin",0,0)) {        // only one Pair/Spin style
    pair = force->pair_match("spin",0,0);
    npairs = pair->instance_total;
    npairspin = 1;
  } else if (force->pair_match("spin",0,1)) { // more than one Pair/Spin style
    pair = force->pair_match("spin",0,1);
    npairs = pair->instance_total;
    for (int i = 0; i<npairs; i++) {
      if (force->pair_match("spin",0,i)) {
	npairspin ++;
      }
    }
  }

  // init length of vector of ptrs to Pair/Spin styles

  if (npairspin > 0) {
    spin_pairs = new PairSpin*[npairspin];
  }

  // loop 2: fill vector with ptrs to Pair/Spin styles

  int count = 0;
  if (npairspin == 1) {
    count = 1;
    spin_pairs[0] = (PairSpin *) force->pair_match("spin",0,0);
  } else if (npairspin > 1) {
    for (int i = 0; i<npairs; i++) {
      if (force->pair_match("spin",0,i)) {
	spin_pairs[count] = (PairSpin *) force->pair_match("spin",0,i);
	count++;
      }
    }
  }

  if (count != npairspin)
    error->all(FLERR,"Incorrect number of spin pairs");

  if (npairspin >= 1) pair_spin_flag = 1;

  // ptrs FixPrecessionSpin classes

  int iforce;
  for (iforce = 0; iforce < modify->nfix; iforce++) {
    if (strstr(modify->fix[iforce]->style,"precession/spin")) {
      precession_spin_flag = 1;
      lockprecessionspin = (FixPrecessionSpin *) modify->fix[iforce];
    }
  }

  // ptrs on the FixLangevinSpin class

  for (iforce = 0; iforce < modify->nfix; iforce++) {
    if (strstr(modify->fix[iforce]->style,"langevin/spin")) {
      maglangevin_flag = 1;
      locklangevinspin = (FixLangevinSpin *) modify->fix[iforce];
    }
  }

  if (maglangevin_flag) {
   if (locklangevinspin->tdamp_flag == 1) tdamp_flag = 1;
   if (locklangevinspin->temp_flag == 1) temp_flag = 1;
  }

  // setting the sector variables/lists

  nsectors = 0;
  memory->create(rsec,3,"NVE/spin:rsec");

  // perform the sectoring operation

  if (sector_flag) sectoring();

  // init. size of stacking lists (sectoring)

  nlocal_max = atom->nlocal;
  stack_head = memory->grow(stack_head,nsectors,"NVE/spin:stack_head");
  stack_foot = memory->grow(stack_foot,nsectors,"NVE/spin:stack_foot");
  backward_stacks = memory->grow(backward_stacks,nlocal_max,"NVE/spin:backward_stacks");
  forward_stacks = memory->grow(forward_stacks,nlocal_max,"NVE/spin:forward_stacks");
  if (nlocal_max == 0)
    error->all(FLERR,"Incorrect value of nlocal_max");

}

/* ---------------------------------------------------------------------- */

void FixNVESpin::initial_integrate(int vflag)
{
  double dtfm;
	
  double **x = atom->x;	
  double **v = atom->v;
  double **f = atom->f;
  double *rmass = atom->rmass;
  double *mass = atom->mass;
  int nlocal = atom->nlocal;
  if (igroup == atom->firstgroup) nlocal = atom->nfirst;
  int *type = atom->type;
  int *mask = atom->mask;

  // update half v for all atoms

  if (lattice_flag) {
    for (int i = 0; i < nlocal; i++) {
      if (mask[i] & groupbit) {
        if (rmass) dtfm = dtf / rmass[i];
        else dtfm = dtf / mass[type[i]];
        v[i][0] += dtfm * f[i][0];
        v[i][1] += dtfm * f[i][1];
        v[i][2] += dtfm * f[i][2];
      }
    }
  }

  // update half s for all atoms

  if (sector_flag) {				// sectoring seq. update
    for (int j = 0; j < nsectors; j++) {	// advance quarter s for nlocal
      comm->forward_comm();
      int i = stack_foot[j];
      while (i >= 0) {
        ComputeInteractionsSpin(i);
    	AdvanceSingleSpin(i);
	i = forward_stacks[i];
      }
    }
    for (int j = nsectors-1; j >= 0; j--) {	// advance quarter s for nlocal
      comm->forward_comm();
      int i = stack_head[j];
      while (i >= 0) {
        ComputeInteractionsSpin(i);
    	AdvanceSingleSpin(i);
	i = backward_stacks[i];
      }
    }
  } else if (sector_flag == 0) {		// serial seq. update
    comm->forward_comm();			// comm. positions of ghost atoms
    for (int i = 0; i < nlocal; i++){		// advance quarter s for nlocal
      ComputeInteractionsSpin(i);
      AdvanceSingleSpin(i);
    }
    for (int i = nlocal-1; i >= 0; i--){	// advance quarter s for nlocal
      ComputeInteractionsSpin(i);
      AdvanceSingleSpin(i);
    }
  } else error->all(FLERR,"Illegal fix NVE/spin command");

  // update x for all particles

  if (lattice_flag) {
    for (int i = 0; i < nlocal; i++) {
      if (mask[i] & groupbit) {
        x[i][0] += dtv * v[i][0];
        x[i][1] += dtv * v[i][1];
        x[i][2] += dtv * v[i][2];
      }
    }
  }

  // update half s for all particles

  if (sector_flag) {				// sectoring seq. update
    for (int j = 0; j < nsectors; j++) {	// advance quarter s for nlocal
      comm->forward_comm();
      int i = stack_foot[j];
      while (i >= 0) {
        ComputeInteractionsSpin(i);
    	AdvanceSingleSpin(i);
	i = forward_stacks[i];
      }
    }
    for (int j = nsectors-1; j >= 0; j--) {	// advance quarter s for nlocal
      comm->forward_comm();
      int i = stack_head[j];
      while (i >= 0) {
        ComputeInteractionsSpin(i);
    	AdvanceSingleSpin(i);
	i = backward_stacks[i];
      }
    }
  } else if (sector_flag == 0) {		// serial seq. update
    comm->forward_comm();			// comm. positions of ghost atoms
    for (int i = 0; i < nlocal; i++){		// advance quarter s for nlocal-1
      ComputeInteractionsSpin(i);
      AdvanceSingleSpin(i);
    }
    for (int i = nlocal-1; i >= 0; i--){	// advance quarter s for nlocal-1
      ComputeInteractionsSpin(i);
      AdvanceSingleSpin(i);
    }
  } else error->all(FLERR,"Illegal fix NVE/spin command");

}

/* ----------------------------------------------------------------------
   setup pre_neighbor()
---------------------------------------------------------------------- */

void FixNVESpin::setup_pre_neighbor()
{
  pre_neighbor();
}

/* ----------------------------------------------------------------------
   store in two linked lists the advance order of the spins (sectoring)
---------------------------------------------------------------------- */

void FixNVESpin::pre_neighbor()
{
  double **x = atom->x;	
  int nlocal = atom->nlocal;

  if (nlocal_max < nlocal) {			// grow linked lists if necessary
    nlocal_max = nlocal;
    backward_stacks = memory->grow(backward_stacks,nlocal_max,"NVE/spin:backward_stacks");
    forward_stacks = memory->grow(forward_stacks,nlocal_max,"NVE/spin:forward_stacks");
  }

  for (int j = 0; j < nsectors; j++) {
    stack_head[j] = -1;
    stack_foot[j] = -1;
  }

  int nseci;
  for (int j = 0; j < nsectors; j++) {		// stacking backward order
    for (int i = 0; i < nlocal; i++) {
      nseci = coords2sector(x[i]);
      if (j != nseci) continue;
      backward_stacks[i] = stack_head[j];
      stack_head[j] = i;
    }
  }
  for (int j = nsectors-1; j >= 0; j--) {	// stacking forward order
    for (int i = nlocal-1; i >= 0; i--) {
      nseci = coords2sector(x[i]);
      if (j != nseci) continue;
      forward_stacks[i] = stack_foot[j];
      stack_foot[j] = i;
    }
  }

}

/* ----------------------------------------------------------------------
   compute the magnetic torque for the spin ii
---------------------------------------------------------------------- */

void FixNVESpin::ComputeInteractionsSpin(int i)
{
  double spi[3], fmi[3];

  double **sp = atom->sp;
  double **fm = atom->fm;

  // force computation for spin i

  spi[0] = sp[i][0];
  spi[1] = sp[i][1];
  spi[2] = sp[i][2];

  fmi[0] = fmi[1] = fmi[2] = 0.0;

  // update magnetic pair interactions

  if (pair_spin_flag) {
    for (int k = 0; k < npairspin; k++) {
      spin_pairs[k]->compute_single_pair(i,fmi);
    }
  }

  // update magnetic precession interactions

  if (precession_spin_flag) {
    lockprecessionspin->compute_single_precession(i,spi,fmi);
  }

  // update langevin damping and random force

  if (maglangevin_flag) {		// mag. langevin
    if (tdamp_flag) {			// transverse damping
      locklangevinspin->add_tdamping(spi,fmi);
    }
    if (temp_flag) { 			// spin temperature
      locklangevinspin->add_temperature(fmi);
    }
  }

  // replace the magnetic force fm[i] by its new value fmi

  fm[i][0] = fmi[0];
  fm[i][1] = fmi[1];
  fm[i][2] = fmi[2];

}

/* ----------------------------------------------------------------------
   divide each domain into 8 sectors
---------------------------------------------------------------------- */

void FixNVESpin::sectoring()
{
  int sec[3];
  double sublo[3],subhi[3];
  double* sublotmp = domain->sublo;
  double* subhitmp = domain->subhi;
  for (int dim = 0 ; dim < 3 ; dim++) {
    sublo[dim]=sublotmp[dim];
    subhi[dim]=subhitmp[dim];
  }

  const double rsx = subhi[0] - sublo[0];
  const double rsy = subhi[1] - sublo[1];
  const double rsz = subhi[2] - sublo[2];

  // extract larger cutoff from PairSpin styles

  double rv, cutoff;
  rv = cutoff = 0.0;
  int dim = 0;
  for (int i = 0; i < npairspin ; i++) {
    cutoff = *((double *) spin_pairs[i]->extract("cut",dim));
    rv = MAX(rv,cutoff);
  }

  if (rv == 0.0)
   error->all(FLERR,"Illegal sectoring operation");

  double rax = rsx/rv;
  double ray = rsy/rv;
  double raz = rsz/rv;

  sec[0] = 1;
  sec[1] = 1;
  sec[2] = 1;
  if (rax >= 2.0) sec[0] = 2;
  if (ray >= 2.0) sec[1] = 2;
  if (raz >= 2.0) sec[2] = 2;

  nsectors = sec[0]*sec[1]*sec[2];

  if (sector_flag == 1 && nsectors != 8)
    error->all(FLERR,"Illegal sectoring operation");

  rsec[0] = rsx;
  rsec[1] = rsy;
  rsec[2] = rsz;
  if (sec[0] == 2) rsec[0] = rsx/2.0;
  if (sec[1] == 2) rsec[1] = rsy/2.0;
  if (sec[2] == 2) rsec[2] = rsz/2.0;

}

/* ----------------------------------------------------------------------
   define sector for an atom at a position x[i]
---------------------------------------------------------------------- */

int FixNVESpin::coords2sector(double *x)
{
  int nseci;
  int seci[3];
  double sublo[3];
  double* sublotmp = domain->sublo;
  for (int dim = 0 ; dim<3 ; dim++) {
    sublo[dim]=sublotmp[dim];
  }

  seci[0] = x[0] > (sublo[0] + rsec[0]);
  seci[1] = x[1] > (sublo[1] + rsec[1]);
  seci[2] = x[2] > (sublo[2] + rsec[2]);

  nseci = (seci[0] + 2*seci[1] + 4*seci[2]);

  return nseci;
}

/* ----------------------------------------------------------------------
   advance the spin i of a timestep dts
---------------------------------------------------------------------- */

void FixNVESpin::AdvanceSingleSpin(int i)
{
  int j=0;
  int *sametag = atom->sametag;
  double **sp = atom->sp;
  double **fm = atom->fm;
<<<<<<< HEAD
  double cp[3],g[3]; 
=======
  double msq,scale,fm2,energy,dts2;
  double cp[3],g[3];
>>>>>>> 5c21d2af

  cp[0] = cp[1] = cp[2] = 0.0;
  g[0] = g[1] = g[2] = 0.0;
  fm2 = (fm[i][0]*fm[i][0])+(fm[i][1]*fm[i][1])+(fm[i][2]*fm[i][2]);
  energy = (sp[i][0]*fm[i][0])+(sp[i][1]*fm[i][1])+(sp[i][2]*fm[i][2]);
  dts2 = dts*dts;		

  cp[0] = fm[i][1]*sp[i][2]-fm[i][2]*sp[i][1];
  cp[1] = fm[i][2]*sp[i][0]-fm[i][0]*sp[i][2];
  cp[2] = fm[i][0]*sp[i][1]-fm[i][1]*sp[i][0];

  g[0] = sp[i][0]+cp[0]*dts;
  g[1] = sp[i][1]+cp[1]*dts;
  g[2] = sp[i][2]+cp[2]*dts;
			
  g[0] += (fm[i][0]*energy-0.5*sp[i][0]*fm2)*0.5*dts2;
  g[1] += (fm[i][1]*energy-0.5*sp[i][1]*fm2)*0.5*dts2;
  g[2] += (fm[i][2]*energy-0.5*sp[i][2]*fm2)*0.5*dts2;
			
  g[0] /= (1+0.25*fm2*dts2);
  g[1] /= (1+0.25*fm2*dts2);
  g[2] /= (1+0.25*fm2*dts2);
			
  sp[i][0] = g[0];
  sp[i][1] = g[1];
  sp[i][2] = g[2];			

  // renormalization (check if necessary)

  msq = g[0]*g[0] + g[1]*g[1] + g[2]*g[2];
  scale = 1.0/sqrt(msq);
  sp[i][0] *= scale;
  sp[i][1] *= scale;
  sp[i][2] *= scale;

  // comm. sp[i] to atoms with same tag (for serial algo)

  if (sector_flag == 0) {
    if (sametag[i] >= 0) {
      j = sametag[i];
      while (j >= 0) {
        sp[j][0] = sp[i][0];
        sp[j][1] = sp[i][1];
        sp[j][2] = sp[i][2];
        j = sametag[j];
      }
    }
  }

}

/* ---------------------------------------------------------------------- */

void FixNVESpin::final_integrate()
{	
  double dtfm;
	
  double **v = atom->v;
  double **f = atom->f;
  double *rmass = atom->rmass;
  double *mass = atom->mass;
  int nlocal = atom->nlocal;
  if (igroup == atom->firstgroup) nlocal = atom->nfirst;
  int *type = atom->type;
  int *mask = atom->mask;

  // update half v for all particles

  if (lattice_flag) {
    for (int i = 0; i < nlocal; i++) {
      if (mask[i] & groupbit) {
        if (rmass) dtfm = dtf / rmass[i];
        else dtfm = dtf / mass[type[i]];
        v[i][0] += dtfm * f[i][0];
        v[i][1] += dtfm * f[i][1];
        v[i][2] += dtfm * f[i][2];
      }
    }
  }

}<|MERGE_RESOLUTION|>--- conflicted
+++ resolved
@@ -557,12 +557,8 @@
   int *sametag = atom->sametag;
   double **sp = atom->sp;
   double **fm = atom->fm;
-<<<<<<< HEAD
-  double cp[3],g[3]; 
-=======
   double msq,scale,fm2,energy,dts2;
   double cp[3],g[3];
->>>>>>> 5c21d2af
 
   cp[0] = cp[1] = cp[2] = 0.0;
   g[0] = g[1] = g[2] = 0.0;
