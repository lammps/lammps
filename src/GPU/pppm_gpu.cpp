/* ----------------------------------------------------------------------
   LAMMPS - Large-scale Atomic/Molecular Massively Parallel Simulator
   http://lammps.sandia.gov, Sandia National Laboratories
   Steve Plimpton, sjplimp@sandia.gov

   Copyright (2003) Sandia Corporation.  Under the terms of Contract
   DE-AC04-94AL85000 with Sandia Corporation, the U.S. Government retains
   certain rights in this software.  This software is distributed under 
   the GNU General Public License.

   See the README file in the top-level LAMMPS directory.
------------------------------------------------------------------------- */

/* ----------------------------------------------------------------------
   Contributing authors: Mike Brown (ORNL), Axel Kohlmeyer (Temple)
------------------------------------------------------------------------- */

#include "lmptype.h"
#include "mpi.h"
#include "string.h"
#include "stdio.h"
#include "stdlib.h"
#include "math.h"
#include "pppm_gpu.h"
#include "atom.h"
#include "comm.h"
#include "neighbor.h"
#include "force.h"
#include "pair.h"
#include "bond.h"
#include "angle.h"
#include "domain.h"
#include "fft3d_wrap.h"
#include "remap_wrap.h"
#include "gpu_extra.h"
#include "math_const.h"
#include "memory.h"
#include "error.h"
#include "update.h"
#include "universe.h"

using namespace LAMMPS_NS;
using namespace MathConst;

#define MAXORDER 7
#define OFFSET 16384
#define SMALL 0.00001
#define LARGE 10000.0
#define EPS_HOC 1.0e-7

#ifdef FFT_SINGLE
#define ZEROF 0.0f
#define ONEF  1.0f
#else
#define ZEROF 0.0
#define ONEF  1.0
#endif

// External functions from cuda library for atom decomposition

#ifdef FFT_SINGLE
#define PPPM_GPU_API(api)  pppm_gpu_ ## api ## _f
#else
#define PPPM_GPU_API(api)  pppm_gpu_ ## api ## _d
#endif

FFT_SCALAR* PPPM_GPU_API(init)(const int nlocal, const int nall, FILE *screen,
			       const int order, const int nxlo_out, 
			       const int nylo_out, const int nzlo_out,
			       const int nxhi_out, const int nyhi_out,
			       const int nzhi_out, FFT_SCALAR **rho_coeff,
			       FFT_SCALAR **_vd_brick, 
			       const double slab_volfactor,
			       const int nx_pppm, const int ny_pppm,
			       const int nz_pppm, const bool split, 
			       int &success);
void PPPM_GPU_API(clear)(const double poisson_time);
int PPPM_GPU_API(spread)(const int ago, const int nlocal, const int nall,
                      double **host_x, int *host_type, bool &success,
                      double *host_q, double *boxlo, const double delxinv,
                      const double delyinv, const double delzinv);
void PPPM_GPU_API(interp)(const FFT_SCALAR qqrd2e_scale);
double PPPM_GPU_API(bytes)();
void PPPM_GPU_API(forces)(double **f);

/* ---------------------------------------------------------------------- */

PPPMGPU::PPPMGPU(LAMMPS *lmp, int narg, char **arg) : PPPM(lmp, narg, arg)
{
  if (narg != 1) error->all(FLERR,"Illegal kspace_style pppm/gpu command");

  density_brick_gpu = vd_brick = NULL;
<<<<<<< HEAD
=======
  kspace_split = false;
  im_real_space = false;

>>>>>>> 7638f8ea
  GPU_EXTRA::gpu_ready(lmp->modify, lmp->error); 
}

/* ----------------------------------------------------------------------
   free all memory 
------------------------------------------------------------------------- */

PPPMGPU::~PPPMGPU()
{
  PPPM_GPU_API(clear)(poisson_time);
}

/* ----------------------------------------------------------------------
   called once before run 
------------------------------------------------------------------------- */

void PPPMGPU::init()
{
  PPPM::init();
  
  if (strcmp(update->integrate_style,"verlet/split") == 0)
    kspace_split=true;

  if (kspace_split && universe->iworld == 0) {
    im_real_space = true;
    return;
  }

  // GPU precision specific init.
  if (order>8)
    error->all(FLERR,"Cannot use order greater than 8 with pppm/gpu.");
  PPPM_GPU_API(clear)(poisson_time);

  int success;
  FFT_SCALAR *data, *h_brick;
  h_brick = PPPM_GPU_API(init)(atom->nlocal, atom->nlocal+atom->nghost, screen,
			       order, nxlo_out, nylo_out, nzlo_out, nxhi_out,
			       nyhi_out, nzhi_out, rho_coeff, &data, 
			       slab_volfactor,nx_pppm,ny_pppm,nz_pppm,
			       kspace_split,success);

  GPU_EXTRA::check_flag(success,error,world);

  density_brick_gpu =
    create_3d_offset(nzlo_out,nzhi_out,nylo_out,nyhi_out,
		     nxlo_out,nxhi_out,"pppm:density_brick_gpu",h_brick,1);
  vd_brick =
    create_3d_offset(nzlo_out,nzhi_out,nylo_out,nyhi_out,
		     nxlo_out,nxhi_out,"pppm:vd_brick",data,4);

  poisson_time=0;
}

/* ----------------------------------------------------------------------
   compute the PPPMGPU long-range force, energy, virial 
------------------------------------------------------------------------- */

void PPPMGPU::compute(int eflag, int vflag)
{
  if (im_real_space)
    return;

  bool success = true;
  int flag=PPPM_GPU_API(spread)(neighbor->ago, atom->nlocal, atom->nlocal + 
			     atom->nghost, atom->x, atom->type, success,
			     atom->q, domain->boxlo, delxinv, delyinv,
			     delzinv);
  if (!success)
    error->one(FLERR,"Out of memory on GPGPU");
  if (flag != 0)
    error->one(FLERR,"Out of range atoms - cannot compute PPPM");

  int i;

  // convert atoms from box to lamda coords
  
  if (triclinic == 0) boxlo = domain->boxlo;
  else {
    boxlo = domain->boxlo_lamda;
    domain->x2lamda(atom->nlocal);
  }

  energy = 0.0;
  if (vflag) for (i = 0; i < 6; i++) virial[i] = 0.0;

  double t3=MPI_Wtime();

  // all procs communicate density values from their ghost cells
  //   to fully sum contribution in their 3d bricks
  // remap from 3d decomposition to FFT decomposition

  brick2fft();

  // compute potential gradient on my FFT grid and
  //   portion of e_long on this proc's FFT grid
  // return gradients (electric fields) in 3d brick decomposition
  
  poisson(eflag,vflag);

  // all procs communicate E-field values to fill ghost cells
  //   surrounding their 3d bricks

  fillbrick();

  poisson_time+=MPI_Wtime()-t3;

  // calculate the force on my particles

  FFT_SCALAR qscale = force->qqrd2e * scale;
  PPPM_GPU_API(interp)(qscale);

  // sum energy across procs and add in volume-dependent term

  if (eflag) {
    double energy_all;
    MPI_Allreduce(&energy,&energy_all,1,MPI_DOUBLE,MPI_SUM,world);
    energy = energy_all;
   
    energy *= 0.5*volume;
    energy -= g_ewald*qsqsum/1.772453851 +
      MY_PI2*qsum*qsum / (g_ewald*g_ewald*volume);
    energy *= qscale;
  }

  // sum virial across procs

  if (vflag) {
    double virial_all[6];
    MPI_Allreduce(virial,virial_all,6,MPI_DOUBLE,MPI_SUM,world);
    for (i = 0; i < 6; i++) virial[i] = 0.5*qscale*volume*virial_all[i];
  }

  // 2d slab correction

  if (slabflag) slabcorr(eflag);

  // convert atoms back from lamda to box coords
  
  if (triclinic) domain->lamda2x(atom->nlocal);

  if (kspace_split)
    PPPM_GPU_API(forces)(atom->f);
}

/* ----------------------------------------------------------------------
   allocate memory that depends on # of K-vectors and order 
------------------------------------------------------------------------- */

void PPPMGPU::allocate()
{
  memory->create(density_fft,nfft_both,"pppm:density_fft");
  memory->create(greensfn,nfft_both,"pppm:greensfn");
  memory->create(work1,2*nfft_both,"pppm:work1");
  memory->create(work2,2*nfft_both,"pppm:work2");
  memory->create(vg,nfft_both,6,"pppm:vg");

  memory->create1d_offset(fkx,nxlo_fft,nxhi_fft,"pppm:fkx");
  memory->create1d_offset(fky,nylo_fft,nyhi_fft,"pppm:fky");
  memory->create1d_offset(fkz,nzlo_fft,nzhi_fft,"pppm:fkz");

  memory->create(buf1,nbuf,"pppm:buf1");
  memory->create(buf2,nbuf,"pppm:buf2");

  // summation coeffs

  memory->create(gf_b,order,"pppm:gf_b");
  memory->create2d_offset(rho1d,3,-order/2,order/2,"pppm:rho1d");
  memory->create2d_offset(rho_coeff,order,(1-order)/2,order/2,"pppm:rho_coeff");

  // create 2 FFTs and a Remap
  // 1st FFT keeps data in FFT decompostion
  // 2nd FFT returns data in 3d brick decomposition
  // remap takes data from 3d brick to FFT decomposition

  int tmp;

  fft1 = new FFT3d(lmp,world,nx_pppm,ny_pppm,nz_pppm,
		   nxlo_fft,nxhi_fft,nylo_fft,nyhi_fft,nzlo_fft,nzhi_fft,
		   nxlo_fft,nxhi_fft,nylo_fft,nyhi_fft,nzlo_fft,nzhi_fft,
		   0,0,&tmp);

  fft2 = new FFT3d(lmp,world,nx_pppm,ny_pppm,nz_pppm,
		   nxlo_fft,nxhi_fft,nylo_fft,nyhi_fft,nzlo_fft,nzhi_fft,
		   nxlo_in,nxhi_in,nylo_in,nyhi_in,nzlo_in,nzhi_in,
		   0,0,&tmp);

  remap = new Remap(lmp,world,
		    nxlo_in,nxhi_in,nylo_in,nyhi_in,nzlo_in,nzhi_in,
		    nxlo_fft,nxhi_fft,nylo_fft,nyhi_fft,nzlo_fft,nzhi_fft,
		    1,0,0,FFT_PRECISION);
}

/* ----------------------------------------------------------------------
   deallocate memory that depends on # of K-vectors and order 
------------------------------------------------------------------------- */

void PPPMGPU::deallocate()
{
  destroy_3d_offset(density_brick_gpu,nzlo_out,nylo_out);
  destroy_3d_offset(vd_brick,nzlo_out,nylo_out);

  memory->destroy(density_fft);
  memory->destroy(greensfn);
  memory->destroy(work1);
  memory->destroy(work2);
  memory->destroy(vg);

  memory->destroy1d_offset(fkx,nxlo_fft);
  memory->destroy1d_offset(fky,nylo_fft);
  memory->destroy1d_offset(fkz,nzlo_fft);

  memory->destroy(buf1);
  memory->destroy(buf2);

  memory->destroy(gf_b);
  memory->destroy2d_offset(rho1d,-order/2);
  memory->destroy2d_offset(rho_coeff,(1-order)/2);

  delete fft1;
  delete fft2;
  delete remap;
}


/* ----------------------------------------------------------------------
   ghost-swap to accumulate full density in brick decomposition 
   remap density from 3d brick decomposition to FFT decomposition
------------------------------------------------------------------------- */

void PPPMGPU::brick2fft()
{
  int i,n,ix,iy,iz;
  MPI_Request request;
  MPI_Status status;

  // pack my ghosts for +x processor
  // pass data to self or +x processor
  // unpack and sum recv data into my real cells

  n = 0;
  for (iz = nzlo_out; iz <= nzhi_out; iz++)
    for (iy = nylo_out; iy <= nyhi_out; iy++)
      for (ix = nxhi_in+1; ix <= nxhi_out; ix++)
	buf1[n++] = density_brick_gpu[iz][iy][ix];

  if (comm->procneigh[0][1] == me)
    for (i = 0; i < n; i++) buf2[i] = buf1[i];
  else {
    MPI_Irecv(buf2,nbuf,MPI_FFT_SCALAR,comm->procneigh[0][0],0,world,&request);
    MPI_Send(buf1,n,MPI_FFT_SCALAR,comm->procneigh[0][1],0,world);
    MPI_Wait(&request,&status);
  }

  n = 0;
  for (iz = nzlo_out; iz <= nzhi_out; iz++)
    for (iy = nylo_out; iy <= nyhi_out; iy++)
      for (ix = nxlo_in; ix < nxlo_in+nxlo_ghost; ix++)
	density_brick_gpu[iz][iy][ix] += buf2[n++];

  // pack my ghosts for -x processor
  // pass data to self or -x processor
  // unpack and sum recv data into my real cells

  n = 0;
  for (iz = nzlo_out; iz <= nzhi_out; iz++)
    for (iy = nylo_out; iy <= nyhi_out; iy++)
      for (ix = nxlo_out; ix < nxlo_in; ix++)
	buf1[n++] = density_brick_gpu[iz][iy][ix];

  if (comm->procneigh[0][0] == me)
    for (i = 0; i < n; i++) buf2[i] = buf1[i];
  else {
    MPI_Irecv(buf2,nbuf,MPI_FFT_SCALAR,comm->procneigh[0][1],0,world,&request);
    MPI_Send(buf1,n,MPI_FFT_SCALAR,comm->procneigh[0][0],0,world);
    MPI_Wait(&request,&status);
  }

  n = 0;
  for (iz = nzlo_out; iz <= nzhi_out; iz++)
    for (iy = nylo_out; iy <= nyhi_out; iy++)
      for (ix = nxhi_in-nxhi_ghost+1; ix <= nxhi_in; ix++)
	density_brick_gpu[iz][iy][ix] += buf2[n++];

  // pack my ghosts for +y processor
  // pass data to self or +y processor
  // unpack and sum recv data into my real cells

  n = 0;
  for (iz = nzlo_out; iz <= nzhi_out; iz++)
    for (iy = nyhi_in+1; iy <= nyhi_out; iy++)
      for (ix = nxlo_in; ix <= nxhi_in; ix++)
	buf1[n++] = density_brick_gpu[iz][iy][ix];

  if (comm->procneigh[1][1] == me)
    for (i = 0; i < n; i++) buf2[i] = buf1[i];
  else {
    MPI_Irecv(buf2,nbuf,MPI_FFT_SCALAR,comm->procneigh[1][0],0,world,&request);
    MPI_Send(buf1,n,MPI_FFT_SCALAR,comm->procneigh[1][1],0,world);
    MPI_Wait(&request,&status);
  }

  n = 0;
  for (iz = nzlo_out; iz <= nzhi_out; iz++)
    for (iy = nylo_in; iy < nylo_in+nylo_ghost; iy++)
      for (ix = nxlo_in; ix <= nxhi_in; ix++)
	density_brick_gpu[iz][iy][ix] += buf2[n++];

  // pack my ghosts for -y processor
  // pass data to self or -y processor
  // unpack and sum recv data into my real cells

  n = 0;
  for (iz = nzlo_out; iz <= nzhi_out; iz++)
    for (iy = nylo_out; iy < nylo_in; iy++)
      for (ix = nxlo_in; ix <= nxhi_in; ix++)
	buf1[n++] = density_brick_gpu[iz][iy][ix];

  if (comm->procneigh[1][0] == me)
    for (i = 0; i < n; i++) buf2[i] = buf1[i];
  else {
    MPI_Irecv(buf2,nbuf,MPI_FFT_SCALAR,comm->procneigh[1][1],0,world,&request);
    MPI_Send(buf1,n,MPI_FFT_SCALAR,comm->procneigh[1][0],0,world);
    MPI_Wait(&request,&status);
  }

  n = 0;
  for (iz = nzlo_out; iz <= nzhi_out; iz++)
    for (iy = nyhi_in-nyhi_ghost+1; iy <= nyhi_in; iy++)
      for (ix = nxlo_in; ix <= nxhi_in; ix++)
	density_brick_gpu[iz][iy][ix] += buf2[n++];

  // pack my ghosts for +z processor
  // pass data to self or +z processor
  // unpack and sum recv data into my real cells

  n = 0;
  for (iz = nzhi_in+1; iz <= nzhi_out; iz++)
    for (iy = nylo_in; iy <= nyhi_in; iy++)
      for (ix = nxlo_in; ix <= nxhi_in; ix++)
	buf1[n++] = density_brick_gpu[iz][iy][ix];

  if (comm->procneigh[2][1] == me)
    for (i = 0; i < n; i++) buf2[i] = buf1[i];
  else {
    MPI_Irecv(buf2,nbuf,MPI_FFT_SCALAR,comm->procneigh[2][0],0,world,&request);
    MPI_Send(buf1,n,MPI_FFT_SCALAR,comm->procneigh[2][1],0,world);
    MPI_Wait(&request,&status);
  }

  n = 0;
  for (iz = nzlo_in; iz < nzlo_in+nzlo_ghost; iz++)
    for (iy = nylo_in; iy <= nyhi_in; iy++)
      for (ix = nxlo_in; ix <= nxhi_in; ix++)
	density_brick_gpu[iz][iy][ix] += buf2[n++];

  // pack my ghosts for -z processor
  // pass data to self or -z processor
  // unpack and sum recv data into my real cells

  n = 0;
  for (iz = nzlo_out; iz < nzlo_in; iz++)
    for (iy = nylo_in; iy <= nyhi_in; iy++)
      for (ix = nxlo_in; ix <= nxhi_in; ix++)
	buf1[n++] = density_brick_gpu[iz][iy][ix];

  if (comm->procneigh[2][0] == me)
    for (i = 0; i < n; i++) buf2[i] = buf1[i];
  else {
    MPI_Irecv(buf2,nbuf,MPI_FFT_SCALAR,comm->procneigh[2][1],0,world,&request);
    MPI_Send(buf1,n,MPI_FFT_SCALAR,comm->procneigh[2][0],0,world);
    MPI_Wait(&request,&status);
  }

  n = 0;
  for (iz = nzhi_in-nzhi_ghost+1; iz <= nzhi_in; iz++)
    for (iy = nylo_in; iy <= nyhi_in; iy++)
      for (ix = nxlo_in; ix <= nxhi_in; ix++)
	density_brick_gpu[iz][iy][ix] += buf2[n++];

  // remap from 3d brick decomposition to FFT decomposition
  // copy grabs inner portion of density from 3d brick
  // remap could be done as pre-stage of FFT,
  //   but this works optimally on only double values, not complex values

  n = 0;
  for (iz = nzlo_in; iz <= nzhi_in; iz++)
    for (iy = nylo_in; iy <= nyhi_in; iy++)
      for (ix = nxlo_in; ix <= nxhi_in; ix++)
	density_fft[n++] = density_brick_gpu[iz][iy][ix];

  remap->perform(density_fft,density_fft,work1);
}

/* ----------------------------------------------------------------------
   ghost-swap to fill ghost cells of my brick with field values
------------------------------------------------------------------------- */

void PPPMGPU::fillbrick()
{
  int i,n,ix,iy,iz;
  MPI_Request request;
  MPI_Status status;

  // pack my real cells for +z processor
  // pass data to self or +z processor
  // unpack and sum recv data into my ghost cells

  n = 0;
  int x_lo = nxlo_in * 4;
  int x_hi = nxhi_in * 4 + 1;
  for (iz = nzhi_in-nzhi_ghost+1; iz <= nzhi_in; iz++)
    for (iy = nylo_in; iy <= nyhi_in; iy++)
      for (ix = x_lo; ix < x_hi; ix+=4) {
	buf1[n++] = vd_brick[iz][iy][ix];
	buf1[n++] = vd_brick[iz][iy][ix+1];
	buf1[n++] = vd_brick[iz][iy][ix+2];
      }

  if (comm->procneigh[2][1] == me)
    for (i = 0; i < n; i++) buf2[i] = buf1[i];
  else {
    MPI_Irecv(buf2,nbuf,MPI_FFT_SCALAR,comm->procneigh[2][0],0,world,&request);
    MPI_Send(buf1,n,MPI_FFT_SCALAR,comm->procneigh[2][1],0,world);
    MPI_Wait(&request,&status);
  }

  n = 0;
  for (iz = nzlo_out; iz < nzlo_in; iz++)
    for (iy = nylo_in; iy <= nyhi_in; iy++)
      for (ix = x_lo; ix < x_hi; ix+=4) {
	vd_brick[iz][iy][ix] = buf2[n++];
	vd_brick[iz][iy][ix+1] = buf2[n++];
	vd_brick[iz][iy][ix+2] = buf2[n++];
      }

  // pack my real cells for -z processor
  // pass data to self or -z processor
  // unpack and sum recv data into my ghost cells

  n = 0;
  for (iz = nzlo_in; iz < nzlo_in+nzlo_ghost; iz++)
    for (iy = nylo_in; iy <= nyhi_in; iy++)
      for (ix = x_lo; ix < x_hi; ix+=4) {
	buf1[n++] = vd_brick[iz][iy][ix];
	buf1[n++] = vd_brick[iz][iy][ix+1];
	buf1[n++] = vd_brick[iz][iy][ix+2];
      }

  if (comm->procneigh[2][0] == me)
    for (i = 0; i < n; i++) buf2[i] = buf1[i];
  else {
    MPI_Irecv(buf2,nbuf,MPI_FFT_SCALAR,comm->procneigh[2][1],0,world,&request);
    MPI_Send(buf1,n,MPI_FFT_SCALAR,comm->procneigh[2][0],0,world);
    MPI_Wait(&request,&status);
  }

  n = 0;
  for (iz = nzhi_in+1; iz <= nzhi_out; iz++)
    for (iy = nylo_in; iy <= nyhi_in; iy++)
      for (ix = x_lo; ix < x_hi; ix+=4) {
	vd_brick[iz][iy][ix] = buf2[n++];
	vd_brick[iz][iy][ix+1] = buf2[n++];
	vd_brick[iz][iy][ix+2] = buf2[n++];
      }

  // pack my real cells for +y processor
  // pass data to self or +y processor
  // unpack and sum recv data into my ghost cells

  n = 0;
  for (iz = nzlo_out; iz <= nzhi_out; iz++)
    for (iy = nyhi_in-nyhi_ghost+1; iy <= nyhi_in; iy++)
      for (ix = x_lo; ix < x_hi; ix+=4) {
	buf1[n++] = vd_brick[iz][iy][ix];
	buf1[n++] = vd_brick[iz][iy][ix+1];
	buf1[n++] = vd_brick[iz][iy][ix+2];
      }

  if (comm->procneigh[1][1] == me)
    for (i = 0; i < n; i++) buf2[i] = buf1[i];
  else {
    MPI_Irecv(buf2,nbuf,MPI_FFT_SCALAR,comm->procneigh[1][0],0,world,&request);
    MPI_Send(buf1,n,MPI_FFT_SCALAR,comm->procneigh[1][1],0,world);
    MPI_Wait(&request,&status);
  }

  n = 0;
  for (iz = nzlo_out; iz <= nzhi_out; iz++)
    for (iy = nylo_out; iy < nylo_in; iy++)
      for (ix = x_lo; ix < x_hi; ix+=4) {
	vd_brick[iz][iy][ix] = buf2[n++];
	vd_brick[iz][iy][ix+1] = buf2[n++];
	vd_brick[iz][iy][ix+2] = buf2[n++];
      }

  // pack my real cells for -y processor
  // pass data to self or -y processor
  // unpack and sum recv data into my ghost cells

  n = 0;
  for (iz = nzlo_out; iz <= nzhi_out; iz++)
    for (iy = nylo_in; iy < nylo_in+nylo_ghost; iy++)
      for (ix = x_lo; ix < x_hi; ix+=4) {
	buf1[n++] = vd_brick[iz][iy][ix];
	buf1[n++] = vd_brick[iz][iy][ix+1];
	buf1[n++] = vd_brick[iz][iy][ix+2];
      }

  if (comm->procneigh[1][0] == me)
    for (i = 0; i < n; i++) buf2[i] = buf1[i];
  else {
    MPI_Irecv(buf2,nbuf,MPI_FFT_SCALAR,comm->procneigh[1][1],0,world,&request);
    MPI_Send(buf1,n,MPI_FFT_SCALAR,comm->procneigh[1][0],0,world);
    MPI_Wait(&request,&status);
  }

  n = 0;
  for (iz = nzlo_out; iz <= nzhi_out; iz++)
    for (iy = nyhi_in+1; iy <= nyhi_out; iy++)
      for (ix = x_lo; ix < x_hi; ix+=4) {
	vd_brick[iz][iy][ix] = buf2[n++];
	vd_brick[iz][iy][ix+1] = buf2[n++];
	vd_brick[iz][iy][ix+2] = buf2[n++];
      }

  // pack my real cells for +x processor
  // pass data to self or +x processor
  // unpack and sum recv data into my ghost cells

  n = 0;
  x_lo = (nxhi_in-nxhi_ghost+1) * 4;
  for (iz = nzlo_out; iz <= nzhi_out; iz++)
    for (iy = nylo_out; iy <= nyhi_out; iy++)
      for (ix = x_lo; ix < x_hi; ix+=4) {
	buf1[n++] = vd_brick[iz][iy][ix];
	buf1[n++] = vd_brick[iz][iy][ix+1];
	buf1[n++] = vd_brick[iz][iy][ix+2];
      }

  if (comm->procneigh[0][1] == me)
    for (i = 0; i < n; i++) buf2[i] = buf1[i];
  else {
    MPI_Irecv(buf2,nbuf,MPI_FFT_SCALAR,comm->procneigh[0][0],0,world,&request);
    MPI_Send(buf1,n,MPI_FFT_SCALAR,comm->procneigh[0][1],0,world);
    MPI_Wait(&request,&status);
  }

  n = 0;
  x_lo = nxlo_out * 4;
  x_hi = nxlo_in * 4;
  for (iz = nzlo_out; iz <= nzhi_out; iz++)
    for (iy = nylo_out; iy <= nyhi_out; iy++)
      for (ix = x_lo; ix < x_hi; ix+=4) {
	vd_brick[iz][iy][ix] = buf2[n++];
	vd_brick[iz][iy][ix+1] = buf2[n++];
	vd_brick[iz][iy][ix+2] = buf2[n++];
      }

  // pack my real cells for -x processor
  // pass data to self or -x processor
  // unpack and sum recv data into my ghost cells

  n = 0;
  x_lo = x_hi;
  x_hi = (nxlo_in+nxlo_ghost) * 4;
  for (iz = nzlo_out; iz <= nzhi_out; iz++)
    for (iy = nylo_out; iy <= nyhi_out; iy++)
      for (ix = x_lo; ix < x_hi; ix+=4) {
	buf1[n++] = vd_brick[iz][iy][ix];
	buf1[n++] = vd_brick[iz][iy][ix+1];
	buf1[n++] = vd_brick[iz][iy][ix+2];
      }

  if (comm->procneigh[0][0] == me)
    for (i = 0; i < n; i++) buf2[i] = buf1[i];
  else {
    MPI_Irecv(buf2,nbuf,MPI_FFT_SCALAR,comm->procneigh[0][1],0,world,&request);
    MPI_Send(buf1,n,MPI_FFT_SCALAR,comm->procneigh[0][0],0,world);
    MPI_Wait(&request,&status);
  }

  n = 0;
  x_lo = (nxhi_in + 1) * 4;
  x_hi = nxhi_out * 4 + 1;
  for (iz = nzlo_out; iz <= nzhi_out; iz++)
    for (iy = nylo_out; iy <= nyhi_out; iy++)
      for (ix = x_lo; ix < x_hi; ix+=4) {
	vd_brick[iz][iy][ix] = buf2[n++];
	vd_brick[iz][iy][ix+1] = buf2[n++];
	vd_brick[iz][iy][ix+2] = buf2[n++];
      }
}

/* ----------------------------------------------------------------------
   FFT-based Poisson solver 
------------------------------------------------------------------------- */

void PPPMGPU::poisson(int eflag, int vflag)
{
  int i,j,k,n;
  double eng;

  // transform charge density (r -> k) 

  n = 0;
  for (i = 0; i < nfft; i++) {
    work1[n++] = density_fft[i];
    work1[n++] = ZEROF;
  }
 
  fft1->compute(work1,work1,1);

  // if requested, compute energy and virial contribution

  double scaleinv = 1.0/(nx_pppm*ny_pppm*nz_pppm);
  double s2 = scaleinv*scaleinv;

  if (eflag || vflag) {
    if (vflag) {
      n = 0;
      for (i = 0; i < nfft; i++) {
	eng = s2 * greensfn[i] * (work1[n]*work1[n] + work1[n+1]*work1[n+1]);
	for (j = 0; j < 6; j++) virial[j] += eng*vg[i][j];
	energy += eng;
	n += 2;
      }
    } else {
      n = 0;
      for (i = 0; i < nfft; i++) {
	energy += 
	  s2 * greensfn[i] * (work1[n]*work1[n] + work1[n+1]*work1[n+1]);
	n += 2;
      }
    }
  }

  // scale by 1/total-grid-pts to get rho(k)
  // multiply by Green's function to get V(k)

  n = 0;
  for (i = 0; i < nfft; i++) {
    work1[n++] *= scaleinv * greensfn[i];
    work1[n++] *= scaleinv * greensfn[i];
  }

  // compute gradients of V(r) in each of 3 dims by transformimg -ik*V(k)
  // FFT leaves data in 3d brick decomposition
  // copy it into inner portion of vdx,vdy,vdz arrays

  // x direction gradient

  n = 0;
  for (k = nzlo_fft; k <= nzhi_fft; k++)
    for (j = nylo_fft; j <= nyhi_fft; j++)
      for (i = nxlo_fft; i <= nxhi_fft; i++) {
	work2[n] = fkx[i]*work1[n+1];
	work2[n+1] = -fkx[i]*work1[n];
	n += 2;
      }

  fft2->compute(work2,work2,-1);

  n = 0;
  int x_hi = nxhi_in * 4 + 3;
  for (k = nzlo_in; k <= nzhi_in; k++)
    for (j = nylo_in; j <= nyhi_in; j++)
      for (i = nxlo_in * 4; i < x_hi; i+=4) {
	vd_brick[k][j][i] = work2[n];
	n += 2;
      }

  // y direction gradient

  n = 0;
  for (k = nzlo_fft; k <= nzhi_fft; k++)
    for (j = nylo_fft; j <= nyhi_fft; j++)
      for (i = nxlo_fft; i <= nxhi_fft; i++) {
	work2[n] = fky[j]*work1[n+1];
	work2[n+1] = -fky[j]*work1[n];
	n += 2;
      }

  fft2->compute(work2,work2,-1);

  n = 0;
  for (k = nzlo_in; k <= nzhi_in; k++)
    for (j = nylo_in; j <= nyhi_in; j++)
      for (i = nxlo_in * 4 + 1; i < x_hi; i+=4) {
	vd_brick[k][j][i] = work2[n];
	n += 2;
      }

  // z direction gradient

  n = 0;
  for (k = nzlo_fft; k <= nzhi_fft; k++)
    for (j = nylo_fft; j <= nyhi_fft; j++)
      for (i = nxlo_fft; i <= nxhi_fft; i++) {
	work2[n] = fkz[k]*work1[n+1];
	work2[n+1] = -fkz[k]*work1[n];
	n += 2;
      }

  fft2->compute(work2,work2,-1);

  n = 0;
  for (k = nzlo_in; k <= nzhi_in; k++)
    for (j = nylo_in; j <= nyhi_in; j++)
      for (i = nxlo_in * 4 + 2; i < x_hi; i+=4) {
	vd_brick[k][j][i] = work2[n];
	n += 2;
      }
}

/* ----------------------------------------------------------------------
   Create array using offsets from pinned memory allocation
------------------------------------------------------------------------- */

FFT_SCALAR ***PPPMGPU::create_3d_offset(int n1lo, int n1hi, int n2lo, int n2hi,
				     int n3lo, int n3hi, const char *name,
				     FFT_SCALAR *data, int vec_length)
{
  int i,j;
  int n1 = n1hi - n1lo + 1;
  int n2 = n2hi - n2lo + 1;
  int n3 = n3hi - n3lo + 1;

  FFT_SCALAR **plane = (FFT_SCALAR **)memory->smalloc(n1*n2*sizeof(FFT_SCALAR *),name);
  FFT_SCALAR ***array = (FFT_SCALAR ***)memory->smalloc(n1*sizeof(FFT_SCALAR **),name);

  int n = 0;
  for (i = 0; i < n1; i++) {
    array[i] = &plane[i*n2];
    for (j = 0; j < n2; j++) {
      plane[i*n2+j] = &data[n];
      n += n3*vec_length;
    }
  }

  for (i = 0; i < n1*n2; i++) array[0][i] -= n3lo*vec_length;
  for (i = 0; i < n1; i++) array[i] -= n2lo;
  return array-n1lo;
}

/* ----------------------------------------------------------------------
   3d memory offsets
------------------------------------------------------------------------- */

void PPPMGPU::destroy_3d_offset(FFT_SCALAR ***array, int n1_offset,
				 int n2_offset)
{
  if (array == NULL) return;
  memory->sfree(&array[n1_offset][n2_offset]);
  memory->sfree(array + n1_offset);
}


/* ----------------------------------------------------------------------
   memory usage of local arrays 
------------------------------------------------------------------------- */

double PPPMGPU::memory_usage()
{
  double bytes = nmax*3 * sizeof(double);
  int nbrick = (nxhi_out-nxlo_out+1) * (nyhi_out-nylo_out+1) * 
    (nzhi_out-nzlo_out+1);
  bytes += 4 * nbrick * sizeof(FFT_SCALAR);
  bytes += 6 * nfft_both * sizeof(double);
  bytes += nfft_both * sizeof(double);
  bytes += nfft_both*5 * sizeof(FFT_SCALAR);
  bytes += 2 * nbuf * sizeof(double);
  return bytes + PPPM_GPU_API(bytes)();
}

/* ----------------------------------------------------------------------
   perform and time the 4 FFTs required for N timesteps
------------------------------------------------------------------------- */

void PPPMGPU::timing(int n, double &time3d, double &time1d) {
  if (im_real_space) {
    time3d = 0.0;
    time1d = 0.0;
    return;
  }
  PPPM::timing(n,time3d,time1d);
}

/* ----------------------------------------------------------------------
   adjust PPPM coeffs, called initially and whenever volume has changed 
------------------------------------------------------------------------- */

void PPPMGPU::setup()
{
  if (im_real_space)
    return;
  PPPM::setup();
} <|MERGE_RESOLUTION|>--- conflicted
+++ resolved
@@ -90,12 +90,9 @@
   if (narg != 1) error->all(FLERR,"Illegal kspace_style pppm/gpu command");
 
   density_brick_gpu = vd_brick = NULL;
-<<<<<<< HEAD
-=======
   kspace_split = false;
   im_real_space = false;
 
->>>>>>> 7638f8ea
   GPU_EXTRA::gpu_ready(lmp->modify, lmp->error); 
 }
 
