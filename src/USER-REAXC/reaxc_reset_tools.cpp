--- conflicted
+++ resolved
@@ -29,10 +29,6 @@
 #include "reaxc_list.h"
 #include "reaxc_tool_box.h"
 #include "reaxc_vector.h"
-<<<<<<< HEAD
-
-=======
->>>>>>> 3a046a66
 
 void Reset_Atoms( reax_system* system, control_params *control )
 {
@@ -112,29 +108,6 @@
   rt->s_matvecs = 0;
   rt->t_matvecs = 0;
 }
-<<<<<<< HEAD
- 
-#ifdef TEST_FORCES
-void Reset_Test_Forces( reax_system *system, storage *workspace )
-{
-  memset( workspace->f_ele, 0, system->total_cap * sizeof(rvec) );
-  memset( workspace->f_vdw, 0, system->total_cap * sizeof(rvec) );
-  memset( workspace->f_bo, 0, system->total_cap * sizeof(rvec) );
-  memset( workspace->f_be, 0, system->total_cap * sizeof(rvec) );
-  memset( workspace->f_lp, 0, system->total_cap * sizeof(rvec) );
-  memset( workspace->f_ov, 0, system->total_cap * sizeof(rvec) );
-  memset( workspace->f_un, 0, system->total_cap * sizeof(rvec) );
-  memset( workspace->f_ang, 0, system->total_cap * sizeof(rvec) );
-  memset( workspace->f_coa, 0, system->total_cap * sizeof(rvec) );
-  memset( workspace->f_pen, 0, system->total_cap * sizeof(rvec) );
-  memset( workspace->f_hb, 0, system->total_cap * sizeof(rvec) );
-  memset( workspace->f_tor, 0, system->total_cap * sizeof(rvec) );
-  memset( workspace->f_con, 0, system->total_cap * sizeof(rvec) );
-}
-#endif
-
-=======
->>>>>>> 3a046a66
 
 void Reset_Workspace( reax_system *system, storage *workspace )
 {
