--- conflicted
+++ resolved
@@ -20,12 +20,7 @@
 
 class Comm : protected Pointers {
  public:
-<<<<<<< HEAD
   int me,nprocs,nthreads;           // proc info
-  int style;                        // single vs multi-type comm
-=======
-  int me,nprocs;                    // proc info
->>>>>>> cf897522
   int procgrid[3];                  // assigned # of procs in each dim
   int user_procgrid[3];             // user request for procs in each dim
   int myloc[3];                     // which proc I am in each dim
