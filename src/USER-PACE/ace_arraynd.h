
//automatically generate source code

#ifndef ACE_MULTIARRAY_H
#define ACE_MULTIARRAY_H

#include <cstring>
#include <vector>
#include <stdexcept>

#include "ace_contigous_array.h"

using namespace std;


/**
 * Multidimensional (1 - dimensional) array of type T with contiguous memory layout.
 * If preprocessor macro MULTIARRAY_INDICES_CHECK is defined, then the check of index will
 * be performed before accessing memory. By default this is turned off.
 * @tparam T data type
 */
template<class T>
class Array1D : public ContiguousArrayND<T> {
    using ContiguousArrayND<T>::array_name;
    using ContiguousArrayND<T>::data;
    using ContiguousArrayND<T>::size;

    size_t dim[1] = {0}; ///< dimensions


    size_t s[1] = {0}; ///< strides

    int ndim = 1; ///< number of dimensions

public:

    /**
     * Default empty constructor
     */
    Array1D() = default;

    /**
     * Parametrized constructor with array name
     * @param array_name name of array (for error logging)
     */
    Array1D(const string &array_name) { this->array_name = array_name; }

    /**
    * Parametrized constructor
    * @param d0,... array sizes for different dimensions
    * @param array_name string name of the array
    */
    Array1D(size_t d0, const string &array_name = "Array1D") {
        init(d0, array_name);
    }

    /**
    * Initialize array storage, dimensions and strides
    * @param d0,... array sizes for different dimensions
    * @param array_name string name of the array
    */
    void init(size_t d0, const string &array_name = "Array1D") {
        this->array_name = array_name;


        dim[0] = d0;

        s[0] = 1;

        if (size != s[0] * dim[0]) {
            size = s[0] * dim[0];
            if (data) delete[] data;
            data = new T[size];
            memset(data, 0, size * sizeof(T));
        } else {
            memset(data, 0, size * sizeof(T));
        }
    }

    /**
    * Resize array
    * @param d0,... array sizes for different dimensions
    */
    void resize(size_t d0) {
        init(d0, this->array_name);
    }

    /**
    * Get array size in dimension "d"
    * @param d dimension index
    */
    size_t get_dim(int d) const {
        return dim[d];
    }

#ifdef MULTIARRAY_INDICES_CHECK
    /**
    * Check indices validity. If preprocessor macro MULTIARRAY_INDICES_CHECK is defined, then the check of index will
    * be performed before accessing memory. By default this is turned off.
    * @param i0,... indices
    */
    void check_indices(size_t i0) const {

        if((i0<0)|(i0>=dim[0])){
<<<<<<< HEAD
            printf("%s: index i0=%ld out of range (0, %ld)\n", array_name.c_str(), i0, dim[0]-1);
            //TODO: throw exception instead of exit
            exit(EXIT_FAILURE);
=======
            char buf[1024];
            sprintf(buf,"%s: index i0=%ld out of range (0, %ld)\n", array_name.c_str(), i0, dim[0]-1);
            throw std::out_of_range(buf);
>>>>>>> aebe252d
        }

    }
#endif

    /**
    * Array access operator() for reading. If preprocessor macro MULTIARRAY_INDICES_CHECK is defined, then the check of index will
    * be performed before accessing memory. By default this is turned off.
    * @param i0,... indices
    */
    inline const T &operator()(size_t i0) const {
#ifdef MULTIARRAY_INDICES_CHECK
        check_indices(i0);
#endif

        return data[i0];

    }

    /**
    * Array access operator() for writing. If preprocessor macro MULTIARRAY_INDICES_CHECK is defined, then the check of index will
    * be performed before accessing memory. By default this is turned off.
    * @param i0,... indices
    */
    inline T &operator()(size_t i0) {
#ifdef MULTIARRAY_INDICES_CHECK
        check_indices(i0);
#endif

        return data[i0];

    }

    /**
    * Array comparison operator
    * @param other
    */
    bool operator==(const Array1D &other) const {
        //compare dimensions
        for (int d = 0; d < ndim; d++) {
            if (this->dim[d] != other.dim[d])
                return false;
        }
        return ContiguousArrayND<T>::operator==(other);
    }

    /**
    * Convert to nested vector<vector<...<T>> container
    * @return vector container
    */
    vector<T> to_vector() const {
        vector<T> res;

        res.resize(dim[0]);

        for (int i0 = 0; i0 < dim[0]; i0++) {
            res[i0] = operator()(i0);

        }


        return res;
    } // end to_vector()

    /**
    * Parametrized constructor from  vector<vector<...<T>> container
    * @param vec container
    * @param array_name array name
    */
    Array1D(vector<T> vec, const string &array_name = "Array1D") {
        size_t d0 = 0;
        d0 = vec.size();


        init(d0, array_name);
        for (int i0 = 0; i0 < dim[0]; i0++) {
            operator()(i0) = vec.at(i0);

        }

    }

};


/**
 * Multidimensional (2 - dimensional) array of type T with contiguous memory layout.
 * If preprocessor macro MULTIARRAY_INDICES_CHECK is defined, then the check of index will
 * be performed before accessing memory. By default this is turned off.
 * @tparam T data type
 */
template<class T>
class Array2D : public ContiguousArrayND<T> {
    using ContiguousArrayND<T>::array_name;
    using ContiguousArrayND<T>::data;
    using ContiguousArrayND<T>::size;

    size_t dim[2] = {0}; ///< dimensions


    size_t s[2] = {0}; ///< strides

    int ndim = 2; ///< number of dimensions

public:

    /**
     * Default empty constructor
     */
    Array2D() = default;

    /**
     * Parametrized constructor with array name
     * @param array_name name of array (for error logging)
     */
    Array2D(const string &array_name) { this->array_name = array_name; }

    /**
    * Parametrized constructor
    * @param d0,... array sizes for different dimensions
    * @param array_name string name of the array
    */
    Array2D(size_t d0, size_t d1, const string &array_name = "Array2D") {
        init(d0, d1, array_name);
    }

    /**
    * Initialize array storage, dimensions and strides
    * @param d0,... array sizes for different dimensions
    * @param array_name string name of the array
    */
    void init(size_t d0, size_t d1, const string &array_name = "Array2D") {
        this->array_name = array_name;


        dim[0] = d0;
        dim[1] = d1;

        s[1] = 1;
        s[0] = s[1] * dim[1];

        if (size != s[0] * dim[0]) {
            size = s[0] * dim[0];
            if (data) delete[] data;
            data = new T[size];
            memset(data, 0, size * sizeof(T));
        } else {
            memset(data, 0, size * sizeof(T));
        }
    }

    /**
    * Resize array
    * @param d0,... array sizes for different dimensions
    */
    void resize(size_t d0, size_t d1) {
        init(d0, d1, this->array_name);
    }

    /**
    * Get array size in dimension "d"
    * @param d dimension index
    */
    size_t get_dim(int d) const {
        return dim[d];
    }

#ifdef MULTIARRAY_INDICES_CHECK
    /**
    * Check indices validity. If preprocessor macro MULTIARRAY_INDICES_CHECK is defined, then the check of index will
    * be performed before accessing memory. By default this is turned off.
    * @param i0,... indices
    */
    void check_indices(size_t i0, size_t i1) const {

        if((i0<0)|(i0>=dim[0])){
<<<<<<< HEAD
            printf("%s: index i0=%ld out of range (0, %ld)\n", array_name.c_str(), i0, dim[0]-1);
            //TODO: throw exception instead of exit
            exit(EXIT_FAILURE);
        }

        if((i1<0)|(i1>=dim[1])){
            printf("%s: index i1=%ld out of range (0, %ld)\n", array_name.c_str(), i1, dim[1]-1);
            //TODO: throw exception instead of exit
            exit(EXIT_FAILURE);
=======
            char buf[1024];
            sprintf(buf,"%s: index i0=%ld out of range (0, %ld)\n", array_name.c_str(), i0, dim[0]-1);
            throw std::out_of_range(buf);
        }

        if((i1<0)|(i1>=dim[1])){
            char buf[1024];
            sprintf(buf,"%s: index i1=%ld out of range (0, %ld)\n", array_name.c_str(), i1, dim[1]-1);
            throw std::out_of_range(buf);
>>>>>>> aebe252d
        }

    }
#endif

    /**
    * Array access operator() for reading. If preprocessor macro MULTIARRAY_INDICES_CHECK is defined, then the check of index will
    * be performed before accessing memory. By default this is turned off.
    * @param i0,... indices
    */
    inline const T &operator()(size_t i0, size_t i1) const {
#ifdef MULTIARRAY_INDICES_CHECK
        check_indices(i0, i1);
#endif

        return data[i0 * s[0] + i1];

    }

    /**
    * Array access operator() for writing. If preprocessor macro MULTIARRAY_INDICES_CHECK is defined, then the check of index will
    * be performed before accessing memory. By default this is turned off.
    * @param i0,... indices
    */
    inline T &operator()(size_t i0, size_t i1) {
#ifdef MULTIARRAY_INDICES_CHECK
        check_indices(i0, i1);
#endif

        return data[i0 * s[0] + i1];

    }

    /**
    * Array comparison operator
    * @param other
    */
    bool operator==(const Array2D &other) const {
        //compare dimensions
        for (int d = 0; d < ndim; d++) {
            if (this->dim[d] != other.dim[d])
                return false;
        }
        return ContiguousArrayND<T>::operator==(other);
    }

    /**
    * Convert to nested vector<vector<...<T>> container
    * @return vector container
    */
    vector<vector<T>> to_vector() const {
        vector<vector<T>> res;

        res.resize(dim[0]);

        for (int i0 = 0; i0 < dim[0]; i0++) {
            res[i0].resize(dim[1]);


            for (int i1 = 0; i1 < dim[1]; i1++) {
                res[i0][i1] = operator()(i0, i1);

            }
        }


        return res;
    } // end to_vector()

    /**
    * Parametrized constructor from  vector<vector<...<T>> container
    * @param vec container
    * @param array_name array name
    */
    Array2D(vector<vector<T>> vec, const string &array_name = "Array2D") {
        size_t d0 = 0;
        size_t d1 = 0;
        d0 = vec.size();

        if (d0 > 0) {
            d1 = vec.at(0).size();


        }

        init(d0, d1, array_name);
        for (int i0 = 0; i0 < dim[0]; i0++) {
            if (vec.at(i0).size() != d1)
                throw std::invalid_argument("Vector size is not constant at dimension 1");

            for (int i1 = 0; i1 < dim[1]; i1++) {
                operator()(i0, i1) = vec.at(i0).at(i1);

            }
        }

    }

};


/**
 * Multidimensional (3 - dimensional) array of type T with contiguous memory layout.
 * If preprocessor macro MULTIARRAY_INDICES_CHECK is defined, then the check of index will
 * be performed before accessing memory. By default this is turned off.
 * @tparam T data type
 */
template<class T>
class Array3D : public ContiguousArrayND<T> {
    using ContiguousArrayND<T>::array_name;
    using ContiguousArrayND<T>::data;
    using ContiguousArrayND<T>::size;

    size_t dim[3] = {0}; ///< dimensions
<<<<<<< HEAD


    size_t s[3] = {0}; ///< strides

=======


    size_t s[3] = {0}; ///< strides

>>>>>>> aebe252d
    int ndim = 3; ///< number of dimensions

public:

    /**
     * Default empty constructor
     */
    Array3D() = default;

    /**
     * Parametrized constructor with array name
     * @param array_name name of array (for error logging)
     */
    Array3D(const string &array_name) { this->array_name = array_name; }

    /**
    * Parametrized constructor
    * @param d0,... array sizes for different dimensions
    * @param array_name string name of the array
    */
    Array3D(size_t d0, size_t d1, size_t d2, const string &array_name = "Array3D") {
        init(d0, d1, d2, array_name);
    }

    /**
    * Initialize array storage, dimensions and strides
    * @param d0,... array sizes for different dimensions
    * @param array_name string name of the array
    */
    void init(size_t d0, size_t d1, size_t d2, const string &array_name = "Array3D") {
        this->array_name = array_name;


        dim[0] = d0;
        dim[1] = d1;
        dim[2] = d2;

        s[2] = 1;
        s[1] = s[2] * dim[2];
        s[0] = s[1] * dim[1];

        if (size != s[0] * dim[0]) {
            size = s[0] * dim[0];
            if (data) delete[] data;
            data = new T[size];
            memset(data, 0, size * sizeof(T));
        } else {
            memset(data, 0, size * sizeof(T));
        }
    }

    /**
    * Resize array
    * @param d0,... array sizes for different dimensions
    */
    void resize(size_t d0, size_t d1, size_t d2) {
        init(d0, d1, d2, this->array_name);
    }

    /**
    * Get array size in dimension "d"
    * @param d dimension index
    */
    size_t get_dim(int d) const {
        return dim[d];
    }

#ifdef MULTIARRAY_INDICES_CHECK
    /**
    * Check indices validity. If preprocessor macro MULTIARRAY_INDICES_CHECK is defined, then the check of index will
    * be performed before accessing memory. By default this is turned off.
    * @param i0,... indices
    */
    void check_indices(size_t i0, size_t i1, size_t i2) const {

        if((i0<0)|(i0>=dim[0])){
<<<<<<< HEAD
            printf("%s: index i0=%ld out of range (0, %ld)\n", array_name.c_str(), i0, dim[0]-1);
            //TODO: throw exception instead of exit
            exit(EXIT_FAILURE);
        }

        if((i1<0)|(i1>=dim[1])){
            printf("%s: index i1=%ld out of range (0, %ld)\n", array_name.c_str(), i1, dim[1]-1);
            //TODO: throw exception instead of exit
            exit(EXIT_FAILURE);
        }

        if((i2<0)|(i2>=dim[2])){
            printf("%s: index i2=%ld out of range (0, %ld)\n", array_name.c_str(), i2, dim[2]-1);
            //TODO: throw exception instead of exit
            exit(EXIT_FAILURE);
=======
            char buf[1024];
            sprintf(buf,"%s: index i0=%ld out of range (0, %ld)\n", array_name.c_str(), i0, dim[0]-1);
            throw std::out_of_range(buf);
        }

        if((i1<0)|(i1>=dim[1])){
            char buf[1024];
            sprintf(buf,"%s: index i1=%ld out of range (0, %ld)\n", array_name.c_str(), i1, dim[1]-1);
            throw std::out_of_range(buf);
        }

        if((i2<0)|(i2>=dim[2])){
            char buf[1024];
            sprintf(buf,"%s: index i2=%ld out of range (0, %ld)\n", array_name.c_str(), i2, dim[2]-1);
            throw std::out_of_range(buf);
>>>>>>> aebe252d
        }

    }
#endif

    /**
    * Array access operator() for reading. If preprocessor macro MULTIARRAY_INDICES_CHECK is defined, then the check of index will
    * be performed before accessing memory. By default this is turned off.
    * @param i0,... indices
    */
    inline const T &operator()(size_t i0, size_t i1, size_t i2) const {
#ifdef MULTIARRAY_INDICES_CHECK
        check_indices(i0, i1, i2);
#endif

        return data[i0 * s[0] + i1 * s[1] + i2];

    }

    /**
    * Array access operator() for writing. If preprocessor macro MULTIARRAY_INDICES_CHECK is defined, then the check of index will
    * be performed before accessing memory. By default this is turned off.
    * @param i0,... indices
    */
    inline T &operator()(size_t i0, size_t i1, size_t i2) {
#ifdef MULTIARRAY_INDICES_CHECK
        check_indices(i0, i1, i2);
#endif

        return data[i0 * s[0] + i1 * s[1] + i2];

    }

    /**
    * Array comparison operator
    * @param other
    */
    bool operator==(const Array3D &other) const {
        //compare dimensions
        for (int d = 0; d < ndim; d++) {
            if (this->dim[d] != other.dim[d])
                return false;
        }
        return ContiguousArrayND<T>::operator==(other);
    }

    /**
    * Convert to nested vector<vector<...<T>> container
    * @return vector container
    */
    vector<vector<vector<T>>> to_vector() const {
        vector<vector<vector<T>>> res;

        res.resize(dim[0]);

        for (int i0 = 0; i0 < dim[0]; i0++) {
            res[i0].resize(dim[1]);


            for (int i1 = 0; i1 < dim[1]; i1++) {
                res[i0][i1].resize(dim[2]);


                for (int i2 = 0; i2 < dim[2]; i2++) {
                    res[i0][i1][i2] = operator()(i0, i1, i2);

                }
            }
        }


        return res;
    } // end to_vector()

    /**
    * Parametrized constructor from  vector<vector<...<T>> container
    * @param vec container
    * @param array_name array name
    */
    Array3D(vector<vector<vector<T>>> vec, const string &array_name = "Array3D") {
        size_t d0 = 0;
        size_t d1 = 0;
        size_t d2 = 0;
        d0 = vec.size();

        if (d0 > 0) {
            d1 = vec.at(0).size();
            if (d1 > 0) {
                d2 = vec.at(0).at(0).size();


            }
        }

        init(d0, d1, d2, array_name);
        for (int i0 = 0; i0 < dim[0]; i0++) {
            if (vec.at(i0).size() != d1)
                throw std::invalid_argument("Vector size is not constant at dimension 1");

            for (int i1 = 0; i1 < dim[1]; i1++) {
                if (vec.at(i0).at(i1).size() != d2)
                    throw std::invalid_argument("Vector size is not constant at dimension 2");

                for (int i2 = 0; i2 < dim[2]; i2++) {
                    operator()(i0, i1, i2) = vec.at(i0).at(i1).at(i2);

                }
            }
        }

    }

};


/**
 * Multidimensional (4 - dimensional) array of type T with contiguous memory layout.
 * If preprocessor macro MULTIARRAY_INDICES_CHECK is defined, then the check of index will
 * be performed before accessing memory. By default this is turned off.
 * @tparam T data type
 */
template<class T>
class Array4D : public ContiguousArrayND<T> {
    using ContiguousArrayND<T>::array_name;
    using ContiguousArrayND<T>::data;
    using ContiguousArrayND<T>::size;

    size_t dim[4] = {0}; ///< dimensions
<<<<<<< HEAD


    size_t s[4] = {0}; ///< strides

=======


    size_t s[4] = {0}; ///< strides

>>>>>>> aebe252d
    int ndim = 4; ///< number of dimensions

public:

    /**
     * Default empty constructor
     */
    Array4D() = default;

    /**
     * Parametrized constructor with array name
     * @param array_name name of array (for error logging)
     */
    Array4D(const string &array_name) { this->array_name = array_name; }

    /**
    * Parametrized constructor
    * @param d0,... array sizes for different dimensions
    * @param array_name string name of the array
    */
    Array4D(size_t d0, size_t d1, size_t d2, size_t d3, const string &array_name = "Array4D") {
        init(d0, d1, d2, d3, array_name);
    }

    /**
    * Initialize array storage, dimensions and strides
    * @param d0,... array sizes for different dimensions
    * @param array_name string name of the array
    */
    void init(size_t d0, size_t d1, size_t d2, size_t d3, const string &array_name = "Array4D") {
        this->array_name = array_name;


        dim[0] = d0;
        dim[1] = d1;
        dim[2] = d2;
        dim[3] = d3;

        s[3] = 1;
        s[2] = s[3] * dim[3];
        s[1] = s[2] * dim[2];
        s[0] = s[1] * dim[1];

        if (size != s[0] * dim[0]) {
            size = s[0] * dim[0];
            if (data) delete[] data;
            data = new T[size];
            memset(data, 0, size * sizeof(T));
        } else {
            memset(data, 0, size * sizeof(T));
        }
    }

    /**
    * Resize array
    * @param d0,... array sizes for different dimensions
    */
    void resize(size_t d0, size_t d1, size_t d2, size_t d3) {
        init(d0, d1, d2, d3, this->array_name);
    }

    /**
    * Get array size in dimension "d"
    * @param d dimension index
    */
    size_t get_dim(int d) const {
        return dim[d];
    }

#ifdef MULTIARRAY_INDICES_CHECK
    /**
    * Check indices validity. If preprocessor macro MULTIARRAY_INDICES_CHECK is defined, then the check of index will
    * be performed before accessing memory. By default this is turned off.
    * @param i0,... indices
    */
    void check_indices(size_t i0, size_t i1, size_t i2, size_t i3) const {

        if((i0<0)|(i0>=dim[0])){
<<<<<<< HEAD
            printf("%s: index i0=%ld out of range (0, %ld)\n", array_name.c_str(), i0, dim[0]-1);
            //TODO: throw exception instead of exit
            exit(EXIT_FAILURE);
        }

        if((i1<0)|(i1>=dim[1])){
            printf("%s: index i1=%ld out of range (0, %ld)\n", array_name.c_str(), i1, dim[1]-1);
            //TODO: throw exception instead of exit
            exit(EXIT_FAILURE);
        }

        if((i2<0)|(i2>=dim[2])){
            printf("%s: index i2=%ld out of range (0, %ld)\n", array_name.c_str(), i2, dim[2]-1);
            //TODO: throw exception instead of exit
            exit(EXIT_FAILURE);
        }

        if((i3<0)|(i3>=dim[3])){
            printf("%s: index i3=%ld out of range (0, %ld)\n", array_name.c_str(), i3, dim[3]-1);
            //TODO: throw exception instead of exit
            exit(EXIT_FAILURE);
=======
            char buf[1024];
            sprintf(buf,"%s: index i0=%ld out of range (0, %ld)\n", array_name.c_str(), i0, dim[0]-1);
            throw std::out_of_range(buf);
        }

        if((i1<0)|(i1>=dim[1])){
            char buf[1024];
            sprintf(buf,"%s: index i1=%ld out of range (0, %ld)\n", array_name.c_str(), i1, dim[1]-1);
            throw std::out_of_range(buf);
        }

        if((i2<0)|(i2>=dim[2])){
            char buf[1024];
            sprintf(buf,"%s: index i2=%ld out of range (0, %ld)\n", array_name.c_str(), i2, dim[2]-1);
            throw std::out_of_range(buf);
        }

        if((i3<0)|(i3>=dim[3])){
            char buf[1024];
            sprintf(buf,"%s: index i3=%ld out of range (0, %ld)\n", array_name.c_str(), i3, dim[3]-1);
            throw std::out_of_range(buf);
>>>>>>> aebe252d
        }

    }
#endif

    /**
    * Array access operator() for reading. If preprocessor macro MULTIARRAY_INDICES_CHECK is defined, then the check of index will
    * be performed before accessing memory. By default this is turned off.
    * @param i0,... indices
    */
    inline const T &operator()(size_t i0, size_t i1, size_t i2, size_t i3) const {
#ifdef MULTIARRAY_INDICES_CHECK
        check_indices(i0, i1, i2, i3);
#endif

        return data[i0 * s[0] + i1 * s[1] + i2 * s[2] + i3];

    }

    /**
    * Array access operator() for writing. If preprocessor macro MULTIARRAY_INDICES_CHECK is defined, then the check of index will
    * be performed before accessing memory. By default this is turned off.
    * @param i0,... indices
    */
    inline T &operator()(size_t i0, size_t i1, size_t i2, size_t i3) {
#ifdef MULTIARRAY_INDICES_CHECK
        check_indices(i0, i1, i2, i3);
#endif

        return data[i0 * s[0] + i1 * s[1] + i2 * s[2] + i3];

    }

    /**
    * Array comparison operator
    * @param other
    */
    bool operator==(const Array4D &other) const {
        //compare dimensions
        for (int d = 0; d < ndim; d++) {
            if (this->dim[d] != other.dim[d])
                return false;
        }
        return ContiguousArrayND<T>::operator==(other);
    }

    /**
    * Convert to nested vector<vector<...<T>> container
    * @return vector container
    */
    vector<vector<vector<vector<T>>>> to_vector() const {
        vector<vector<vector<vector<T>>>> res;

        res.resize(dim[0]);

        for (int i0 = 0; i0 < dim[0]; i0++) {
            res[i0].resize(dim[1]);


            for (int i1 = 0; i1 < dim[1]; i1++) {
                res[i0][i1].resize(dim[2]);


                for (int i2 = 0; i2 < dim[2]; i2++) {
                    res[i0][i1][i2].resize(dim[3]);


                    for (int i3 = 0; i3 < dim[3]; i3++) {
                        res[i0][i1][i2][i3] = operator()(i0, i1, i2, i3);

                    }
                }
            }
        }


        return res;
    } // end to_vector()

    /**
    * Parametrized constructor from  vector<vector<...<T>> container
    * @param vec container
    * @param array_name array name
    */
    Array4D(vector<vector<vector<vector<T>>>> vec, const string &array_name = "Array4D") {
        size_t d0 = 0;
        size_t d1 = 0;
        size_t d2 = 0;
        size_t d3 = 0;
        d0 = vec.size();

        if (d0 > 0) {
            d1 = vec.at(0).size();
            if (d1 > 0) {
                d2 = vec.at(0).at(0).size();
                if (d2 > 0) {
                    d3 = vec.at(0).at(0).at(0).size();


                }
            }
        }

        init(d0, d1, d2, d3, array_name);
        for (int i0 = 0; i0 < dim[0]; i0++) {
            if (vec.at(i0).size() != d1)
                throw std::invalid_argument("Vector size is not constant at dimension 1");

            for (int i1 = 0; i1 < dim[1]; i1++) {
                if (vec.at(i0).at(i1).size() != d2)
                    throw std::invalid_argument("Vector size is not constant at dimension 2");

                for (int i2 = 0; i2 < dim[2]; i2++) {
                    if (vec.at(i0).at(i1).at(i2).size() != d3)
                        throw std::invalid_argument("Vector size is not constant at dimension 3");

                    for (int i3 = 0; i3 < dim[3]; i3++) {
                        operator()(i0, i1, i2, i3) = vec.at(i0).at(i1).at(i2).at(i3);

                    }
                }
            }
        }

    }

};


/**
 * Multidimensional (5 - dimensional) array of type T with contiguous memory layout.
 * If preprocessor macro MULTIARRAY_INDICES_CHECK is defined, then the check of index will
 * be performed before accessing memory. By default this is turned off.
 * @tparam T data type
 */
template<class T>
class Array5D : public ContiguousArrayND<T> {
    using ContiguousArrayND<T>::array_name;
    using ContiguousArrayND<T>::data;
    using ContiguousArrayND<T>::size;

    size_t dim[5] = {0}; ///< dimensions
<<<<<<< HEAD


    size_t s[5] = {0}; ///< strides

=======


    size_t s[5] = {0}; ///< strides

>>>>>>> aebe252d
    int ndim = 5; ///< number of dimensions

public:

    /**
     * Default empty constructor
     */
    Array5D() = default;

    /**
     * Parametrized constructor with array name
     * @param array_name name of array (for error logging)
     */
    Array5D(const string &array_name) { this->array_name = array_name; }

    /**
    * Parametrized constructor
    * @param d0,... array sizes for different dimensions
    * @param array_name string name of the array
    */
    Array5D(size_t d0, size_t d1, size_t d2, size_t d3, size_t d4, const string &array_name = "Array5D") {
        init(d0, d1, d2, d3, d4, array_name);
    }

    /**
    * Initialize array storage, dimensions and strides
    * @param d0,... array sizes for different dimensions
    * @param array_name string name of the array
    */
    void init(size_t d0, size_t d1, size_t d2, size_t d3, size_t d4, const string &array_name = "Array5D") {
        this->array_name = array_name;


        dim[0] = d0;
        dim[1] = d1;
        dim[2] = d2;
        dim[3] = d3;
        dim[4] = d4;

        s[4] = 1;
        s[3] = s[4] * dim[4];
        s[2] = s[3] * dim[3];
        s[1] = s[2] * dim[2];
        s[0] = s[1] * dim[1];

        if (size != s[0] * dim[0]) {
            size = s[0] * dim[0];
            if (data) delete[] data;
            data = new T[size];
            memset(data, 0, size * sizeof(T));
        } else {
            memset(data, 0, size * sizeof(T));
        }
    }

    /**
    * Resize array
    * @param d0,... array sizes for different dimensions
    */
    void resize(size_t d0, size_t d1, size_t d2, size_t d3, size_t d4) {
        init(d0, d1, d2, d3, d4, this->array_name);
    }

    /**
    * Get array size in dimension "d"
    * @param d dimension index
    */
    size_t get_dim(int d) const {
        return dim[d];
    }

#ifdef MULTIARRAY_INDICES_CHECK
    /**
    * Check indices validity. If preprocessor macro MULTIARRAY_INDICES_CHECK is defined, then the check of index will
    * be performed before accessing memory. By default this is turned off.
    * @param i0,... indices
    */
    void check_indices(size_t i0, size_t i1, size_t i2, size_t i3, size_t i4) const {

        if((i0<0)|(i0>=dim[0])){
<<<<<<< HEAD
            printf("%s: index i0=%ld out of range (0, %ld)\n", array_name.c_str(), i0, dim[0]-1);
            //TODO: throw exception instead of exit
            exit(EXIT_FAILURE);
        }

        if((i1<0)|(i1>=dim[1])){
            printf("%s: index i1=%ld out of range (0, %ld)\n", array_name.c_str(), i1, dim[1]-1);
            //TODO: throw exception instead of exit
            exit(EXIT_FAILURE);
        }

        if((i2<0)|(i2>=dim[2])){
            printf("%s: index i2=%ld out of range (0, %ld)\n", array_name.c_str(), i2, dim[2]-1);
            //TODO: throw exception instead of exit
            exit(EXIT_FAILURE);
        }

        if((i3<0)|(i3>=dim[3])){
            printf("%s: index i3=%ld out of range (0, %ld)\n", array_name.c_str(), i3, dim[3]-1);
            //TODO: throw exception instead of exit
            exit(EXIT_FAILURE);
        }

        if((i4<0)|(i4>=dim[4])){
            printf("%s: index i4=%ld out of range (0, %ld)\n", array_name.c_str(), i4, dim[4]-1);
            //TODO: throw exception instead of exit
            exit(EXIT_FAILURE);
=======
            char buf[1024];
            sprintf(buf,"%s: index i0=%ld out of range (0, %ld)\n", array_name.c_str(), i0, dim[0]-1);
            throw std::out_of_range(buf);
        }

        if((i1<0)|(i1>=dim[1])){
            char buf[1024];
            sprintf(buf,"%s: index i1=%ld out of range (0, %ld)\n", array_name.c_str(), i1, dim[1]-1);
            throw std::out_of_range(buf);
        }

        if((i2<0)|(i2>=dim[2])){
            char buf[1024];
            sprintf(buf,"%s: index i2=%ld out of range (0, %ld)\n", array_name.c_str(), i2, dim[2]-1);
            throw std::out_of_range(buf);
        }

        if((i3<0)|(i3>=dim[3])){
            char buf[1024];
            sprintf(buf,"%s: index i3=%ld out of range (0, %ld)\n", array_name.c_str(), i3, dim[3]-1);
            throw std::out_of_range(buf);
        }

        if((i4<0)|(i4>=dim[4])){
            char buf[1024];
            sprintf(buf,"%s: index i4=%ld out of range (0, %ld)\n", array_name.c_str(), i4, dim[4]-1);
            throw std::out_of_range(buf);
>>>>>>> aebe252d
        }

    }
#endif

    /**
    * Array access operator() for reading. If preprocessor macro MULTIARRAY_INDICES_CHECK is defined, then the check of index will
    * be performed before accessing memory. By default this is turned off.
    * @param i0,... indices
    */
    inline const T &operator()(size_t i0, size_t i1, size_t i2, size_t i3, size_t i4) const {
#ifdef MULTIARRAY_INDICES_CHECK
        check_indices(i0, i1, i2, i3, i4);
#endif

        return data[i0 * s[0] + i1 * s[1] + i2 * s[2] + i3 * s[3] + i4];

    }

    /**
    * Array access operator() for writing. If preprocessor macro MULTIARRAY_INDICES_CHECK is defined, then the check of index will
    * be performed before accessing memory. By default this is turned off.
    * @param i0,... indices
    */
    inline T &operator()(size_t i0, size_t i1, size_t i2, size_t i3, size_t i4) {
#ifdef MULTIARRAY_INDICES_CHECK
        check_indices(i0, i1, i2, i3, i4);
#endif

        return data[i0 * s[0] + i1 * s[1] + i2 * s[2] + i3 * s[3] + i4];

    }

    /**
    * Array comparison operator
    * @param other
    */
    bool operator==(const Array5D &other) const {
        //compare dimensions
        for (int d = 0; d < ndim; d++) {
            if (this->dim[d] != other.dim[d])
                return false;
        }
        return ContiguousArrayND<T>::operator==(other);
    }

    /**
    * Convert to nested vector<vector<...<T>> container
    * @return vector container
    */
    vector<vector<vector<vector<vector<T>>>>> to_vector() const {
        vector<vector<vector<vector<vector<T>>>>> res;

        res.resize(dim[0]);

        for (int i0 = 0; i0 < dim[0]; i0++) {
            res[i0].resize(dim[1]);


            for (int i1 = 0; i1 < dim[1]; i1++) {
                res[i0][i1].resize(dim[2]);


                for (int i2 = 0; i2 < dim[2]; i2++) {
                    res[i0][i1][i2].resize(dim[3]);


                    for (int i3 = 0; i3 < dim[3]; i3++) {
                        res[i0][i1][i2][i3].resize(dim[4]);


                        for (int i4 = 0; i4 < dim[4]; i4++) {
                            res[i0][i1][i2][i3][i4] = operator()(i0, i1, i2, i3, i4);

                        }
                    }
                }
            }
        }


        return res;
    } // end to_vector()

    /**
    * Parametrized constructor from  vector<vector<...<T>> container
    * @param vec container
    * @param array_name array name
    */
    Array5D(vector<vector<vector<vector<vector<T>>>>> vec, const string &array_name = "Array5D") {
        size_t d0 = 0;
        size_t d1 = 0;
        size_t d2 = 0;
        size_t d3 = 0;
        size_t d4 = 0;
        d0 = vec.size();

        if (d0 > 0) {
            d1 = vec.at(0).size();
            if (d1 > 0) {
                d2 = vec.at(0).at(0).size();
                if (d2 > 0) {
                    d3 = vec.at(0).at(0).at(0).size();
                    if (d3 > 0) {
                        d4 = vec.at(0).at(0).at(0).at(0).size();


                    }
                }
            }
        }

        init(d0, d1, d2, d3, d4, array_name);
        for (int i0 = 0; i0 < dim[0]; i0++) {
            if (vec.at(i0).size() != d1)
                throw std::invalid_argument("Vector size is not constant at dimension 1");

            for (int i1 = 0; i1 < dim[1]; i1++) {
                if (vec.at(i0).at(i1).size() != d2)
                    throw std::invalid_argument("Vector size is not constant at dimension 2");

                for (int i2 = 0; i2 < dim[2]; i2++) {
                    if (vec.at(i0).at(i1).at(i2).size() != d3)
                        throw std::invalid_argument("Vector size is not constant at dimension 3");

                    for (int i3 = 0; i3 < dim[3]; i3++) {
                        if (vec.at(i0).at(i1).at(i2).at(i3).size() != d4)
                            throw std::invalid_argument("Vector size is not constant at dimension 4");

                        for (int i4 = 0; i4 < dim[4]; i4++) {
                            operator()(i0, i1, i2, i3, i4) = vec.at(i0).at(i1).at(i2).at(i3).at(i4);

                        }
                    }
                }
            }
        }

    }

};


/**
 * Multidimensional (6 - dimensional) array of type T with contiguous memory layout.
 * If preprocessor macro MULTIARRAY_INDICES_CHECK is defined, then the check of index will
 * be performed before accessing memory. By default this is turned off.
 * @tparam T data type
 */
template<class T>
class Array6D : public ContiguousArrayND<T> {
    using ContiguousArrayND<T>::array_name;
    using ContiguousArrayND<T>::data;
    using ContiguousArrayND<T>::size;

    size_t dim[6] = {0}; ///< dimensions
<<<<<<< HEAD


    size_t s[6] = {0}; ///< strides

=======


    size_t s[6] = {0}; ///< strides

>>>>>>> aebe252d
    int ndim = 6; ///< number of dimensions

public:

    /**
     * Default empty constructor
     */
    Array6D() = default;

    /**
     * Parametrized constructor with array name
     * @param array_name name of array (for error logging)
     */
    Array6D(const string &array_name) { this->array_name = array_name; }

    /**
    * Parametrized constructor
    * @param d0,... array sizes for different dimensions
    * @param array_name string name of the array
    */
    Array6D(size_t d0, size_t d1, size_t d2, size_t d3, size_t d4, size_t d5, const string &array_name = "Array6D") {
        init(d0, d1, d2, d3, d4, d5, array_name);
    }

    /**
    * Initialize array storage, dimensions and strides
    * @param d0,... array sizes for different dimensions
    * @param array_name string name of the array
    */
    void init(size_t d0, size_t d1, size_t d2, size_t d3, size_t d4, size_t d5, const string &array_name = "Array6D") {
        this->array_name = array_name;


        dim[0] = d0;
        dim[1] = d1;
        dim[2] = d2;
        dim[3] = d3;
        dim[4] = d4;
        dim[5] = d5;

        s[5] = 1;
        s[4] = s[5] * dim[5];
        s[3] = s[4] * dim[4];
        s[2] = s[3] * dim[3];
        s[1] = s[2] * dim[2];
        s[0] = s[1] * dim[1];

        if (size != s[0] * dim[0]) {
            size = s[0] * dim[0];
            if (data) delete[] data;
            data = new T[size];
            memset(data, 0, size * sizeof(T));
        } else {
            memset(data, 0, size * sizeof(T));
        }
    }

    /**
    * Resize array
    * @param d0,... array sizes for different dimensions
    */
    void resize(size_t d0, size_t d1, size_t d2, size_t d3, size_t d4, size_t d5) {
        init(d0, d1, d2, d3, d4, d5, this->array_name);
    }

    /**
    * Get array size in dimension "d"
    * @param d dimension index
    */
    size_t get_dim(int d) const {
        return dim[d];
    }

#ifdef MULTIARRAY_INDICES_CHECK
    /**
    * Check indices validity. If preprocessor macro MULTIARRAY_INDICES_CHECK is defined, then the check of index will
    * be performed before accessing memory. By default this is turned off.
    * @param i0,... indices
    */
    void check_indices(size_t i0, size_t i1, size_t i2, size_t i3, size_t i4, size_t i5) const {

        if((i0<0)|(i0>=dim[0])){
<<<<<<< HEAD
            printf("%s: index i0=%ld out of range (0, %ld)\n", array_name.c_str(), i0, dim[0]-1);
            //TODO: throw exception instead of exit
            exit(EXIT_FAILURE);
        }

        if((i1<0)|(i1>=dim[1])){
            printf("%s: index i1=%ld out of range (0, %ld)\n", array_name.c_str(), i1, dim[1]-1);
            //TODO: throw exception instead of exit
            exit(EXIT_FAILURE);
        }

        if((i2<0)|(i2>=dim[2])){
            printf("%s: index i2=%ld out of range (0, %ld)\n", array_name.c_str(), i2, dim[2]-1);
            //TODO: throw exception instead of exit
            exit(EXIT_FAILURE);
        }

        if((i3<0)|(i3>=dim[3])){
            printf("%s: index i3=%ld out of range (0, %ld)\n", array_name.c_str(), i3, dim[3]-1);
            //TODO: throw exception instead of exit
            exit(EXIT_FAILURE);
        }

        if((i4<0)|(i4>=dim[4])){
            printf("%s: index i4=%ld out of range (0, %ld)\n", array_name.c_str(), i4, dim[4]-1);
            //TODO: throw exception instead of exit
            exit(EXIT_FAILURE);
        }

        if((i5<0)|(i5>=dim[5])){
            printf("%s: index i5=%ld out of range (0, %ld)\n", array_name.c_str(), i5, dim[5]-1);
            //TODO: throw exception instead of exit
            exit(EXIT_FAILURE);
=======
            char buf[1024];
            sprintf(buf,"%s: index i0=%ld out of range (0, %ld)\n", array_name.c_str(), i0, dim[0]-1);
            throw std::out_of_range(buf);
        }

        if((i1<0)|(i1>=dim[1])){
            char buf[1024];
            sprintf(buf,"%s: index i1=%ld out of range (0, %ld)\n", array_name.c_str(), i1, dim[1]-1);
            throw std::out_of_range(buf);
        }

        if((i2<0)|(i2>=dim[2])){
            char buf[1024];
            sprintf(buf,"%s: index i2=%ld out of range (0, %ld)\n", array_name.c_str(), i2, dim[2]-1);
            throw std::out_of_range(buf);
        }

        if((i3<0)|(i3>=dim[3])){
            char buf[1024];
            sprintf(buf,"%s: index i3=%ld out of range (0, %ld)\n", array_name.c_str(), i3, dim[3]-1);
            throw std::out_of_range(buf);
        }

        if((i4<0)|(i4>=dim[4])){
            char buf[1024];
            sprintf(buf,"%s: index i4=%ld out of range (0, %ld)\n", array_name.c_str(), i4, dim[4]-1);
            throw std::out_of_range(buf);
        }

        if((i5<0)|(i5>=dim[5])){
            char buf[1024];
            sprintf(buf,"%s: index i5=%ld out of range (0, %ld)\n", array_name.c_str(), i5, dim[5]-1);
            throw std::out_of_range(buf);
>>>>>>> aebe252d
        }

    }
#endif

    /**
    * Array access operator() for reading. If preprocessor macro MULTIARRAY_INDICES_CHECK is defined, then the check of index will
    * be performed before accessing memory. By default this is turned off.
    * @param i0,... indices
    */
    inline const T &operator()(size_t i0, size_t i1, size_t i2, size_t i3, size_t i4, size_t i5) const {
#ifdef MULTIARRAY_INDICES_CHECK
        check_indices(i0, i1, i2, i3, i4, i5);
#endif

        return data[i0 * s[0] + i1 * s[1] + i2 * s[2] + i3 * s[3] + i4 * s[4] + i5];

    }

    /**
    * Array access operator() for writing. If preprocessor macro MULTIARRAY_INDICES_CHECK is defined, then the check of index will
    * be performed before accessing memory. By default this is turned off.
    * @param i0,... indices
    */
    inline T &operator()(size_t i0, size_t i1, size_t i2, size_t i3, size_t i4, size_t i5) {
#ifdef MULTIARRAY_INDICES_CHECK
        check_indices(i0, i1, i2, i3, i4, i5);
#endif

        return data[i0 * s[0] + i1 * s[1] + i2 * s[2] + i3 * s[3] + i4 * s[4] + i5];

    }

    /**
    * Array comparison operator
    * @param other
    */
    bool operator==(const Array6D &other) const {
        //compare dimensions
        for (int d = 0; d < ndim; d++) {
            if (this->dim[d] != other.dim[d])
                return false;
        }
        return ContiguousArrayND<T>::operator==(other);
    }

    /**
    * Convert to nested vector<vector<...<T>> container
    * @return vector container
    */
    vector<vector<vector<vector<vector<vector<T>>>>>> to_vector() const {
        vector<vector<vector<vector<vector<vector<T>>>>>> res;

        res.resize(dim[0]);

        for (int i0 = 0; i0 < dim[0]; i0++) {
            res[i0].resize(dim[1]);


            for (int i1 = 0; i1 < dim[1]; i1++) {
                res[i0][i1].resize(dim[2]);


                for (int i2 = 0; i2 < dim[2]; i2++) {
                    res[i0][i1][i2].resize(dim[3]);


                    for (int i3 = 0; i3 < dim[3]; i3++) {
                        res[i0][i1][i2][i3].resize(dim[4]);


                        for (int i4 = 0; i4 < dim[4]; i4++) {
                            res[i0][i1][i2][i3][i4].resize(dim[5]);


                            for (int i5 = 0; i5 < dim[5]; i5++) {
                                res[i0][i1][i2][i3][i4][i5] = operator()(i0, i1, i2, i3, i4, i5);

                            }
                        }
                    }
                }
            }
        }


        return res;
    } // end to_vector()

    /**
    * Parametrized constructor from  vector<vector<...<T>> container
    * @param vec container
    * @param array_name array name
    */
    Array6D(vector<vector<vector<vector<vector<vector<T>>>>>> vec, const string &array_name = "Array6D") {
        size_t d0 = 0;
        size_t d1 = 0;
        size_t d2 = 0;
        size_t d3 = 0;
        size_t d4 = 0;
        size_t d5 = 0;
        d0 = vec.size();

        if (d0 > 0) {
            d1 = vec.at(0).size();
            if (d1 > 0) {
                d2 = vec.at(0).at(0).size();
                if (d2 > 0) {
                    d3 = vec.at(0).at(0).at(0).size();
                    if (d3 > 0) {
                        d4 = vec.at(0).at(0).at(0).at(0).size();
                        if (d4 > 0) {
                            d5 = vec.at(0).at(0).at(0).at(0).at(0).size();


                        }
                    }
                }
            }
        }

        init(d0, d1, d2, d3, d4, d5, array_name);
        for (int i0 = 0; i0 < dim[0]; i0++) {
            if (vec.at(i0).size() != d1)
                throw std::invalid_argument("Vector size is not constant at dimension 1");

            for (int i1 = 0; i1 < dim[1]; i1++) {
                if (vec.at(i0).at(i1).size() != d2)
                    throw std::invalid_argument("Vector size is not constant at dimension 2");

                for (int i2 = 0; i2 < dim[2]; i2++) {
                    if (vec.at(i0).at(i1).at(i2).size() != d3)
                        throw std::invalid_argument("Vector size is not constant at dimension 3");

                    for (int i3 = 0; i3 < dim[3]; i3++) {
                        if (vec.at(i0).at(i1).at(i2).at(i3).size() != d4)
                            throw std::invalid_argument("Vector size is not constant at dimension 4");

                        for (int i4 = 0; i4 < dim[4]; i4++) {
                            if (vec.at(i0).at(i1).at(i2).at(i3).at(i4).size() != d5)
                                throw std::invalid_argument("Vector size is not constant at dimension 5");

                            for (int i5 = 0; i5 < dim[5]; i5++) {
                                operator()(i0, i1, i2, i3, i4, i5) = vec.at(i0).at(i1).at(i2).at(i3).at(i4).at(i5);

                            }
                        }
                    }
                }
            }
        }

    }

};


#endif //ACE_MULTIARRAY_H<|MERGE_RESOLUTION|>--- conflicted
+++ resolved
@@ -102,15 +102,9 @@
     void check_indices(size_t i0) const {
 
         if((i0<0)|(i0>=dim[0])){
-<<<<<<< HEAD
-            printf("%s: index i0=%ld out of range (0, %ld)\n", array_name.c_str(), i0, dim[0]-1);
-            //TODO: throw exception instead of exit
-            exit(EXIT_FAILURE);
-=======
             char buf[1024];
             sprintf(buf,"%s: index i0=%ld out of range (0, %ld)\n", array_name.c_str(), i0, dim[0]-1);
             throw std::out_of_range(buf);
->>>>>>> aebe252d
         }
 
     }
@@ -287,27 +281,15 @@
     void check_indices(size_t i0, size_t i1) const {
 
         if((i0<0)|(i0>=dim[0])){
-<<<<<<< HEAD
-            printf("%s: index i0=%ld out of range (0, %ld)\n", array_name.c_str(), i0, dim[0]-1);
-            //TODO: throw exception instead of exit
-            exit(EXIT_FAILURE);
+            char buf[1024];
+            sprintf(buf,"%s: index i0=%ld out of range (0, %ld)\n", array_name.c_str(), i0, dim[0]-1);
+            throw std::out_of_range(buf);
         }
 
         if((i1<0)|(i1>=dim[1])){
-            printf("%s: index i1=%ld out of range (0, %ld)\n", array_name.c_str(), i1, dim[1]-1);
-            //TODO: throw exception instead of exit
-            exit(EXIT_FAILURE);
-=======
-            char buf[1024];
-            sprintf(buf,"%s: index i0=%ld out of range (0, %ld)\n", array_name.c_str(), i0, dim[0]-1);
-            throw std::out_of_range(buf);
-        }
-
-        if((i1<0)|(i1>=dim[1])){
             char buf[1024];
             sprintf(buf,"%s: index i1=%ld out of range (0, %ld)\n", array_name.c_str(), i1, dim[1]-1);
             throw std::out_of_range(buf);
->>>>>>> aebe252d
         }
 
     }
@@ -422,17 +404,10 @@
     using ContiguousArrayND<T>::size;
 
     size_t dim[3] = {0}; ///< dimensions
-<<<<<<< HEAD
 
 
     size_t s[3] = {0}; ///< strides
 
-=======
-
-
-    size_t s[3] = {0}; ///< strides
-
->>>>>>> aebe252d
     int ndim = 3; ///< number of dimensions
 
 public:
@@ -509,39 +484,21 @@
     void check_indices(size_t i0, size_t i1, size_t i2) const {
 
         if((i0<0)|(i0>=dim[0])){
-<<<<<<< HEAD
-            printf("%s: index i0=%ld out of range (0, %ld)\n", array_name.c_str(), i0, dim[0]-1);
-            //TODO: throw exception instead of exit
-            exit(EXIT_FAILURE);
+            char buf[1024];
+            sprintf(buf,"%s: index i0=%ld out of range (0, %ld)\n", array_name.c_str(), i0, dim[0]-1);
+            throw std::out_of_range(buf);
         }
 
         if((i1<0)|(i1>=dim[1])){
-            printf("%s: index i1=%ld out of range (0, %ld)\n", array_name.c_str(), i1, dim[1]-1);
-            //TODO: throw exception instead of exit
-            exit(EXIT_FAILURE);
+            char buf[1024];
+            sprintf(buf,"%s: index i1=%ld out of range (0, %ld)\n", array_name.c_str(), i1, dim[1]-1);
+            throw std::out_of_range(buf);
         }
 
         if((i2<0)|(i2>=dim[2])){
-            printf("%s: index i2=%ld out of range (0, %ld)\n", array_name.c_str(), i2, dim[2]-1);
-            //TODO: throw exception instead of exit
-            exit(EXIT_FAILURE);
-=======
-            char buf[1024];
-            sprintf(buf,"%s: index i0=%ld out of range (0, %ld)\n", array_name.c_str(), i0, dim[0]-1);
-            throw std::out_of_range(buf);
-        }
-
-        if((i1<0)|(i1>=dim[1])){
-            char buf[1024];
-            sprintf(buf,"%s: index i1=%ld out of range (0, %ld)\n", array_name.c_str(), i1, dim[1]-1);
-            throw std::out_of_range(buf);
-        }
-
-        if((i2<0)|(i2>=dim[2])){
             char buf[1024];
             sprintf(buf,"%s: index i2=%ld out of range (0, %ld)\n", array_name.c_str(), i2, dim[2]-1);
             throw std::out_of_range(buf);
->>>>>>> aebe252d
         }
 
     }
@@ -670,17 +627,10 @@
     using ContiguousArrayND<T>::size;
 
     size_t dim[4] = {0}; ///< dimensions
-<<<<<<< HEAD
 
 
     size_t s[4] = {0}; ///< strides
 
-=======
-
-
-    size_t s[4] = {0}; ///< strides
-
->>>>>>> aebe252d
     int ndim = 4; ///< number of dimensions
 
 public:
@@ -759,51 +709,27 @@
     void check_indices(size_t i0, size_t i1, size_t i2, size_t i3) const {
 
         if((i0<0)|(i0>=dim[0])){
-<<<<<<< HEAD
-            printf("%s: index i0=%ld out of range (0, %ld)\n", array_name.c_str(), i0, dim[0]-1);
-            //TODO: throw exception instead of exit
-            exit(EXIT_FAILURE);
+            char buf[1024];
+            sprintf(buf,"%s: index i0=%ld out of range (0, %ld)\n", array_name.c_str(), i0, dim[0]-1);
+            throw std::out_of_range(buf);
         }
 
         if((i1<0)|(i1>=dim[1])){
-            printf("%s: index i1=%ld out of range (0, %ld)\n", array_name.c_str(), i1, dim[1]-1);
-            //TODO: throw exception instead of exit
-            exit(EXIT_FAILURE);
+            char buf[1024];
+            sprintf(buf,"%s: index i1=%ld out of range (0, %ld)\n", array_name.c_str(), i1, dim[1]-1);
+            throw std::out_of_range(buf);
         }
 
         if((i2<0)|(i2>=dim[2])){
-            printf("%s: index i2=%ld out of range (0, %ld)\n", array_name.c_str(), i2, dim[2]-1);
-            //TODO: throw exception instead of exit
-            exit(EXIT_FAILURE);
+            char buf[1024];
+            sprintf(buf,"%s: index i2=%ld out of range (0, %ld)\n", array_name.c_str(), i2, dim[2]-1);
+            throw std::out_of_range(buf);
         }
 
         if((i3<0)|(i3>=dim[3])){
-            printf("%s: index i3=%ld out of range (0, %ld)\n", array_name.c_str(), i3, dim[3]-1);
-            //TODO: throw exception instead of exit
-            exit(EXIT_FAILURE);
-=======
-            char buf[1024];
-            sprintf(buf,"%s: index i0=%ld out of range (0, %ld)\n", array_name.c_str(), i0, dim[0]-1);
-            throw std::out_of_range(buf);
-        }
-
-        if((i1<0)|(i1>=dim[1])){
-            char buf[1024];
-            sprintf(buf,"%s: index i1=%ld out of range (0, %ld)\n", array_name.c_str(), i1, dim[1]-1);
-            throw std::out_of_range(buf);
-        }
-
-        if((i2<0)|(i2>=dim[2])){
-            char buf[1024];
-            sprintf(buf,"%s: index i2=%ld out of range (0, %ld)\n", array_name.c_str(), i2, dim[2]-1);
-            throw std::out_of_range(buf);
-        }
-
-        if((i3<0)|(i3>=dim[3])){
             char buf[1024];
             sprintf(buf,"%s: index i3=%ld out of range (0, %ld)\n", array_name.c_str(), i3, dim[3]-1);
             throw std::out_of_range(buf);
->>>>>>> aebe252d
         }
 
     }
@@ -946,17 +872,10 @@
     using ContiguousArrayND<T>::size;
 
     size_t dim[5] = {0}; ///< dimensions
-<<<<<<< HEAD
 
 
     size_t s[5] = {0}; ///< strides
 
-=======
-
-
-    size_t s[5] = {0}; ///< strides
-
->>>>>>> aebe252d
     int ndim = 5; ///< number of dimensions
 
 public:
@@ -1037,63 +956,33 @@
     void check_indices(size_t i0, size_t i1, size_t i2, size_t i3, size_t i4) const {
 
         if((i0<0)|(i0>=dim[0])){
-<<<<<<< HEAD
-            printf("%s: index i0=%ld out of range (0, %ld)\n", array_name.c_str(), i0, dim[0]-1);
-            //TODO: throw exception instead of exit
-            exit(EXIT_FAILURE);
+            char buf[1024];
+            sprintf(buf,"%s: index i0=%ld out of range (0, %ld)\n", array_name.c_str(), i0, dim[0]-1);
+            throw std::out_of_range(buf);
         }
 
         if((i1<0)|(i1>=dim[1])){
-            printf("%s: index i1=%ld out of range (0, %ld)\n", array_name.c_str(), i1, dim[1]-1);
-            //TODO: throw exception instead of exit
-            exit(EXIT_FAILURE);
+            char buf[1024];
+            sprintf(buf,"%s: index i1=%ld out of range (0, %ld)\n", array_name.c_str(), i1, dim[1]-1);
+            throw std::out_of_range(buf);
         }
 
         if((i2<0)|(i2>=dim[2])){
-            printf("%s: index i2=%ld out of range (0, %ld)\n", array_name.c_str(), i2, dim[2]-1);
-            //TODO: throw exception instead of exit
-            exit(EXIT_FAILURE);
+            char buf[1024];
+            sprintf(buf,"%s: index i2=%ld out of range (0, %ld)\n", array_name.c_str(), i2, dim[2]-1);
+            throw std::out_of_range(buf);
         }
 
         if((i3<0)|(i3>=dim[3])){
-            printf("%s: index i3=%ld out of range (0, %ld)\n", array_name.c_str(), i3, dim[3]-1);
-            //TODO: throw exception instead of exit
-            exit(EXIT_FAILURE);
+            char buf[1024];
+            sprintf(buf,"%s: index i3=%ld out of range (0, %ld)\n", array_name.c_str(), i3, dim[3]-1);
+            throw std::out_of_range(buf);
         }
 
         if((i4<0)|(i4>=dim[4])){
-            printf("%s: index i4=%ld out of range (0, %ld)\n", array_name.c_str(), i4, dim[4]-1);
-            //TODO: throw exception instead of exit
-            exit(EXIT_FAILURE);
-=======
-            char buf[1024];
-            sprintf(buf,"%s: index i0=%ld out of range (0, %ld)\n", array_name.c_str(), i0, dim[0]-1);
-            throw std::out_of_range(buf);
-        }
-
-        if((i1<0)|(i1>=dim[1])){
-            char buf[1024];
-            sprintf(buf,"%s: index i1=%ld out of range (0, %ld)\n", array_name.c_str(), i1, dim[1]-1);
-            throw std::out_of_range(buf);
-        }
-
-        if((i2<0)|(i2>=dim[2])){
-            char buf[1024];
-            sprintf(buf,"%s: index i2=%ld out of range (0, %ld)\n", array_name.c_str(), i2, dim[2]-1);
-            throw std::out_of_range(buf);
-        }
-
-        if((i3<0)|(i3>=dim[3])){
-            char buf[1024];
-            sprintf(buf,"%s: index i3=%ld out of range (0, %ld)\n", array_name.c_str(), i3, dim[3]-1);
-            throw std::out_of_range(buf);
-        }
-
-        if((i4<0)|(i4>=dim[4])){
             char buf[1024];
             sprintf(buf,"%s: index i4=%ld out of range (0, %ld)\n", array_name.c_str(), i4, dim[4]-1);
             throw std::out_of_range(buf);
->>>>>>> aebe252d
         }
 
     }
@@ -1250,17 +1139,10 @@
     using ContiguousArrayND<T>::size;
 
     size_t dim[6] = {0}; ///< dimensions
-<<<<<<< HEAD
 
 
     size_t s[6] = {0}; ///< strides
 
-=======
-
-
-    size_t s[6] = {0}; ///< strides
-
->>>>>>> aebe252d
     int ndim = 6; ///< number of dimensions
 
 public:
@@ -1343,75 +1225,39 @@
     void check_indices(size_t i0, size_t i1, size_t i2, size_t i3, size_t i4, size_t i5) const {
 
         if((i0<0)|(i0>=dim[0])){
-<<<<<<< HEAD
-            printf("%s: index i0=%ld out of range (0, %ld)\n", array_name.c_str(), i0, dim[0]-1);
-            //TODO: throw exception instead of exit
-            exit(EXIT_FAILURE);
+            char buf[1024];
+            sprintf(buf,"%s: index i0=%ld out of range (0, %ld)\n", array_name.c_str(), i0, dim[0]-1);
+            throw std::out_of_range(buf);
         }
 
         if((i1<0)|(i1>=dim[1])){
-            printf("%s: index i1=%ld out of range (0, %ld)\n", array_name.c_str(), i1, dim[1]-1);
-            //TODO: throw exception instead of exit
-            exit(EXIT_FAILURE);
+            char buf[1024];
+            sprintf(buf,"%s: index i1=%ld out of range (0, %ld)\n", array_name.c_str(), i1, dim[1]-1);
+            throw std::out_of_range(buf);
         }
 
         if((i2<0)|(i2>=dim[2])){
-            printf("%s: index i2=%ld out of range (0, %ld)\n", array_name.c_str(), i2, dim[2]-1);
-            //TODO: throw exception instead of exit
-            exit(EXIT_FAILURE);
+            char buf[1024];
+            sprintf(buf,"%s: index i2=%ld out of range (0, %ld)\n", array_name.c_str(), i2, dim[2]-1);
+            throw std::out_of_range(buf);
         }
 
         if((i3<0)|(i3>=dim[3])){
-            printf("%s: index i3=%ld out of range (0, %ld)\n", array_name.c_str(), i3, dim[3]-1);
-            //TODO: throw exception instead of exit
-            exit(EXIT_FAILURE);
+            char buf[1024];
+            sprintf(buf,"%s: index i3=%ld out of range (0, %ld)\n", array_name.c_str(), i3, dim[3]-1);
+            throw std::out_of_range(buf);
         }
 
         if((i4<0)|(i4>=dim[4])){
-            printf("%s: index i4=%ld out of range (0, %ld)\n", array_name.c_str(), i4, dim[4]-1);
-            //TODO: throw exception instead of exit
-            exit(EXIT_FAILURE);
+            char buf[1024];
+            sprintf(buf,"%s: index i4=%ld out of range (0, %ld)\n", array_name.c_str(), i4, dim[4]-1);
+            throw std::out_of_range(buf);
         }
 
         if((i5<0)|(i5>=dim[5])){
-            printf("%s: index i5=%ld out of range (0, %ld)\n", array_name.c_str(), i5, dim[5]-1);
-            //TODO: throw exception instead of exit
-            exit(EXIT_FAILURE);
-=======
-            char buf[1024];
-            sprintf(buf,"%s: index i0=%ld out of range (0, %ld)\n", array_name.c_str(), i0, dim[0]-1);
-            throw std::out_of_range(buf);
-        }
-
-        if((i1<0)|(i1>=dim[1])){
-            char buf[1024];
-            sprintf(buf,"%s: index i1=%ld out of range (0, %ld)\n", array_name.c_str(), i1, dim[1]-1);
-            throw std::out_of_range(buf);
-        }
-
-        if((i2<0)|(i2>=dim[2])){
-            char buf[1024];
-            sprintf(buf,"%s: index i2=%ld out of range (0, %ld)\n", array_name.c_str(), i2, dim[2]-1);
-            throw std::out_of_range(buf);
-        }
-
-        if((i3<0)|(i3>=dim[3])){
-            char buf[1024];
-            sprintf(buf,"%s: index i3=%ld out of range (0, %ld)\n", array_name.c_str(), i3, dim[3]-1);
-            throw std::out_of_range(buf);
-        }
-
-        if((i4<0)|(i4>=dim[4])){
-            char buf[1024];
-            sprintf(buf,"%s: index i4=%ld out of range (0, %ld)\n", array_name.c_str(), i4, dim[4]-1);
-            throw std::out_of_range(buf);
-        }
-
-        if((i5<0)|(i5>=dim[5])){
             char buf[1024];
             sprintf(buf,"%s: index i5=%ld out of range (0, %ld)\n", array_name.c_str(), i5, dim[5]-1);
             throw std::out_of_range(buf);
->>>>>>> aebe252d
         }
 
     }
