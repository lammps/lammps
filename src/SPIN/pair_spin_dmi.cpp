--- conflicted
+++ resolved
@@ -313,14 +313,9 @@
       }
 
       if (eflag) {
-<<<<<<< HEAD
 	evdwl -= (spi[0]*fmi[0] + spi[1]*fmi[1] + spi[2]*fmi[2]);
 	evdwl *= hbar;
 	emag[i] += evdwl;
-=======
-        evdwl -= (spi[0]*fmi[0] + spi[1]*fmi[1] + spi[2]*fmi[2]);
-        evdwl *= 0.5*hbar;
->>>>>>> 7ca6cb68
       } else evdwl = 0.0;
 
       if (evflag) ev_tally_xyz(i,j,nlocal,newton_pair,
