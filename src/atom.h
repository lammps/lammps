--- conflicted
+++ resolved
@@ -197,15 +197,15 @@
   int cs_flag,csforce_flag,vforce_flag,ervelforce_flag,etag_flag;
   int rho_flag,esph_flag,cv_flag,vest_flag;
   int dpd_flag,edpd_flag,tdpd_flag;
-<<<<<<< HEAD
   int mesont_flag;
-=======
+
+  // SPIN package
+
+  int sp_flag;
+
+  // USER-CAC package
+
   int CAC_flag;
->>>>>>> dbaf17bc
-
-  // SPIN package
-
-  int sp_flag;
 
   // USER-SMD package
 
@@ -328,12 +328,8 @@
   void data_dihedrals(int, char *, int *, tagint, int);
   void data_impropers(int, char *, int *, tagint, int);
   void data_bonus(int, char *, class AtomVec *, tagint);
-<<<<<<< HEAD
   void data_bodies(int, char *, class AtomVec *, tagint);
-=======
-  void data_bodies(int, char *, class AtomVecBody *, tagint);
   void data_CAC(int, char *, tagint, int, int, double *);
->>>>>>> dbaf17bc
   void data_fix_compute_variable(int, int);
 
   virtual void allocate_type_arrays();
