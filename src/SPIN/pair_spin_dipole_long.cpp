/* ----------------------------------------------------------------------
   LAMMPS - Large-scale Atomic/Molecular Massively Parallel Simulator
   www.cs.sandia.gov/~sjplimp/lammps.html
   Steve Plimpton, sjplimp@sandia.gov, Sandia National Laboratories

   Copyright (2003) Sandia Corporation.  Under the terms of Contract
   DE-AC04-94AL85000 with Sandia Corporation, the U.S. Government retains
   certain rights in this software.  This software is distributed under
   the GNU General Public License.

   See the README file in the top-level LAMMPS directory.
------------------------------------------------------------------------- */

/* ------------------------------------------------------------------------
   Contributing authors: Julien Tranchida (SNL)
                         Stan Moore (SNL)
------------------------------------------------------------------------- */

#include "pair_spin_dipole_long.h"
#include <mpi.h>
#include <cmath>
#include <cstring>
#include "atom.h"
#include "comm.h"
#include "neighbor.h"
#include "neigh_list.h"
#include "neigh_request.h"
#include "fix.h"
#include "fix_nve_spin.h"
#include "force.h"
#include "kspace.h"
#include "math_const.h"
#include "memory.h"
#include "modify.h"
#include "error.h"
#include "update.h"


using namespace LAMMPS_NS;
using namespace MathConst;

#define EWALD_F   1.12837917
#define EWALD_P   0.3275911
#define A1        0.254829592
#define A2       -0.284496736
#define A3        1.421413741
#define A4       -1.453152027
#define A5        1.061405429

/* ---------------------------------------------------------------------- */

PairSpinDipoleLong::PairSpinDipoleLong(LAMMPS *lmp) : PairSpin(lmp),
lockfixnvespin(NULL)
{
  single_enable = 0;
  ewaldflag = pppmflag = spinflag = 1;
  respa_enable = 0;
  no_virial_fdotr_compute = 1;
  lattice_flag = 0;

  hbar = force->hplanck/MY_2PI;                 // eV/(rad.THz)
  mub = 9.274e-4;                               // in A.Ang^2
  mu_0 = 785.15;                                // in eV/Ang/A^2
  mub2mu0 = mub * mub * mu_0 / (4.0*MY_PI);     // in eV.Ang^3
  //mub2mu0 = mub * mub * mu_0 / (4.0*MY_PI);   // in eV
  mub2mu0hbinv = mub2mu0 / hbar;                // in rad.THz

}

/* ----------------------------------------------------------------------
   free all arrays
------------------------------------------------------------------------- */

PairSpinDipoleLong::~PairSpinDipoleLong()
{
  if (allocated) {
    memory->destroy(setflag);
    memory->destroy(cut_spin_long);
    memory->destroy(cutsq);
  }
}

/* ----------------------------------------------------------------------
   global settings
------------------------------------------------------------------------- */

void PairSpinDipoleLong::settings(int narg, char **arg)
{
  if (narg < 1 || narg > 2)
    error->all(FLERR,"Incorrect args in pair_style command");

  if (strcmp(update->unit_style,"metal") != 0)
    error->all(FLERR,"Spin simulations require metal unit style");

  cut_spin_long_global = force->numeric(FLERR,arg[0]);
  
  // reset cutoffs that have been explicitly set
  
  if (allocated) {
    int i,j;
    for (i = 1; i <= atom->ntypes; i++) {
      for (j = i+1; j <= atom->ntypes; j++) {
        if (setflag[i][j]) {
          cut_spin_long[i][j] = cut_spin_long_global;
        }
      }
    }
  }

}

/* ----------------------------------------------------------------------
   set coeffs for one or more type pairs
------------------------------------------------------------------------- */

void PairSpinDipoleLong::coeff(int narg, char **arg)
{
  if (!allocated) allocate();
  
  if (narg != 3)
    error->all(FLERR,"Incorrect args in pair_style command");
  
  int ilo,ihi,jlo,jhi;
  force->bounds(FLERR,arg[0],atom->ntypes,ilo,ihi);
  force->bounds(FLERR,arg[1],atom->ntypes,jlo,jhi);

  double spin_long_cut_one = force->numeric(FLERR,arg[2]);

  int count = 0;
  for (int i = ilo; i <= ihi; i++) {
    for (int j = MAX(jlo,i); j <= jhi; j++) {
      setflag[i][j] = 1;
      cut_spin_long[i][j] = spin_long_cut_one;
      count++;
    }
  }

  if (count == 0) error->all(FLERR,"Incorrect args for pair coefficients");
}

/* ----------------------------------------------------------------------
   init specific to this pair style
------------------------------------------------------------------------- */

void PairSpinDipoleLong::init_style()
{
  if (!atom->sp_flag)
    error->all(FLERR,"Pair spin requires atom/spin style");
  
  // need a full neighbor list

  int irequest = neighbor->request(this,instance_me);
  neighbor->requests[irequest]->half = 0;
  neighbor->requests[irequest]->full = 1;
  
  // checking if nve/spin or neb/spin are a listed fix

  int ifix = 0;
  while (ifix < modify->nfix) {
    if (strcmp(modify->fix[ifix]->style,"nve/spin") == 0) break;
    if (strcmp(modify->fix[ifix]->style,"neb/spin") == 0) break;
    ifix++;
  }
  if ((ifix == modify->nfix) && (comm->me == 0))
    error->warning(FLERR,"Using pair/spin style without nve/spin or neb/spin");

  // get the lattice_flag from nve/spin

  for (int i = 0; i < modify->nfix; i++) {
    if (strcmp(modify->fix[i]->style,"nve/spin") == 0) {
      lockfixnvespin = (FixNVESpin *) modify->fix[i];
      lattice_flag = lockfixnvespin->lattice_flag;
    }
  }

  // insure use of KSpace long-range solver, set g_ewald

  if (force->kspace == NULL)
    error->all(FLERR,"Pair style requires a KSpace style");

  g_ewald = force->kspace->g_ewald;
}

/* ----------------------------------------------------------------------
   init for one type pair i,j and corresponding j,i
------------------------------------------------------------------------- */

double PairSpinDipoleLong::init_one(int i, int j)
{
  if (setflag[i][j] == 0) error->all(FLERR,"All pair coeffs are not set");
  
  cut_spin_long[j][i] = cut_spin_long[i][j];
  
  return cut_spin_long_global;
}

/* ----------------------------------------------------------------------
   extract the larger cutoff if "cut" or "cut_coul"
------------------------------------------------------------------------- */

void *PairSpinDipoleLong::extract(const char *str, int &dim)
{
  if (strcmp(str,"cut") == 0) {
    dim = 0;
    return (void *) &cut_spin_long_global;
  } else if (strcmp(str,"cut_coul") == 0) {
    dim = 0;
    return (void *) &cut_spin_long_global;
  } else if (strcmp(str,"ewald_order") == 0) {
    ewald_order = 0;
    ewald_order |= 1<<1;
    ewald_order |= 1<<3;
    dim = 0;
    return (void *) &ewald_order;
  } else if (strcmp(str,"ewald_mix") == 0) {
    dim = 0;
    return (void *) &mix_flag;
  }
  return NULL;
}

/* ---------------------------------------------------------------------- */

void PairSpinDipoleLong::compute(int eflag, int vflag)
{
  int i,j,ii,jj,inum,jnum,itype,jtype;  
  double r,rinv,r2inv,rsq;
  double grij,expm2,t,erfc;
  double evdwl,ecoul;
  double bij[4];
  double xi[3],rij[3],eij[3];
  double spi[4],spj[4];
  double fi[3],fmi[3];
  double local_cut2;
  double pre1,pre2,pre3;
  int *ilist,*jlist,*numneigh,**firstneigh;  

  evdwl = ecoul = 0.0;
  if (eflag || vflag) ev_setup(eflag,vflag);
  else evflag = vflag_fdotr = 0;

  double **x = atom->x;
  double **f = atom->f;
  double **fm = atom->fm;
  double **sp = atom->sp;       
  int *type = atom->type;  
  int nlocal = atom->nlocal;  
  int newton_pair = force->newton_pair;

  inum = list->inum;
  ilist = list->ilist;
  numneigh = list->numneigh;
  firstneigh = list->firstneigh;

  pre1 = 2.0 * g_ewald / MY_PIS;
  pre2 = 4.0 * pow(g_ewald,3.0) / MY_PIS;
  pre3 = 8.0 * pow(g_ewald,5.0) / MY_PIS;

  // computation of the exchange interaction
  // loop over atoms and their neighbors

  for (ii = 0; ii < inum; ii++) {
    i = ilist[ii];
    xi[0] = x[i][0];
    xi[1] = x[i][1];
    xi[2] = x[i][2];
    jlist = firstneigh[i];
    jnum = numneigh[i]; 
    spi[0] = sp[i][0]; 
    spi[1] = sp[i][1]; 
    spi[2] = sp[i][2];
    spi[3] = sp[i][3];
    itype = type[i];

    for (jj = 0; jj < jnum; jj++) {
      j = jlist[jj];
      j &= NEIGHMASK;
      jtype = type[j];

      spj[0] = sp[j][0]; 
      spj[1] = sp[j][1]; 
      spj[2] = sp[j][2]; 
      spj[3] = sp[j][3]; 

      evdwl = 0.0;

      fi[0] = fi[1] = fi[2] = 0.0;
      fmi[0] = fmi[1] = fmi[2] = 0.0;
      bij[0] = bij[1] = bij[2] = bij[3] = 0.0;
     
      rij[0] = x[j][0] - xi[0];
      rij[1] = x[j][1] - xi[1];
      rij[2] = x[j][2] - xi[2];
      rsq = rij[0]*rij[0] + rij[1]*rij[1] + rij[2]*rij[2];
      rinv = 1.0/sqrt(rsq);
      eij[0] = rij[0]*rinv;
      eij[1] = rij[1]*rinv;
      eij[2] = rij[2]*rinv;

      local_cut2 = cut_spin_long[itype][jtype]*cut_spin_long[itype][jtype];

      if (rsq < local_cut2) {
        r2inv = 1.0/rsq;

        r = sqrt(rsq);
        grij = g_ewald * r;
        expm2 = exp(-grij*grij);
        t = 1.0 / (1.0 + EWALD_P*grij);
        erfc = t * (A1+t*(A2+t*(A3+t*(A4+t*A5)))) * expm2;

        bij[0] = erfc * rinv;
        bij[1] = (bij[0] + pre1*expm2) * r2inv;
        bij[2] = (3.0*bij[1] + pre2*expm2) * r2inv;
        bij[3] = (5.0*bij[2] + pre3*expm2) * r2inv;

        compute_long(i,j,eij,bij,fmi,spi,spj);
        compute_long_mech(i,j,eij,bij,fmi,spi,spj);
      }

      // force accumulation

      f[i][0] += fi[0];  
      f[i][1] += fi[1];           
      f[i][2] += fi[2];
      fm[i][0] += fmi[0];        
      fm[i][1] += fmi[1];                 
      fm[i][2] += fmi[2];

      if (newton_pair || j < nlocal) {
        f[j][0] -= fi[0];        
        f[j][1] -= fi[1];                 
        f[j][2] -= fi[2];
      }

      if (eflag) {
<<<<<<< HEAD
	if (rsq <= local_cut2) {
	  evdwl -= (spi[0]*fmi[0] + spi[1]*fmi[1] + spi[2]*fmi[2]);
	  evdwl *= 0.5*hbar;
	}
=======
        if (rsq <= local_cut2) {
          evdwl -= spi[0]*fmi[0] + spi[1]*fmi[1] + 
            spi[2]*fmi[2];
          evdwl *= hbar;
        }
>>>>>>> 519823ed
      } else evdwl = 0.0;


      if (evflag) ev_tally_xyz(i,j,nlocal,newton_pair,
          evdwl,ecoul,fi[0],fi[1],fi[2],rij[0],rij[1],rij[2]);

    }
  }
}

/* ----------------------------------------------------------------------
   update the pair interaction fmi acting on the spin ii
------------------------------------------------------------------------- */

void PairSpinDipoleLong::compute_single_pair(int ii, double fmi[3])
{
  //int i,j,jj,jnum,itype,jtype;  
  int j,jj,jnum,itype,jtype,ntypes; 
  int k,locflag;
  int *ilist,*jlist,*numneigh,**firstneigh;  
  double r,rinv,r2inv,rsq,grij,expm2,t,erfc;
  double local_cut2,pre1,pre2,pre3;
  double bij[4],xi[3],rij[3],eij[3],spi[4],spj[4];

  int *type = atom->type;  
  double **x = atom->x;
  double **sp = atom->sp;       
  double **fm_long = atom->fm_long;

  ilist = list->ilist;
  numneigh = list->numneigh;
  firstneigh = list->firstneigh;
  
  // check if interaction applies to type of ii

  itype = type[ii];
  ntypes = atom->ntypes;
  locflag = 0;
  k = 1;
  while (k <= ntypes) {
    if (k <= itype) {
      if (setflag[k][itype] == 1) {
        locflag =1;
        break;
      }
      k++;
    } else if (k > itype) {
      if (setflag[itype][k] == 1) {
        locflag =1;
        break;
      }
      k++;
    } else error->all(FLERR,"Wrong type number");
  }

  // if interaction applies to type ii,
  // locflag = 1 and compute pair interaction

  if (locflag == 1) {

    pre1 = 2.0 * g_ewald / MY_PIS;
    pre2 = 4.0 * pow(g_ewald,3.0) / MY_PIS;
    pre3 = 8.0 * pow(g_ewald,5.0) / MY_PIS;

    // computation of the exchange interaction
    // loop over neighbors of atom i
      
    //i = ilist[ii];
    xi[0] = x[ii][0];
    xi[1] = x[ii][1];
    xi[2] = x[ii][2];
    spi[0] = sp[ii][0]; 
    spi[1] = sp[ii][1]; 
    spi[2] = sp[ii][2];
    spi[3] = sp[ii][3];
    jlist = firstneigh[ii];
    jnum = numneigh[ii]; 
    //itype = type[i];

    for (jj = 0; jj < jnum; jj++) {
      j = jlist[jj];
      j &= NEIGHMASK;
      jtype = type[j];

      spj[0] = sp[j][0]; 
      spj[1] = sp[j][1]; 
      spj[2] = sp[j][2]; 
      spj[3] = sp[j][3]; 

      fmi[0] = fmi[1] = fmi[2] = 0.0;
      bij[0] = bij[1] = bij[2] = bij[3] = 0.0;
     
      rij[0] = x[j][0] - xi[0];
      rij[1] = x[j][1] - xi[1];
      rij[2] = x[j][2] - xi[2];
      rsq = rij[0]*rij[0] + rij[1]*rij[1] + rij[2]*rij[2];
      rinv = 1.0/sqrt(rsq);
      eij[0] = rij[0]*rinv;
      eij[1] = rij[1]*rinv;
      eij[2] = rij[2]*rinv;

      local_cut2 = cut_spin_long[itype][jtype]*cut_spin_long[itype][jtype];

      if (rsq < local_cut2) {
        r2inv = 1.0/rsq;

        r = sqrt(rsq);
        grij = g_ewald * r;
        expm2 = exp(-grij*grij);
        t = 1.0 / (1.0 + EWALD_P*grij);
        erfc = t * (A1+t*(A2+t*(A3+t*(A4+t*A5)))) * expm2;

        bij[0] = erfc * rinv;
        bij[1] = (bij[0] + pre1*expm2) * r2inv;
        bij[2] = (3.0*bij[1] + pre2*expm2) * r2inv;
        bij[3] = (5.0*bij[2] + pre3*expm2) * r2inv;

        compute_long(ii,j,eij,bij,fmi,spi,spj);
      }
    }

    // adding the kspace components to fm
    
    fmi[0] += fm_long[ii][0];
    fmi[1] += fm_long[ii][1];
    fmi[2] += fm_long[ii][2];
  }
}

/* ----------------------------------------------------------------------
   compute dipolar interaction between spins i and j
------------------------------------------------------------------------- */

void PairSpinDipoleLong::compute_long(int i, int j, double eij[3], 
    double bij[4], double fmi[3], double spi[4], double spj[4])
{
  double sjeij,pre;
  double b1,b2,gigj;

  gigj = spi[3] * spj[3];
  pre = gigj*mub2mu0hbinv;
  sjeij = spj[0]*eij[0] + spj[1]*eij[1] + spj[2]*eij[2];

  b1 = bij[1];
  b2 = bij[2];

  fmi[0] += 2.0*pre*(b2*sjeij*eij[0] - b1*spj[0]);
  fmi[1] += 2.0*pre*(b2*sjeij*eij[1] - b1*spj[1]);
  fmi[2] += 2.0*pre*(b2*sjeij*eij[2] - b1*spj[2]);
}

/* ----------------------------------------------------------------------
   compute the mechanical force due to the dipolar interaction between 
   atom i and atom j
------------------------------------------------------------------------- */

void PairSpinDipoleLong::compute_long_mech(int i, int j, double eij[3],
    double bij[4], double fi[3], double spi[3], double spj[3])
{
  double sisj,sieij,sjeij,b2,b3;
  double g1,g2,g1b2_g2b3,gigj,pre;

  gigj = spi[3] * spj[3];
  pre = gigj*mub2mu0;
  sisj = spi[0]*spj[0] + spi[1]*spj[1] + spi[2]*spj[2];
  sieij = spi[0]*eij[0] + spi[1]*eij[1] + spi[2]*eij[2];
  sjeij = spj[0]*eij[0] + spj[1]*eij[1] + spj[2]*eij[2];

  b2 = bij[2];
  b3 = bij[3];
  g1 = sisj;
  g2 = -sieij*sjeij;
  g1b2_g2b3 = g1*b2 + g2*b3;

  fi[0] += 2.0*pre*(eij[0]*g1b2_g2b3 + b2*(sjeij*spi[0] + sieij*spj[0]));
  fi[1] += 2.0*pre*(eij[1]*g1b2_g2b3 + b2*(sjeij*spi[1] + sieij*spj[1]));
  fi[2] += 2.0*pre*(eij[2]*g1b2_g2b3 + b2*(sjeij*spi[2] + sieij*spj[2]));
}


/* ----------------------------------------------------------------------
   allocate all arrays
------------------------------------------------------------------------- */

void PairSpinDipoleLong::allocate()
{
  allocated = 1;
  int n = atom->ntypes;

  memory->create(setflag,n+1,n+1,"pair:setflag");
  for (int i = 1; i <= n; i++)
    for (int j = i; j <= n; j++)
      setflag[i][j] = 0;

  memory->create(cut_spin_long,n+1,n+1,"pair/spin/long:cut_spin_long");
  memory->create(cutsq,n+1,n+1,"pair/spin/long:cutsq");
}

/* ----------------------------------------------------------------------
   proc 0 writes to restart file
------------------------------------------------------------------------- */

void PairSpinDipoleLong::write_restart(FILE *fp)
{
  write_restart_settings(fp);

  int i,j;
  for (i = 1; i <= atom->ntypes; i++) {
    for (j = i; j <= atom->ntypes; j++) {
      fwrite(&setflag[i][j],sizeof(int),1,fp);
      if (setflag[i][j]) {
        fwrite(&cut_spin_long[i][j],sizeof(int),1,fp);
      }
    }
  }
}

/* ----------------------------------------------------------------------
   proc 0 reads from restart file, bcasts
------------------------------------------------------------------------- */

void PairSpinDipoleLong::read_restart(FILE *fp)
{
  read_restart_settings(fp);

  allocate();

  int i,j;
  int me = comm->me;
  for (i = 1; i <= atom->ntypes; i++) {
    for (j = i; j <= atom->ntypes; j++) {
      if (me == 0) fread(&setflag[i][j],sizeof(int),1,fp);
      MPI_Bcast(&setflag[i][j],1,MPI_INT,0,world);
      if (setflag[i][j]) {
        if (me == 0) {
          fread(&cut_spin_long[i][j],sizeof(int),1,fp);
        }
        MPI_Bcast(&cut_spin_long[i][j],1,MPI_INT,0,world);
      }
    }
  }
}

/* ----------------------------------------------------------------------
   proc 0 writes to restart file
------------------------------------------------------------------------- */

void PairSpinDipoleLong::write_restart_settings(FILE *fp)
{
  fwrite(&cut_spin_long_global,sizeof(double),1,fp);
  fwrite(&mix_flag,sizeof(int),1,fp);
}

/* ----------------------------------------------------------------------
   proc 0 reads from restart file, bcasts
------------------------------------------------------------------------- */

void PairSpinDipoleLong::read_restart_settings(FILE *fp)
{
  if (comm->me == 0) {
    fread(&cut_spin_long_global,sizeof(double),1,fp);
    fread(&mix_flag,sizeof(int),1,fp);
  }
  MPI_Bcast(&cut_spin_long_global,1,MPI_DOUBLE,0,world);
  MPI_Bcast(&mix_flag,1,MPI_INT,0,world);
}<|MERGE_RESOLUTION|>--- conflicted
+++ resolved
@@ -333,18 +333,10 @@
       }
 
       if (eflag) {
-<<<<<<< HEAD
 	if (rsq <= local_cut2) {
 	  evdwl -= (spi[0]*fmi[0] + spi[1]*fmi[1] + spi[2]*fmi[2]);
 	  evdwl *= 0.5*hbar;
 	}
-=======
-        if (rsq <= local_cut2) {
-          evdwl -= spi[0]*fmi[0] + spi[1]*fmi[1] + 
-            spi[2]*fmi[2];
-          evdwl *= hbar;
-        }
->>>>>>> 519823ed
       } else evdwl = 0.0;
 
 
