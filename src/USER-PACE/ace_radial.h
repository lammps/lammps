--- conflicted
+++ resolved
@@ -11,71 +11,6 @@
 */
 class ACERadialFunctions {
 public:
-<<<<<<< HEAD
-    /**
-    Arrays to store radial functions.
-    */
-    Array1D<DOUBLE_TYPE> gr; ///< g_k(r) functions, shape: [nradbase+1]
-    Array1D<DOUBLE_TYPE> dgr; ///< derivatives of g_k(r) functions, shape: [nradbase+1]
-    Array2D<DOUBLE_TYPE> fr;  ///< R_nl(r) functions, shape: [nradbase][lmax+1]
-    Array2D<DOUBLE_TYPE> dfr; ///< derivatives of R_nl(r) functions, shape: [nradbase][lmax+1]
-
-
-    DOUBLE_TYPE cr; ///< hard-core repulsion
-    DOUBLE_TYPE dcr; ///< derivative of hard-core repulsion
-
-    /**
-    Arrays to store Chebyshev polynomials.
-    */
-    Array1D<DOUBLE_TYPE> cheb; ///< Chebyshev polynomials of the first kind, shape: [nradbase+1]
-    Array1D<DOUBLE_TYPE> dcheb; ///< derivatives Chebyshev polynomials of the first kind, shape: [nradbase+1]
-    Array1D<DOUBLE_TYPE> cheb2; ///< Chebyshev polynomials of the second kind, shape: [nradbase+1]
-
-    //TODO make look-up tables an independent class
-    DOUBLE_TYPE rscalelookup; ///< conversion coefficient from distance to lookup table within cutoff range
-    DOUBLE_TYPE invrscalelookup; ///< inverse of conversion coefficient from distance to lookup table within cutoff range
-    int nlut; ///< number of nodes in look-up table
-
-
-    // Arrays for look-up tables.
-    Array6D<DOUBLE_TYPE> lutfrs; ///< array for look-up table for radial functions, shape: [nelements][nelements][ntot+1][lmax+1][nradial][4]
-    Array5D<DOUBLE_TYPE> lutgrs; ///< array for look-up table for radial basis functions, shape: [nelements][nelements][ntot+1][nradbase][4]
-    Array4D<DOUBLE_TYPE> luthcs; ///< array for look-up table for hard-core repulsion, shape:[nelements][nelements][ntot+1][4]
-
-    Array5D<DOUBLE_TYPE> crad; ///< expansion coefficients of radial functions into radial basis function, see Eq. (27) of PRB, shape:  [nelements][nelements][lmax + 1][nradial][nradbase]
-    Array2D<DOUBLE_TYPE> lambda; ///< distance scaling parameter Eq.(24) of PRB,  shape: [nelements][nelements]
-    Array2D<DOUBLE_TYPE> cut; ///< cutoffs, shape: [nelements][nelements]
-    Array2D<DOUBLE_TYPE> dcut; ///< decay of cutoff, shape: [nelements][nelements]
-    Array2D<DOUBLE_TYPE> f1f;  ///< shape: [nradbase][lmax+1]
-    Array2D<DOUBLE_TYPE> f1fd1; ///< shape: [nradbase][lmax+1]
-
-    Array1D<DOUBLE_TYPE> f1g; ///< shape: [nradbase+1]
-    Array1D<DOUBLE_TYPE> f1gd1; ///< shape: [nradbase+1]
-
-
-    Array2D<DOUBLE_TYPE> prehc; ///< hard-core repulsion coefficients (prefactor), shape: [nelements][nelements]
-    Array2D<DOUBLE_TYPE> lambdahc; ///< hard-core repulsion coefficients (lambdahc), shape: [nelements][nelements]
-
-
-//--------------------------------------------------------------------------
-
-    SPECIES_TYPE nelements; ///< number of elements
-    LS_TYPE lmax; ///< maximum value of `l`
-    NS_TYPE nradial;  ///< maximum number `n` of radial functions \f$ R_{nl}(r) \f$
-    NS_TYPE nradbase; ///< number of radial basis functions \f$ g_k(r) \f$
-    DOUBLE_TYPE cutoff; ///< cutoff
-
-    int ntot = 10000; ///< Number of bins for look-up tables.
-//--------------------------------------------------------------------------
-
-    /**
-     * Default constructor
-     */
-    ACERadialFunctions() = default;
-
-    /**
-     * Parametrized constructor
-=======
 
     SPECIES_TYPE nelements = 0; ///< number of elements
     LS_TYPE lmax = 0; ///< maximum value of `l`
@@ -153,7 +88,6 @@
 
     /**
      * Initialize arrays for given parameters
->>>>>>> aebe252d
      *
      * @param nradb number of radial basis function \f$ g_k(r) \f$ - nradbase
      * @param lmax maximum orbital moment - lmax
@@ -161,71 +95,6 @@
      * @param ntot   Number of bins for spline look-up tables.
      * @param nelements   numer of elements
      * @param cutoff cutoff
-<<<<<<< HEAD
-     */
-    ACERadialFunctions(NS_TYPE nradb, LS_TYPE lmax, NS_TYPE nradial, int ntot, SPECIES_TYPE nelements,
-                       DOUBLE_TYPE cutoff);
-
-    /**
-     * Initialize arrays for given parameters
-     *
-     * @param nradb number of radial basis function \f$ g_k(r) \f$ - nradbase
-     * @param lmax maximum orbital moment - lmax
-     * @param nradial maximum n-index of radial functions  \f$ R_{nl}(r) \f$ - nradial
-     * @param ntot   Number of bins for spline look-up tables.
-     * @param nelements   numer of elements
-     * @param cutoff cutoff
-     */
-    void init(NS_TYPE nradb, LS_TYPE lmax, NS_TYPE nradial, int ntot, SPECIES_TYPE nelements, DOUBLE_TYPE cutoff);
-
-    /**
-     * Destructor
-     */
-    ~ACERadialFunctions();
-
-    /**
-    * Function that computes Chebyshev polynomials of first and second kind
-    * to setup the radial functions and the derivatives
-    *
-    * @param n  maximum polynom order
-    * @param x
-    *
-    * @returns fills cheb, dcheb and cheb2 arrays
-    */
-    void calcCheb(NS_TYPE n, DOUBLE_TYPE x);
-
-    /**
-     * Function that computes radial basis functions  \$f g_k(r) \$f, see Eq.(21) of PRB paper
-     * @param lam \$f \lambda \$f  parameter, see eq. (24) of PRB paper
-     * @param cut cutoff
-     * @param dcut cutoff decay
-     * @param r distance
-     *
-     * @return  function fills gr and dgr arrays
-     */
-    void radbase(DOUBLE_TYPE lam, DOUBLE_TYPE cut, DOUBLE_TYPE dcut, DOUBLE_TYPE r);
-
-    /**
-     *   Function that computes radial core repulsion \$f f_{core} = pre \exp( - \lambda r^2 ) / r \$f,
-     *   and its derivative, see Eq.(27) of implementation notes.
-     *
-     * @param r  distance
-     * @param pre prefactor: read from input, depends on pair of atoms mu_i mu_j
-     * @param lambda exponent: read from input, depends on pair of atoms mu_i mu_j
-     * @param cutoff cutoff distance: read from input, depends on pair of atoms mu_i mu_j
-     * @param cr  (out) hard core repulsion
-     * @param dcr (out) derivative of hard core repulsion
-     */
-    static void
-    radcore(DOUBLE_TYPE r, DOUBLE_TYPE pre, DOUBLE_TYPE lambda, DOUBLE_TYPE cutoff, DOUBLE_TYPE &cr, DOUBLE_TYPE &dcr);
-
-    /**
-     * Function that sets up the look-up tables for spline-representation of radial functions.
-     */
-    void setuplookupRadspline();
-
-    /**
-=======
      * @param radbasename  type of radial basis function \f$ g_k(r) \f$ (default: "ChebExpCos")
      */
     void init(NS_TYPE nradb, LS_TYPE lmax, NS_TYPE nradial, int ntot, SPECIES_TYPE nelements, DOUBLE_TYPE cutoff,
@@ -278,7 +147,6 @@
     void setuplookupRadspline();
 
     /**
->>>>>>> aebe252d
      * Function that computes radial functions \f$ R_{nl}(r)\f$  (see Eq. 27 from PRB paper)
      * and its derivatives for all range of n,l,
      * ONLY if radial basis functions (gr and dgr) are computed.
@@ -290,13 +158,10 @@
     void radfunc(SPECIES_TYPE elei, SPECIES_TYPE elej);
 
     void lookupRadspline(DOUBLE_TYPE r, NS_TYPE nradbase_c, NS_TYPE nradial_c, SPECIES_TYPE elei, SPECIES_TYPE elej);
-<<<<<<< HEAD
-=======
 
     void chebExpCos(DOUBLE_TYPE lam, DOUBLE_TYPE cut, DOUBLE_TYPE dcut, DOUBLE_TYPE r);
     void chebPow(DOUBLE_TYPE lam, DOUBLE_TYPE cut,  DOUBLE_TYPE dcut, DOUBLE_TYPE r);
     void chebLinear(DOUBLE_TYPE lam, DOUBLE_TYPE cut,  DOUBLE_TYPE dcut, DOUBLE_TYPE r);
->>>>>>> aebe252d
 };
 
 #endif