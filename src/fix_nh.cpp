// clang-format off
/* ----------------------------------------------------------------------
   LAMMPS - Large-scale Atomic/Molecular Massively Parallel Simulator
   https://www.lammps.org/, Sandia National Laboratories
   LAMMPS development team: developers@lammps.org

   Copyright (2003) Sandia Corporation.  Under the terms of Contract
   DE-AC04-94AL85000 with Sandia Corporation, the U.S. Government retains
   certain rights in this software.  This software is distributed under
   the GNU General Public License.

   See the README file in the top-level LAMMPS directory.
------------------------------------------------------------------------- */

/* ----------------------------------------------------------------------
   Contributing authors: Mark Stevens (SNL), Aidan Thompson (SNL)
------------------------------------------------------------------------- */

#include "fix_nh.h"

#include "atom.h"
#include "comm.h"
#include "compute.h"
#include "domain.h"
#include "error.h"
#include "fix_deform.h"
#include "force.h"
#include "group.h"
#include "irregular.h"
#include "kspace.h"
#include "memory.h"
#include "modify.h"
#include "neighbor.h"
#include "respa.h"
#include "update.h"

#include <cmath>
#include <cstring>

using namespace LAMMPS_NS;
using namespace FixConst;

static constexpr double DELTAFLIP = 0.1;
static constexpr double TILTMAX = 1.5;
static constexpr double EPSILON = 1.0e-6;

enum{NOBIAS,BIAS};
enum{NONE,XYZ,XY,YZ,XZ};
enum{ISO,ANISO,TRICLINIC};

/* ----------------------------------------------------------------------
   NVT,NPH,NPT integrators for improved Nose-Hoover equations of motion
 ---------------------------------------------------------------------- */

FixNH::FixNH(LAMMPS *lmp, int narg, char **arg) :
<<<<<<< HEAD
    Fix(lmp, narg, arg), rfix(nullptr), id_dilate(nullptr), irregular(nullptr),step_respa(nullptr),
    id_temp(nullptr), id_press(nullptr), eta(nullptr), eta_dot(nullptr), eta_dotdot(nullptr),
    eta_mass(nullptr), etap(nullptr), etap_dot(nullptr), etap_dotdot(nullptr), etap_mass(nullptr)
=======
    Fix(lmp, narg, arg), id_dilate(nullptr), irregular(nullptr), step_respa(nullptr), id_temp(nullptr),
    id_press(nullptr), eta(nullptr), eta_dot(nullptr), eta_dotdot(nullptr), eta_mass(nullptr),
    etap(nullptr), etap_dot(nullptr), etap_dotdot(nullptr), etap_mass(nullptr)
>>>>>>> 05e836f5
{
  if (narg < 4) utils::missing_cmd_args(FLERR, std::string("fix ") + style, error);

  restart_global = 1;
  dynamic_group_allow = 1;
  time_integrate = 1;
  scalar_flag = 1;
  vector_flag = 1;
  global_freq = 1;
  extscalar = 1;
  extvector = 0;
  ecouple_flag = 1;

  // default values

  pcouple = NONE;
  drag = 0.0;
  allremap = 1;
  id_dilate = nullptr;
  mtchain = mpchain = 3;
  nc_tchain = nc_pchain = 1;
  mtk_flag = 1;
  deviatoric_flag = 0;
  nreset_h0 = 0;
  eta_mass_flag = 1;
  omega_mass_flag = 0;
  etap_mass_flag = 0;
  flipflag = 1;
  dipole_flag = 0;
  dlm_flag = 0;
  p_temp_flag = 0;

  tcomputeflag = 0;
  pcomputeflag = 0;

  // turn on tilt factor scaling, whenever applicable

  dimension = domain->dimension;

  scaleyz = scalexz = scalexy = 0;
  if (domain->yperiodic && domain->xy != 0.0) scalexy = 1;
  if (domain->zperiodic && dimension == 3) {
    if (domain->yz != 0.0) scaleyz = 1;
    if (domain->xz != 0.0) scalexz = 1;
  }

  // set fixed-point to default = center of cell

  fixedpoint[0] = 0.5*(domain->boxlo[0]+domain->boxhi[0]);
  fixedpoint[1] = 0.5*(domain->boxlo[1]+domain->boxhi[1]);
  fixedpoint[2] = 0.5*(domain->boxlo[2]+domain->boxhi[2]);

  // used by FixNVTSllod to preserve non-default value

  mtchain_default_flag = 1;

  tstat_flag = 0;
  double t_period = 0.0;

  double p_period[6];
  for (int i = 0; i < 6; i++) {
    p_start[i] = p_stop[i] = p_period[i] = p_target[i] = 0.0;
    p_flag[i] = 0;
  }

  // process keywords

  int iarg = 3;

  while (iarg < narg) {
    if (strcmp(arg[iarg],"temp") == 0) {
      if (iarg+4 > narg) utils::missing_cmd_args(FLERR, fmt::format("fix {} temp", style), error);
      tstat_flag = 1;
      t_start = utils::numeric(FLERR,arg[iarg+1],false,lmp);
      t_target = t_start;
      t_stop = utils::numeric(FLERR,arg[iarg+2],false,lmp);
      t_period = utils::numeric(FLERR,arg[iarg+3],false,lmp);
      if (t_start <= 0.0 || t_stop <= 0.0)
        error->all(FLERR, "Target temperature for fix {} cannot be 0.0", style);
      iarg += 4;

    } else if (strcmp(arg[iarg],"iso") == 0) {
      if (iarg+4 > narg) utils::missing_cmd_args(FLERR, fmt::format("fix {} iso", style), error);
      pcouple = XYZ;
      p_start[0] = p_start[1] = p_start[2] = utils::numeric(FLERR,arg[iarg+1],false,lmp);
      p_stop[0] = p_stop[1] = p_stop[2] = utils::numeric(FLERR,arg[iarg+2],false,lmp);
      p_period[0] = p_period[1] = p_period[2] =
        utils::numeric(FLERR,arg[iarg+3],false,lmp);
      p_flag[0] = p_flag[1] = p_flag[2] = 1;
      if (dimension == 2) {
        p_start[2] = p_stop[2] = p_period[2] = 0.0;
        p_flag[2] = 0;
      }
      iarg += 4;
    } else if (strcmp(arg[iarg],"aniso") == 0) {
      if (iarg+4 > narg) utils::missing_cmd_args(FLERR, fmt::format("fix {} aniso", style), error);
      pcouple = NONE;
      p_start[0] = p_start[1] = p_start[2] = utils::numeric(FLERR,arg[iarg+1],false,lmp);
      p_stop[0] = p_stop[1] = p_stop[2] = utils::numeric(FLERR,arg[iarg+2],false,lmp);
      p_period[0] = p_period[1] = p_period[2] =
        utils::numeric(FLERR,arg[iarg+3],false,lmp);
      p_flag[0] = p_flag[1] = p_flag[2] = 1;
      if (dimension == 2) {
        p_start[2] = p_stop[2] = p_period[2] = 0.0;
        p_flag[2] = 0;
      }
      iarg += 4;
    } else if (strcmp(arg[iarg],"tri") == 0) {
      if (iarg+4 > narg) utils::missing_cmd_args(FLERR, fmt::format("fix {} tri", style), error);
      pcouple = NONE;
      scalexy = scalexz = scaleyz = 0;
      p_start[0] = p_start[1] = p_start[2] = utils::numeric(FLERR,arg[iarg+1],false,lmp);
      p_stop[0] = p_stop[1] = p_stop[2] = utils::numeric(FLERR,arg[iarg+2],false,lmp);
      p_period[0] = p_period[1] = p_period[2] =
        utils::numeric(FLERR,arg[iarg+3],false,lmp);
      p_flag[0] = p_flag[1] = p_flag[2] = 1;
      p_start[3] = p_start[4] = p_start[5] = 0.0;
      p_stop[3] = p_stop[4] = p_stop[5] = 0.0;
      p_period[3] = p_period[4] = p_period[5] =
        utils::numeric(FLERR,arg[iarg+3],false,lmp);
      p_flag[3] = p_flag[4] = p_flag[5] = 1;
      if (dimension == 2) {
        p_start[2] = p_stop[2] = p_period[2] = 0.0;
        p_flag[2] = 0;
        p_start[3] = p_stop[3] = p_period[3] = 0.0;
        p_flag[3] = 0;
        p_start[4] = p_stop[4] = p_period[4] = 0.0;
        p_flag[4] = 0;
      }
      iarg += 4;
    } else if (strcmp(arg[iarg],"x") == 0) {
      if (iarg+4 > narg) utils::missing_cmd_args(FLERR, fmt::format("fix {} x", style), error);
      p_start[0] = utils::numeric(FLERR,arg[iarg+1],false,lmp);
      p_stop[0] = utils::numeric(FLERR,arg[iarg+2],false,lmp);
      p_period[0] = utils::numeric(FLERR,arg[iarg+3],false,lmp);
      p_flag[0] = 1;
      deviatoric_flag = 1;
      iarg += 4;
    } else if (strcmp(arg[iarg],"y") == 0) {
      if (iarg+4 > narg) utils::missing_cmd_args(FLERR, fmt::format("fix {} y", style), error);
      p_start[1] = utils::numeric(FLERR,arg[iarg+1],false,lmp);
      p_stop[1] = utils::numeric(FLERR,arg[iarg+2],false,lmp);
      p_period[1] = utils::numeric(FLERR,arg[iarg+3],false,lmp);
      p_flag[1] = 1;
      deviatoric_flag = 1;
      iarg += 4;
    } else if (strcmp(arg[iarg],"z") == 0) {
      if (iarg+4 > narg) utils::missing_cmd_args(FLERR, fmt::format("fix {} z", style), error);
      p_start[2] = utils::numeric(FLERR,arg[iarg+1],false,lmp);
      p_stop[2] = utils::numeric(FLERR,arg[iarg+2],false,lmp);
      p_period[2] = utils::numeric(FLERR,arg[iarg+3],false,lmp);
      p_flag[2] = 1;
      deviatoric_flag = 1;
      iarg += 4;
      if (dimension == 2) error->all(FLERR,"Invalid fix {} command for a 2d simulation", style);

    } else if (strcmp(arg[iarg],"yz") == 0) {
      if (iarg+4 > narg) utils::missing_cmd_args(FLERR, fmt::format("fix {} yz", style), error);
      p_start[3] = utils::numeric(FLERR,arg[iarg+1],false,lmp);
      p_stop[3] = utils::numeric(FLERR,arg[iarg+2],false,lmp);
      p_period[3] = utils::numeric(FLERR,arg[iarg+3],false,lmp);
      p_flag[3] = 1;
      deviatoric_flag = 1;
      scaleyz = 0;
      iarg += 4;
      if (dimension == 2) error->all(FLERR,"Invalid fix {} command for a 2d simulation", style);
    } else if (strcmp(arg[iarg],"xz") == 0) {
      if (iarg+4 > narg) utils::missing_cmd_args(FLERR, fmt::format("fix {} xz", style), error);
      p_start[4] = utils::numeric(FLERR,arg[iarg+1],false,lmp);
      p_stop[4] = utils::numeric(FLERR,arg[iarg+2],false,lmp);
      p_period[4] = utils::numeric(FLERR,arg[iarg+3],false,lmp);
      p_flag[4] = 1;
      deviatoric_flag = 1;
      scalexz = 0;
      iarg += 4;
      if (dimension == 2) error->all(FLERR,"Invalid fix {} command for a 2d simulation", style);
    } else if (strcmp(arg[iarg],"xy") == 0) {
      if (iarg+4 > narg) utils::missing_cmd_args(FLERR, fmt::format("fix {} xy", style), error);
      p_start[5] = utils::numeric(FLERR,arg[iarg+1],false,lmp);
      p_stop[5] = utils::numeric(FLERR,arg[iarg+2],false,lmp);
      p_period[5] = utils::numeric(FLERR,arg[iarg+3],false,lmp);
      p_flag[5] = 1;
      deviatoric_flag = 1;
      scalexy = 0;
      iarg += 4;

    } else if (strcmp(arg[iarg],"couple") == 0) {
      if (iarg+2 > narg) utils::missing_cmd_args(FLERR, fmt::format("fix {} couple", style), error);
      if (strcmp(arg[iarg+1],"xyz") == 0) pcouple = XYZ;
      else if (strcmp(arg[iarg+1],"xy") == 0) pcouple = XY;
      else if (strcmp(arg[iarg+1],"yz") == 0) pcouple = YZ;
      else if (strcmp(arg[iarg+1],"xz") == 0) pcouple = XZ;
      else if (strcmp(arg[iarg+1],"none") == 0) pcouple = NONE;
      else error->all(FLERR,"Illegal fix {} couple option: {}", style, arg[iarg+1]);
      iarg += 2;

    } else if (strcmp(arg[iarg],"drag") == 0) {
      if (iarg+2 > narg) utils::missing_cmd_args(FLERR, fmt::format("fix {} drag", style), error);
      drag = utils::numeric(FLERR,arg[iarg+1],false,lmp);
      if (drag < 0.0) error->all(FLERR, "Invalid fix {} drag argument: {}", style, drag);
      iarg += 2;
    } else if (strcmp(arg[iarg],"ptemp") == 0) {
      if (iarg+2 > narg) utils::missing_cmd_args(FLERR, fmt::format("fix {} ptemp", style), error);
      p_temp = utils::numeric(FLERR,arg[iarg+1],false,lmp);
      p_temp_flag = 1;
      if (p_temp <= 0.0) error->all(FLERR, "Invalid fix {} ptemp argument: {}", style, p_temp);
      iarg += 2;
    } else if (strcmp(arg[iarg],"dilate") == 0) {
      if (iarg+2 > narg) utils::missing_cmd_args(FLERR, fmt::format("fix {} dilate", style), error);
      if (strcmp(arg[iarg+1],"all") == 0) allremap = 1;
      else {
        allremap = 0;
        delete[] id_dilate;
        id_dilate = utils::strdup(arg[iarg+1]);
        int idilate = group->find(id_dilate);
        if (idilate == -1)
          error->all(FLERR,"Fix {} dilate group ID {} does not exist", style, id_dilate);
      }
      iarg += 2;

    } else if (strcmp(arg[iarg],"tchain") == 0) {
      if (iarg+2 > narg) utils::missing_cmd_args(FLERR, fmt::format("fix {} tchain", style), error);
      mtchain = utils::inumeric(FLERR,arg[iarg+1],false,lmp);
      // used by FixNVTSllod to preserve non-default value
      mtchain_default_flag = 0;
      if (mtchain < 1) error->all(FLERR, "Invalid fix {} tchain argument: {}", style, mtchain);
      iarg += 2;
    } else if (strcmp(arg[iarg],"pchain") == 0) {
      if (iarg+2 > narg) utils::missing_cmd_args(FLERR, fmt::format("fix {} pchain", style), error);
      mpchain = utils::inumeric(FLERR,arg[iarg+1],false,lmp);
      if (mpchain < 0) error->all(FLERR, "Invalid fix {} pchain argument: {}", style, mpchain);
      iarg += 2;
    } else if (strcmp(arg[iarg],"mtk") == 0) {
      if (iarg+2 > narg) utils::missing_cmd_args(FLERR, fmt::format("fix {} mtk", style), error);
      mtk_flag = utils::logical(FLERR,arg[iarg+1],false,lmp);
      iarg += 2;
    } else if (strcmp(arg[iarg],"tloop") == 0) {
      if (iarg+2 > narg) utils::missing_cmd_args(FLERR, fmt::format("fix {} tloop", style), error);
      nc_tchain = utils::inumeric(FLERR,arg[iarg+1],false,lmp);
      if (nc_tchain < 0) error->all(FLERR, "Invalid fix {} tloop argument: {}", style, nc_tchain);
      iarg += 2;
    } else if (strcmp(arg[iarg],"ploop") == 0) {
      if (iarg+2 > narg) utils::missing_cmd_args(FLERR, fmt::format("fix {} ploop", style), error);
      nc_pchain = utils::inumeric(FLERR,arg[iarg+1],false,lmp);
      if (nc_pchain < 0) error->all(FLERR, "Invalid fix {} ploop argument: {}", style, nc_pchain);
      iarg += 2;
    } else if (strcmp(arg[iarg],"nreset") == 0) {
      if (iarg+2 > narg) utils::missing_cmd_args(FLERR, fmt::format("fix {} nreset", style), error);
      nreset_h0 = utils::inumeric(FLERR,arg[iarg+1],false,lmp);
      if (nreset_h0 < 0) error->all(FLERR, "Invalid fix {} nreset argument: {}", style, nreset_h0);
      iarg += 2;
    } else if (strcmp(arg[iarg],"scalexy") == 0) {
      if (iarg+2 > narg)
        utils::missing_cmd_args(FLERR, fmt::format("fix {} scalexy", style), error);
      scalexy = utils::logical(FLERR,arg[iarg+1],false,lmp);
      iarg += 2;
    } else if (strcmp(arg[iarg],"scalexz") == 0) {
      if (iarg+2 > narg)
        utils::missing_cmd_args(FLERR, fmt::format("fix {} scalexz", style), error);
      scalexz = utils::logical(FLERR,arg[iarg+1],false,lmp);
      iarg += 2;
    } else if (strcmp(arg[iarg],"scaleyz") == 0) {
      if (iarg+2 > narg)
        utils::missing_cmd_args(FLERR, fmt::format("fix {} scaleyz", style), error);
      scaleyz = utils::logical(FLERR,arg[iarg+1],false,lmp);
      iarg += 2;
    } else if (strcmp(arg[iarg],"flip") == 0) {
      if (iarg+2 > narg) utils::missing_cmd_args(FLERR, fmt::format("fix {} flip", style), error);
      flipflag = utils::logical(FLERR,arg[iarg+1],false,lmp);
      iarg += 2;
    } else if (strcmp(arg[iarg],"update") == 0) {
      if (iarg+2 > narg) utils::missing_cmd_args(FLERR, fmt::format("fix {} update", style), error);
      if (strcmp(arg[iarg+1],"dipole") == 0) dipole_flag = 1;
      else if (strcmp(arg[iarg+1],"dipole/dlm") == 0) {
        dipole_flag = 1;
        dlm_flag = 1;
      } else error->all(FLERR, "Invalid fix {} update argument: {}", style, arg[iarg+1]);
      iarg += 2;
    } else if (strcmp(arg[iarg],"fixedpoint") == 0) {
      if (iarg+4 > narg)
        utils::missing_cmd_args(FLERR, fmt::format("fix {} fixedpoint", style), error);
      fixedpoint[0] = utils::numeric(FLERR,arg[iarg+1],false,lmp);
      fixedpoint[1] = utils::numeric(FLERR,arg[iarg+2],false,lmp);
      fixedpoint[2] = utils::numeric(FLERR,arg[iarg+3],false,lmp);
      iarg += 4;

    // disc keyword is also parsed in fix/nh/sphere

    } else if (strcmp(arg[iarg],"disc") == 0) {
      iarg++;

    // keywords erate, strain, and ext are also parsed in fix/nh/uef

    } else if (strcmp(arg[iarg],"erate") == 0) {
      iarg += 3;
    } else if (strcmp(arg[iarg],"strain") == 0) {
      iarg += 3;
    } else if (strcmp(arg[iarg],"ext") == 0) {
      iarg += 2;

    // keyword psllod is parsed in fix/nvt/sllod

    } else if (strcmp(arg[iarg],"psllod") == 0) {
      iarg += 2;

    } else error->all(FLERR,"Unknown fix {} keyword: {}", style, arg[iarg]);
  }

  // error checks

  if (dimension == 2 && (p_flag[2] || p_flag[3] || p_flag[4]))
    error->all(FLERR,"Invalid fix {} command for a 2d simulation", style);
  if (dimension == 2 && (pcouple == YZ || pcouple == XZ))
    error->all(FLERR,"Invalid fix {} command for a 2d simulation", style);
  if (dimension == 2 && (scalexz == 1 || scaleyz == 1 ))
    error->all(FLERR,"Invalid fix {} command for a 2d simulation", style);

  if (pcouple == XYZ && (p_flag[0] == 0 || p_flag[1] == 0))
    error->all(FLERR,"Invalid fix {} command pressure settings", style);
  if (pcouple == XYZ && dimension == 3 && p_flag[2] == 0)
    error->all(FLERR,"Invalid fix {} command pressure settings", style);
  if (pcouple == XY && (p_flag[0] == 0 || p_flag[1] == 0))
    error->all(FLERR,"Invalid fix {} command pressure settings", style);
  if (pcouple == YZ && (p_flag[1] == 0 || p_flag[2] == 0))
    error->all(FLERR,"Invalid fix {} command pressure settings", style);
  if (pcouple == XZ && (p_flag[0] == 0 || p_flag[2] == 0))
    error->all(FLERR,"Invalid fix {} command pressure settings", style);

  // require periodicity in tensile dimension

  if (p_flag[0] && domain->xperiodic == 0)
    error->all(FLERR,"Cannot use fix {} on a non-periodic x dimension", style);
  if (p_flag[1] && domain->yperiodic == 0)
    error->all(FLERR,"Cannot use fix {} on a non-periodic y dimension", style);
  if (p_flag[2] && domain->zperiodic == 0)
    error->all(FLERR,"Cannot use fix {} on a non-periodic z dimension", style);

  // require periodicity in 2nd dim of off-diagonal tilt component

  if (p_flag[3] && domain->zperiodic == 0)
    error->all(FLERR, "Cannot use fix {} on a 2nd non-periodic dimension", style);
  if (p_flag[4] && domain->zperiodic == 0)
    error->all(FLERR, "Cannot use fix {} on a 2nd non-periodic dimension", style);
  if (p_flag[5] && domain->yperiodic == 0)
    error->all(FLERR, "Cannot use fix {} on a 2nd non-periodic dimension", style);

  if (scaleyz == 1 && domain->zperiodic == 0)
    error->all(FLERR,"Cannot use fix {} with yz scaling when z is non-periodic dimension", style);
  if (scalexz == 1 && domain->zperiodic == 0)
    error->all(FLERR,"Cannot use fix {} with xz scaling when z is non-periodic dimension", style);
  if (scalexy == 1 && domain->yperiodic == 0)
    error->all(FLERR,"Cannot use fix {} with xy scaling when y is non-periodic dimension", style);

  if (p_flag[3] && scaleyz == 1)
    error->all(FLERR,"Cannot use fix {} with both yz dynamics and yz scaling", style);
  if (p_flag[4] && scalexz == 1)
    error->all(FLERR,"Cannot use fix {} with both xz dynamics and xz scaling", style);
  if (p_flag[5] && scalexy == 1)
    error->all(FLERR,"Cannot use fix {} with both xy dynamics and xy scaling", style);

  if (!domain->triclinic && (p_flag[3] || p_flag[4] || p_flag[5]))
    error->all(FLERR,"Can not specify Pxy/Pxz/Pyz in fix {} with non-triclinic box", style);

  if (pcouple == XYZ && dimension == 3 &&
      (p_start[0] != p_start[1] || p_start[0] != p_start[2] ||
       p_stop[0] != p_stop[1] || p_stop[0] != p_stop[2] ||
       p_period[0] != p_period[1] || p_period[0] != p_period[2]))
    error->all(FLERR,"Invalid fix {} pressure settings", style);
  if (pcouple == XYZ && dimension == 2 &&
      (p_start[0] != p_start[1] || p_stop[0] != p_stop[1] ||
       p_period[0] != p_period[1]))
    error->all(FLERR,"Invalid fix {} pressure settings", style);
  if (pcouple == XY &&
      (p_start[0] != p_start[1] || p_stop[0] != p_stop[1] ||
       p_period[0] != p_period[1]))
    error->all(FLERR,"Invalid fix {} pressure settings", style);
  if (pcouple == YZ &&
      (p_start[1] != p_start[2] || p_stop[1] != p_stop[2] ||
       p_period[1] != p_period[2]))
    error->all(FLERR,"Invalid fix {} pressure settings", style);
  if (pcouple == XZ &&
      (p_start[0] != p_start[2] || p_stop[0] != p_stop[2] ||
       p_period[0] != p_period[2]))
    error->all(FLERR,"Invalid fix {} pressure settings", style);

  if (dipole_flag) {
    if (strstr(style, "/sphere")) {
      if (!atom->omega_flag)
        error->all(FLERR,"Using update dipole flag requires atom attribute omega");
      if (!atom->radius_flag)
        error->all(FLERR,"Using update dipole flag requires atom attribute radius");
      if (!atom->mu_flag)
        error->all(FLERR,"Using update dipole flag requires atom attribute mu");
    } else {
      error->all(FLERR, "Must use a '/sphere' Nose-Hoover fix style for updating dipoles");
    }
  }

  if ((tstat_flag && t_period <= 0.0) ||
      (p_flag[0] && p_period[0] <= 0.0) ||
      (p_flag[1] && p_period[1] <= 0.0) ||
      (p_flag[2] && p_period[2] <= 0.0) ||
      (p_flag[3] && p_period[3] <= 0.0) ||
      (p_flag[4] && p_period[4] <= 0.0) ||
      (p_flag[5] && p_period[5] <= 0.0))
    error->all(FLERR,"Fix {} damping parameters must be > 0.0", style);

  // check that ptemp is not defined with a thermostat
  if (tstat_flag && p_temp_flag)
    error->all(FLERR,"Thermostat in fix {} is incompatible with ptemp command", style);

  // set pstat_flag and box change and restart_pbc variables

  pre_exchange_flag = 0;
  pstat_flag = 0;
  pstyle = ISO;

  for (int i = 0; i < 6; i++)
    if (p_flag[i]) pstat_flag = 1;

  if (pstat_flag) {
    if (p_flag[0]) box_change |= BOX_CHANGE_X;
    if (p_flag[1]) box_change |= BOX_CHANGE_Y;
    if (p_flag[2]) box_change |= BOX_CHANGE_Z;
    if (p_flag[3]) box_change |= BOX_CHANGE_YZ;
    if (p_flag[4]) box_change |= BOX_CHANGE_XZ;
    if (p_flag[5]) box_change |= BOX_CHANGE_XY;
    no_change_box = 1;
    if (allremap == 0) restart_pbc = 1;

    // pstyle = TRICLINIC if any off-diagonal term is controlled -> 6 dof
    // else pstyle = ISO if XYZ coupling or XY coupling in 2d -> 1 dof
    // else pstyle = ANISO -> 3 dof

    if (p_flag[3] || p_flag[4] || p_flag[5]) pstyle = TRICLINIC;
    else if (pcouple == XYZ || (dimension == 2 && pcouple == XY)) pstyle = ISO;
    else pstyle = ANISO;

    // pre_exchange only required if flips can occur due to shape changes

    if (flipflag && (p_flag[3] || p_flag[4] || p_flag[5]))
      pre_exchange_flag = pre_exchange_migrate = 1;
    if (flipflag && (domain->yz != 0.0 || domain->xz != 0.0 ||
                     domain->xy != 0.0))
      pre_exchange_flag = pre_exchange_migrate = 1;
  }

  // convert input periods to frequencies

  t_freq = 0.0;
  p_freq[0] = p_freq[1] = p_freq[2] = p_freq[3] = p_freq[4] = p_freq[5] = 0.0;

  if (tstat_flag) t_freq = 1.0 / t_period;
  if (p_flag[0]) p_freq[0] = 1.0 / p_period[0];
  if (p_flag[1]) p_freq[1] = 1.0 / p_period[1];
  if (p_flag[2]) p_freq[2] = 1.0 / p_period[2];
  if (p_flag[3]) p_freq[3] = 1.0 / p_period[3];
  if (p_flag[4]) p_freq[4] = 1.0 / p_period[4];
  if (p_flag[5]) p_freq[5] = 1.0 / p_period[5];

  // Nose/Hoover temp and pressure init

  size_vector = 0;

  if (tstat_flag) {
    int ich;
    eta = new double[mtchain];

    // add one extra dummy thermostat, set to zero

    eta_dot = new double[mtchain+1];
    eta_dot[mtchain] = 0.0;
    eta_dotdot = new double[mtchain];
    for (ich = 0; ich < mtchain; ich++) {
      eta[ich] = eta_dot[ich] = eta_dotdot[ich] = 0.0;
    }
    eta_mass = new double[mtchain];
    size_vector += 2*2*mtchain;
  }

  if (pstat_flag) {
    omega[0] = omega[1] = omega[2] = 0.0;
    omega_dot[0] = omega_dot[1] = omega_dot[2] = 0.0;
    omega_mass[0] = omega_mass[1] = omega_mass[2] = 0.0;
    omega[3] = omega[4] = omega[5] = 0.0;
    omega_dot[3] = omega_dot[4] = omega_dot[5] = 0.0;
    omega_mass[3] = omega_mass[4] = omega_mass[5] = 0.0;
    if (pstyle == ISO) size_vector += 2*2*1;
    else if (pstyle == ANISO) size_vector += 2*2*3;
    else if (pstyle == TRICLINIC) size_vector += 2*2*6;

    if (mpchain) {
      int ich;
      etap = new double[mpchain];

      // add one extra dummy thermostat, set to zero

      etap_dot = new double[mpchain+1];
      etap_dot[mpchain] = 0.0;
      etap_dotdot = new double[mpchain];
      for (ich = 0; ich < mpchain; ich++) {
        etap[ich] = etap_dot[ich] =
          etap_dotdot[ich] = 0.0;
      }
      etap_mass = new double[mpchain];
      size_vector += 2*2*mpchain;
    }

    if (deviatoric_flag) size_vector += 1;
  }

  if (pre_exchange_flag) irregular = new Irregular(lmp);
  else irregular = nullptr;

  // initialize vol0,t0 to zero to signal uninitialized
  // values then assigned in init(), if necessary

  vol0 = t0 = 0.0;
}

/* ---------------------------------------------------------------------- */

FixNH::~FixNH()
{
  if (copymode) return;

  delete[] id_dilate;
  delete irregular;

  // delete temperature and pressure if fix created them

  if (tcomputeflag) modify->delete_compute(id_temp);
  delete[] id_temp;

  if (tstat_flag) {
    delete[] eta;
    delete[] eta_dot;
    delete[] eta_dotdot;
    delete[] eta_mass;
  }

  if (pstat_flag) {
    if (pcomputeflag) modify->delete_compute(id_press);
    delete[] id_press;
    if (mpchain) {
      delete[] etap;
      delete[] etap_dot;
      delete[] etap_dotdot;
      delete[] etap_mass;
    }
  }
}

/* ---------------------------------------------------------------------- */

int FixNH::setmask()
{
  int mask = 0;
  mask |= INITIAL_INTEGRATE;
  mask |= FINAL_INTEGRATE;
  mask |= INITIAL_INTEGRATE_RESPA;
  mask |= FINAL_INTEGRATE_RESPA;
  mask |= PRE_FORCE_RESPA;
  if (pre_exchange_flag) mask |= PRE_EXCHANGE;
  return mask;
}

/* ---------------------------------------------------------------------- */

void FixNH::init()
{
  // recheck that dilate group has not been deleted

  if (allremap == 0) {
    int idilate = group->find(id_dilate);
    if (idilate == -1)
      error->all(FLERR,"Fix {} dilate group ID {} does not exist", style, id_dilate);
    dilate_group_bit = group->bitmask[idilate];
  }

  // ensure no conflict with fix deform

  if (pstat_flag)
    for (auto &ifix : modify->get_fix_by_style("^deform")) {
      auto deform = dynamic_cast<FixDeform *>(ifix);
      if (deform) {
        int *dimflag = deform->dimflag;
        if ((p_flag[0] && dimflag[0]) || (p_flag[1] && dimflag[1]) ||
            (p_flag[2] && dimflag[2]) || (p_flag[3] && dimflag[3]) ||
            (p_flag[4] && dimflag[4]) || (p_flag[5] && dimflag[5]))
          error->all(FLERR,"Cannot use fix {} and fix deform on "
                     "same component of stress tensor", style);
      }
    }

  // set temperature and pressure ptrs

  temperature = modify->get_compute_by_id(id_temp);
  if (!temperature) error->all(FLERR,"Temperature ID {} for fix {} does not exist", id_temp, style);

  if (temperature->tempbias) which = BIAS;
  else which = NOBIAS;

  if (pstat_flag) {
    pressure = modify->get_compute_by_id(id_press);
    if (!pressure) error->all(FLERR,"Pressure ID {} for fix {} does not exist", id_press, style);
  }

  // set timesteps and frequencies

  dtv = update->dt;
  dtf = 0.5 * update->dt * force->ftm2v;
  dthalf = 0.5 * update->dt;
  dt4 = 0.25 * update->dt;
  dt8 = 0.125 * update->dt;
  dto = dthalf;

  p_freq_max = 0.0;
  if (pstat_flag) {
    p_freq_max = MAX(p_freq[0],p_freq[1]);
    p_freq_max = MAX(p_freq_max,p_freq[2]);
    if (pstyle == TRICLINIC) {
      p_freq_max = MAX(p_freq_max,p_freq[3]);
      p_freq_max = MAX(p_freq_max,p_freq[4]);
      p_freq_max = MAX(p_freq_max,p_freq[5]);
    }
    pdrag_factor = 1.0 - (update->dt * p_freq_max * drag / nc_pchain);
  }

  if (tstat_flag)
    tdrag_factor = 1.0 - (update->dt * t_freq * drag / nc_tchain);

  // tally the number of dimensions that are barostatted
  // set initial volume and reference cell, if not already done

  if (pstat_flag) {
    pdim = p_flag[0] + p_flag[1] + p_flag[2];
    if (vol0 == 0.0) {
      if (dimension == 3) vol0 = domain->xprd * domain->yprd * domain->zprd;
      else vol0 = domain->xprd * domain->yprd;
      h0_inv[0] = domain->h_inv[0];
      h0_inv[1] = domain->h_inv[1];
      h0_inv[2] = domain->h_inv[2];
      h0_inv[3] = domain->h_inv[3];
      h0_inv[4] = domain->h_inv[4];
      h0_inv[5] = domain->h_inv[5];
    }
  }

  boltz = force->boltz;
  nktv2p = force->nktv2p;

  if (force->kspace) kspace_flag = 1;
  else kspace_flag = 0;

  if (utils::strmatch(update->integrate_style,"^respa")) {
    auto respa_ptr = dynamic_cast<Respa *>(update->integrate);
    if (!respa_ptr) error->all(FLERR, "Failure to access Respa style {}", update->integrate_style);
    nlevels_respa = respa_ptr->nlevels;
    step_respa = respa_ptr->step;
    dto = 0.5*step_respa[0];
  }

  // detect if any rigid fixes exist so rigid bodies move when box is remapped

  rfix.clear();
  for (auto &ifix : modify->get_fix_list())
    if (ifix->rigid_flag) rfix.push_back(ifix);
}

/* ----------------------------------------------------------------------
   compute T,P before integrator starts
------------------------------------------------------------------------- */

void FixNH::setup(int /*vflag*/)
{
  // tdof needed by compute_temp_target()

  t_current = temperature->compute_scalar();
  tdof = temperature->dof;

  // t_target is needed by NVT and NPT in compute_scalar()
  // If no thermostat or using fix nphug,
  // t_target must be defined by other means.

  if (tstat_flag && strstr(style,"nphug") == nullptr) {
    compute_temp_target();
  } else if (pstat_flag) {

    // t0 = reference temperature for masses
    // set equal to either ptemp or the current temperature
    // cannot be done in init() b/c temperature cannot be called there
    // is b/c Modify::init() inits computes after fixes due to dof dependence
    // error if T less than 1e-6
    // if it was read in from a restart file, leave it be

    if (t0 == 0.0) {
      if (p_temp_flag) {
        t0 = p_temp;
      } else {
        t0 = temperature->compute_scalar();
        if (t0 < EPSILON)
          error->all(FLERR,"Current temperature too close to zero, consider using ptemp keyword");
      }
    }
    t_target = t0;
  }

  if (pstat_flag) compute_press_target();

  if (pstat_flag) {
    if (pstyle == ISO) pressure->compute_scalar();
    else pressure->compute_vector();
    couple();
    pressure->addstep(update->ntimestep+1);
  }

  // masses and initial forces on thermostat variables

  if (tstat_flag) {
    eta_mass[0] = tdof * boltz * t_target / (t_freq*t_freq);
    for (int ich = 1; ich < mtchain; ich++)
      eta_mass[ich] = boltz * t_target / (t_freq*t_freq);
    for (int ich = 1; ich < mtchain; ich++) {
      eta_dotdot[ich] = (eta_mass[ich-1]*eta_dot[ich-1]*eta_dot[ich-1] -
                         boltz * t_target) / eta_mass[ich];
    }
  }

  // masses and initial forces on barostat variables

  if (pstat_flag) {
    double kt = boltz * t_target;
    double nkt = (atom->natoms + 1) * kt;

    for (int i = 0; i < 3; i++)
      if (p_flag[i])
        omega_mass[i] = nkt/(p_freq[i]*p_freq[i]);

    if (pstyle == TRICLINIC) {
      for (int i = 3; i < 6; i++)
        if (p_flag[i]) omega_mass[i] = nkt/(p_freq[i]*p_freq[i]);
    }

  // masses and initial forces on barostat thermostat variables

    if (mpchain) {
      etap_mass[0] = boltz * t_target / (p_freq_max*p_freq_max);
      for (int ich = 1; ich < mpchain; ich++)
        etap_mass[ich] = boltz * t_target / (p_freq_max*p_freq_max);
      for (int ich = 1; ich < mpchain; ich++)
        etap_dotdot[ich] =
          (etap_mass[ich-1]*etap_dot[ich-1]*etap_dot[ich-1] -
           boltz * t_target) / etap_mass[ich];
    }
  }
}

/* ----------------------------------------------------------------------
   1st half of Verlet update
------------------------------------------------------------------------- */

void FixNH::initial_integrate(int /*vflag*/)
{
  // update eta_press_dot

  if (pstat_flag && mpchain) nhc_press_integrate();

  // update eta_dot

  if (tstat_flag) {
    compute_temp_target();
    nhc_temp_integrate();
  }

  // need to recompute pressure to account for change in KE
  // t_current is up-to-date, but compute_temperature is not
  // compute appropriately coupled elements of mvv_current

  if (pstat_flag) {
    if (pstyle == ISO) {
      temperature->compute_scalar();
      pressure->compute_scalar();
    } else {
      temperature->compute_vector();
      pressure->compute_vector();
    }
    couple();
    pressure->addstep(update->ntimestep+1);
  }

  if (pstat_flag) {
    compute_press_target();
    nh_omega_dot();
    nh_v_press();
  }

  nve_v();

  // remap simulation box by 1/2 step

  if (pstat_flag) remap();

  nve_x();

  // remap simulation box by 1/2 step
  // redo KSpace coeffs since volume has changed

  if (pstat_flag) {
    remap();
    if (kspace_flag) force->kspace->setup();
  }
}

/* ----------------------------------------------------------------------
   2nd half of Verlet update
------------------------------------------------------------------------- */

void FixNH::final_integrate()
{
  nve_v();

  // re-compute temp before nh_v_press()
  // only needed for temperature computes with BIAS on reneighboring steps:
  //   b/c some biases store per-atom values (e.g. temp/profile)
  //   per-atom values are invalid if reneigh/comm occurred
  //     since temp->compute() in initial_integrate()

  if (which == BIAS && neighbor->ago == 0)
    t_current = temperature->compute_scalar();

  if (pstat_flag) nh_v_press();

  // compute new T,P after velocities rescaled by nh_v_press()
  // compute appropriately coupled elements of mvv_current

  t_current = temperature->compute_scalar();
  tdof = temperature->dof;

  // need to recompute pressure to account for change in KE
  // t_current is up-to-date, but compute_temperature is not
  // compute appropriately coupled elements of mvv_current

  if (pstat_flag) {
    if (pstyle == ISO) pressure->compute_scalar();
    else {
      temperature->compute_vector();
      pressure->compute_vector();
    }
    couple();
    pressure->addstep(update->ntimestep+1);
  }

  if (pstat_flag) nh_omega_dot();

  // update eta_dot
  // update eta_press_dot

  if (tstat_flag) nhc_temp_integrate();
  if (pstat_flag && mpchain) nhc_press_integrate();
}

/* ---------------------------------------------------------------------- */

void FixNH::initial_integrate_respa(int /*vflag*/, int ilevel, int /*iloop*/)
{
  // set timesteps by level

  dtv = step_respa[ilevel];
  dtf = 0.5 * step_respa[ilevel] * force->ftm2v;
  dthalf = 0.5 * step_respa[ilevel];

  // outermost level - update eta_dot and omega_dot, apply to v
  // all other levels - NVE update of v
  // x,v updates only performed for atoms in group

  if (ilevel == nlevels_respa-1) {

    // update eta_press_dot

    if (pstat_flag && mpchain) nhc_press_integrate();

    // update eta_dot

    if (tstat_flag) {
      compute_temp_target();
      nhc_temp_integrate();
    }

    // recompute pressure to account for change in KE
    // t_current is up-to-date, but compute_temperature is not
    // compute appropriately coupled elements of mvv_current

    if (pstat_flag) {
      if (pstyle == ISO) {
        temperature->compute_scalar();
        pressure->compute_scalar();
      } else {
        temperature->compute_vector();
        pressure->compute_vector();
      }
      couple();
      pressure->addstep(update->ntimestep+1);
    }

    if (pstat_flag) {
      compute_press_target();
      nh_omega_dot();
      nh_v_press();
    }

    nve_v();

  } else nve_v();

  // innermost level - also update x only for atoms in group
  // if barostat, perform 1/2 step remap before and after

  if (ilevel == 0) {
    if (pstat_flag) remap();
    nve_x();
    if (pstat_flag) remap();
  }
}

/* ---------------------------------------------------------------------- */

void FixNH::pre_force_respa(int /*vflag*/, int ilevel, int /*iloop*/)
{
  // if barostat, redo KSpace coeffs at outermost level,
  // since volume has changed

  if (ilevel == nlevels_respa-1 && kspace_flag && pstat_flag)
    force->kspace->setup();
}

/* ---------------------------------------------------------------------- */

void FixNH::final_integrate_respa(int ilevel, int /*iloop*/)
{
  // set timesteps by level

  dtf = 0.5 * step_respa[ilevel] * force->ftm2v;
  dthalf = 0.5 * step_respa[ilevel];

  // outermost level - update eta_dot and omega_dot, apply via final_integrate
  // all other levels - NVE update of v

  if (ilevel == nlevels_respa-1) final_integrate();
  else nve_v();
}

/* ---------------------------------------------------------------------- */

void FixNH::couple()
{
  double *tensor = pressure->vector;

  if (pstyle == ISO)
    p_current[0] = p_current[1] = p_current[2] = pressure->scalar;
  else if (pcouple == XYZ) {
    double ave = 1.0/3.0 * (tensor[0] + tensor[1] + tensor[2]);
    p_current[0] = p_current[1] = p_current[2] = ave;
  } else if (pcouple == XY) {
    double ave = 0.5 * (tensor[0] + tensor[1]);
    p_current[0] = p_current[1] = ave;
    p_current[2] = tensor[2];
  } else if (pcouple == YZ) {
    double ave = 0.5 * (tensor[1] + tensor[2]);
    p_current[1] = p_current[2] = ave;
    p_current[0] = tensor[0];
  } else if (pcouple == XZ) {
    double ave = 0.5 * (tensor[0] + tensor[2]);
    p_current[0] = p_current[2] = ave;
    p_current[1] = tensor[1];
  } else {
    p_current[0] = tensor[0];
    p_current[1] = tensor[1];
    p_current[2] = tensor[2];
  }

  if (!std::isfinite(p_current[0]) || !std::isfinite(p_current[1]) || !std::isfinite(p_current[2]))
    error->all(FLERR,"Non-numeric pressure - simulation unstable");

  // switch order from xy-xz-yz to Voigt ordering

  if (pstyle == TRICLINIC) {
    p_current[3] = tensor[5];
    p_current[4] = tensor[4];
    p_current[5] = tensor[3];

    if (!std::isfinite(p_current[3]) || !std::isfinite(p_current[4]) || !std::isfinite(p_current[5]))
      error->all(FLERR,"Non-numeric pressure - simulation unstable");
  }
}

/* ----------------------------------------------------------------------
   change box size
   remap all atoms or dilate group atoms depending on allremap flag
   if rigid bodies exist, scale rigid body centers-of-mass
------------------------------------------------------------------------- */

void FixNH::remap()
{
  int i;
  double oldlo,oldhi;
  double expfac;

  double **x = atom->x;
  int *mask = atom->mask;
  int nlocal = atom->nlocal;
  double *h = domain->h;

  // omega is not used, except for book-keeping

  for (i = 0; i < 6; i++) omega[i] += dto*omega_dot[i];

  // convert pertinent atoms and rigid bodies to lamda coords

  if (allremap) domain->x2lamda(nlocal);
  else {
    for (i = 0; i < nlocal; i++)
      if (mask[i] & dilate_group_bit)
        domain->x2lamda(x[i],x[i]);
  }

  for (auto &ifix : rfix) ifix->deform(0);

  // reset global and local box to new size/shape

  // this operation corresponds to applying the
  // translate and scale operations
  // corresponding to the solution of the following ODE:
  //
  // h_dot = omega_dot * h
  //
  // where h_dot, omega_dot and h are all upper-triangular
  // 3x3 tensors. In Voigt ordering, the elements of the
  // RHS product tensor are:
  // h_dot = [0*0, 1*1, 2*2, 1*3+3*2, 0*4+5*3+4*2, 0*5+5*1]
  //
  // Ordering of operations preserves time symmetry.

  double dto2 = dto/2.0;
  double dto4 = dto/4.0;
  double dto8 = dto/8.0;

  // off-diagonal components, first half

  if (pstyle == TRICLINIC) {

    if (p_flag[4]) {
      expfac = exp(dto8*omega_dot[0]);
      h[4] *= expfac;
      h[4] += dto4*(omega_dot[5]*h[3]+omega_dot[4]*h[2]);
      h[4] *= expfac;
    }

    if (p_flag[3]) {
      expfac = exp(dto4*omega_dot[1]);
      h[3] *= expfac;
      h[3] += dto2*(omega_dot[3]*h[2]);
      h[3] *= expfac;
    }

    if (p_flag[5]) {
      expfac = exp(dto4*omega_dot[0]);
      h[5] *= expfac;
      h[5] += dto2*(omega_dot[5]*h[1]);
      h[5] *= expfac;
    }

    if (p_flag[4]) {
      expfac = exp(dto8*omega_dot[0]);
      h[4] *= expfac;
      h[4] += dto4*(omega_dot[5]*h[3]+omega_dot[4]*h[2]);
      h[4] *= expfac;
    }
  }

  // scale diagonal components
  // scale tilt factors with cell, if set

  if (p_flag[0]) {
    oldlo = domain->boxlo[0];
    oldhi = domain->boxhi[0];
    expfac = exp(dto*omega_dot[0]);
    domain->boxlo[0] = (oldlo-fixedpoint[0])*expfac + fixedpoint[0];
    domain->boxhi[0] = (oldhi-fixedpoint[0])*expfac + fixedpoint[0];
  }

  if (p_flag[1]) {
    oldlo = domain->boxlo[1];
    oldhi = domain->boxhi[1];
    expfac = exp(dto*omega_dot[1]);
    domain->boxlo[1] = (oldlo-fixedpoint[1])*expfac + fixedpoint[1];
    domain->boxhi[1] = (oldhi-fixedpoint[1])*expfac + fixedpoint[1];
    if (scalexy) h[5] *= expfac;
  }

  if (p_flag[2]) {
    oldlo = domain->boxlo[2];
    oldhi = domain->boxhi[2];
    expfac = exp(dto*omega_dot[2]);
    domain->boxlo[2] = (oldlo-fixedpoint[2])*expfac + fixedpoint[2];
    domain->boxhi[2] = (oldhi-fixedpoint[2])*expfac + fixedpoint[2];
    if (scalexz) h[4] *= expfac;
    if (scaleyz) h[3] *= expfac;
  }

  // off-diagonal components, second half

  if (pstyle == TRICLINIC) {

    if (p_flag[4]) {
      expfac = exp(dto8*omega_dot[0]);
      h[4] *= expfac;
      h[4] += dto4*(omega_dot[5]*h[3]+omega_dot[4]*h[2]);
      h[4] *= expfac;
    }

    if (p_flag[3]) {
      expfac = exp(dto4*omega_dot[1]);
      h[3] *= expfac;
      h[3] += dto2*(omega_dot[3]*h[2]);
      h[3] *= expfac;
    }

    if (p_flag[5]) {
      expfac = exp(dto4*omega_dot[0]);
      h[5] *= expfac;
      h[5] += dto2*(omega_dot[5]*h[1]);
      h[5] *= expfac;
    }

    if (p_flag[4]) {
      expfac = exp(dto8*omega_dot[0]);
      h[4] *= expfac;
      h[4] += dto4*(omega_dot[5]*h[3]+omega_dot[4]*h[2]);
      h[4] *= expfac;
    }

  }

  domain->yz = h[3];
  domain->xz = h[4];
  domain->xy = h[5];

  // tilt factor to cell length ratio can not exceed TILTMAX in one step

  if (domain->yz < -TILTMAX*domain->yprd ||
      domain->yz > TILTMAX*domain->yprd ||
      domain->xz < -TILTMAX*domain->xprd ||
      domain->xz > TILTMAX*domain->xprd ||
      domain->xy < -TILTMAX*domain->xprd ||
      domain->xy > TILTMAX*domain->xprd)
    error->all(FLERR,"Fix {} has tilted box too far in one step - "
               "periodic cell is too far from equilibrium state", style);

  domain->set_global_box();
  domain->set_local_box();

  // convert pertinent atoms and rigid bodies back to box coords

  if (allremap) domain->lamda2x(nlocal);
  else {
    for (i = 0; i < nlocal; i++)
      if (mask[i] & dilate_group_bit)
        domain->lamda2x(x[i],x[i]);
  }

  for (auto &ifix : rfix) ifix->deform(1);
}

/* ----------------------------------------------------------------------
   pack entire state of Fix into one write
------------------------------------------------------------------------- */

void FixNH::write_restart(FILE *fp)
{
  int nsize = size_restart_global();

  double *list;
  memory->create(list,nsize,"nh:list");

  pack_restart_data(list);

  if (comm->me == 0) {
    int size = nsize * sizeof(double);
    fwrite(&size,sizeof(int),1,fp);
    fwrite(list,sizeof(double),nsize,fp);
  }

  memory->destroy(list);
}

/* ----------------------------------------------------------------------
    calculate the number of data to be packed
------------------------------------------------------------------------- */

int FixNH::size_restart_global()
{
  int nsize = 2;
  if (tstat_flag) nsize += 1 + 2*mtchain;
  if (pstat_flag) {
    nsize += 16 + 2*mpchain;
    if (deviatoric_flag) nsize += 6;
  }

  return nsize;
}

/* ----------------------------------------------------------------------
   pack restart data
------------------------------------------------------------------------- */

int FixNH::pack_restart_data(double *list)
{
  int n = 0;

  list[n++] = tstat_flag;
  if (tstat_flag) {
    list[n++] = mtchain;
    for (int ich = 0; ich < mtchain; ich++)
      list[n++] = eta[ich];
    for (int ich = 0; ich < mtchain; ich++)
      list[n++] = eta_dot[ich];
  }

  list[n++] = pstat_flag;
  if (pstat_flag) {
    list[n++] = omega[0];
    list[n++] = omega[1];
    list[n++] = omega[2];
    list[n++] = omega[3];
    list[n++] = omega[4];
    list[n++] = omega[5];
    list[n++] = omega_dot[0];
    list[n++] = omega_dot[1];
    list[n++] = omega_dot[2];
    list[n++] = omega_dot[3];
    list[n++] = omega_dot[4];
    list[n++] = omega_dot[5];
    list[n++] = vol0;
    list[n++] = t0;
    list[n++] = mpchain;
    if (mpchain) {
      for (int ich = 0; ich < mpchain; ich++)
        list[n++] = etap[ich];
      for (int ich = 0; ich < mpchain; ich++)
        list[n++] = etap_dot[ich];
    }

    list[n++] = deviatoric_flag;
    if (deviatoric_flag) {
      list[n++] = h0_inv[0];
      list[n++] = h0_inv[1];
      list[n++] = h0_inv[2];
      list[n++] = h0_inv[3];
      list[n++] = h0_inv[4];
      list[n++] = h0_inv[5];
    }
  }

  return n;
}

/* ----------------------------------------------------------------------
   use state info from restart file to restart the Fix
------------------------------------------------------------------------- */

void FixNH::restart(char *buf)
{
  int n = 0;
  auto list = (double *) buf;
  int flag = static_cast<int> (list[n++]);
  if (flag) {
    int m = static_cast<int> (list[n++]);
    if (tstat_flag && m == mtchain) {
      for (int ich = 0; ich < mtchain; ich++)
        eta[ich] = list[n++];
      for (int ich = 0; ich < mtchain; ich++)
        eta_dot[ich] = list[n++];
    } else n += 2*m;
  }
  flag = static_cast<int> (list[n++]);
  if (flag) {
    omega[0] = list[n++];
    omega[1] = list[n++];
    omega[2] = list[n++];
    omega[3] = list[n++];
    omega[4] = list[n++];
    omega[5] = list[n++];
    omega_dot[0] = list[n++];
    omega_dot[1] = list[n++];
    omega_dot[2] = list[n++];
    omega_dot[3] = list[n++];
    omega_dot[4] = list[n++];
    omega_dot[5] = list[n++];
    vol0 = list[n++];
    t0 = list[n++];
    int m = static_cast<int> (list[n++]);
    if (pstat_flag && m == mpchain) {
      for (int ich = 0; ich < mpchain; ich++)
        etap[ich] = list[n++];
      for (int ich = 0; ich < mpchain; ich++)
        etap_dot[ich] = list[n++];
    } else n+=2*m;
    flag = static_cast<int> (list[n++]);
    if (flag) {
      h0_inv[0] = list[n++];
      h0_inv[1] = list[n++];
      h0_inv[2] = list[n++];
      h0_inv[3] = list[n++];
      h0_inv[4] = list[n++];
      h0_inv[5] = list[n++];
    }
  }
}

/* ---------------------------------------------------------------------- */

int FixNH::modify_param(int narg, char **arg)
{
  if (strcmp(arg[0],"temp") == 0) {
    if (narg < 2) error->all(FLERR,"Illegal fix_modify command");
    if (tcomputeflag) {
      modify->delete_compute(id_temp);
      tcomputeflag = 0;
    }
    delete[] id_temp;
    id_temp = utils::strdup(arg[1]);

    temperature = modify->get_compute_by_id(arg[1]);
    if (!temperature)
      error->all(FLERR,"Could not find fix_modify temperature ID {}", arg[1]);

    if (temperature->tempflag == 0)
      error->all(FLERR, "Fix_modify temperature ID {} does not compute temperature", arg[1]);
    if (temperature->igroup != 0 && comm->me == 0)
      error->warning(FLERR,"Temperature for fix modify is not for group all");

    // reset id_temp of pressure to new temperature ID

    if (pstat_flag) {
      auto icompute = modify->get_compute_by_id(id_press);
      if (!icompute)
        error->all(FLERR,"Pressure ID {} for fix modify does not exist", id_press);
      icompute->reset_extra_compute_fix(id_temp);
    }

    return 2;

  } else if (strcmp(arg[0],"press") == 0) {
    if (narg < 2) utils::missing_cmd_args(FLERR,"fix_modify press", error);
    if (!pstat_flag) error->all(FLERR,"Fix_modify press command without a barostat");
    if (pcomputeflag) {
      modify->delete_compute(id_press);
      pcomputeflag = 0;
    }
    delete[] id_press;
    id_press = utils::strdup(arg[1]);

    pressure = modify->get_compute_by_id(arg[1]);
    if (!pressure) error->all(FLERR,"Could not find fix_modify pressure ID {}", arg[1]);

    if (pressure->pressflag == 0)
      error->all(FLERR,"Fix_modify pressure ID {} does not compute pressure", arg[1]);
    return 2;
  }

  return 0;
}

/* ---------------------------------------------------------------------- */

double FixNH::compute_scalar()
{
  int i;
  double volume;
  double energy;
  double kt = boltz * t_target;
  double lkt_press = 0.0;
  int ich;
  if (dimension == 3) volume = domain->xprd * domain->yprd * domain->zprd;
  else volume = domain->xprd * domain->yprd;

  energy = 0.0;

  // thermostat chain energy is equivalent to Eq. (2) in
  // Martyna, Tuckerman, Tobias, Klein, Mol Phys, 87, 1117
  // Sum(0.5*p_eta_k^2/Q_k,k=1,M) + L*k*T*eta_1 + Sum(k*T*eta_k,k=2,M),
  // where L = tdof
  //       M = mtchain
  //       p_eta_k = Q_k*eta_dot[k-1]
  //       Q_1 = L*k*T/t_freq^2
  //       Q_k = k*T/t_freq^2, k > 1

  if (tstat_flag) {
    energy += ke_target * eta[0] + 0.5*eta_mass[0]*eta_dot[0]*eta_dot[0];
    for (ich = 1; ich < mtchain; ich++)
      energy += kt * eta[ich] + 0.5*eta_mass[ich]*eta_dot[ich]*eta_dot[ich];
  }

  // barostat energy is equivalent to Eq. (8) in
  // Martyna, Tuckerman, Tobias, Klein, Mol Phys, 87, 1117
  // Sum(0.5*p_omega^2/W + P*V),
  // where N = natoms
  //       p_omega = W*omega_dot
  //       W = N*k*T/p_freq^2
  //       sum is over barostatted dimensions

  if (pstat_flag) {
    for (i = 0; i < 3; i++) {
      if (p_flag[i]) {
        energy += 0.5*omega_dot[i]*omega_dot[i]*omega_mass[i] +
          p_hydro*(volume-vol0) / (pdim*nktv2p);
        lkt_press += kt;
      }
    }

    if (pstyle == TRICLINIC) {
      for (i = 3; i < 6; i++) {
        if (p_flag[i]) {
          energy += 0.5*omega_dot[i]*omega_dot[i]*omega_mass[i];
          lkt_press += kt;
        }
      }
    }

    // extra contributions from thermostat chain for barostat

    if (mpchain) {
      energy += lkt_press * etap[0] + 0.5*etap_mass[0]*etap_dot[0]*etap_dot[0];
      for (ich = 1; ich < mpchain; ich++)
        energy += kt * etap[ich] +
          0.5*etap_mass[ich]*etap_dot[ich]*etap_dot[ich];
    }

    // extra contribution from strain energy

    if (deviatoric_flag) energy += compute_strain_energy();
  }

  return energy;
}

/* ----------------------------------------------------------------------
   return a single element of the following vectors, in this order:
      eta[tchain], eta_dot[tchain], omega[ndof], omega_dot[ndof]
      etap[pchain], etap_dot[pchain], PE_eta[tchain], KE_eta_dot[tchain]
      PE_omega[ndof], KE_omega_dot[ndof], PE_etap[pchain], KE_etap_dot[pchain]
      PE_strain[1]
  if no thermostat exists, related quantities are omitted from the list
  if no barostat exists, related quantities are omitted from the list
  ndof = 1,3,6 degrees of freedom for pstyle = ISO,ANISO,TRI
------------------------------------------------------------------------- */

double FixNH::compute_vector(int n)
{
  int ilen;

  if (tstat_flag) {
    ilen = mtchain;
    if (n < ilen) return eta[n];
    n -= ilen;
    ilen = mtchain;
    if (n < ilen) return eta_dot[n];
    n -= ilen;
  }

  if (pstat_flag) {
    if (pstyle == ISO) {
      ilen = 1;
      if (n < ilen) return omega[n];
      n -= ilen;
    } else if (pstyle == ANISO) {
      ilen = 3;
      if (n < ilen) return omega[n];
      n -= ilen;
    } else {
      ilen = 6;
      if (n < ilen) return omega[n];
      n -= ilen;
    }

    if (pstyle == ISO) {
      ilen = 1;
      if (n < ilen) return omega_dot[n];
      n -= ilen;
    } else if (pstyle == ANISO) {
      ilen = 3;
      if (n < ilen) return omega_dot[n];
      n -= ilen;
    } else {
      ilen = 6;
      if (n < ilen) return omega_dot[n];
      n -= ilen;
    }

    if (mpchain) {
      ilen = mpchain;
      if (n < ilen) return etap[n];
      n -= ilen;
      ilen = mpchain;
      if (n < ilen) return etap_dot[n];
      n -= ilen;
    }
  }

  double volume;
  double kt = boltz * t_target;
  double lkt_press = kt;
  int ich;
  if (dimension == 3) volume = domain->xprd * domain->yprd * domain->zprd;
  else volume = domain->xprd * domain->yprd;

  if (tstat_flag) {
    ilen = mtchain;
    if (n < ilen) {
      ich = n;
      if (ich == 0)
        return ke_target * eta[0];
      else
        return kt * eta[ich];
    }
    n -= ilen;
    ilen = mtchain;
    if (n < ilen) {
      ich = n;
      if (ich == 0)
        return 0.5*eta_mass[0]*eta_dot[0]*eta_dot[0];
      else
        return 0.5*eta_mass[ich]*eta_dot[ich]*eta_dot[ich];
    }
    n -= ilen;
  }

  if (pstat_flag) {
    if (pstyle == ISO) {
      ilen = 1;
      if (n < ilen)
        return p_hydro*(volume-vol0) / nktv2p;
      n -= ilen;
    } else if (pstyle == ANISO) {
      ilen = 3;
      if (n < ilen) {
        if (p_flag[n])
          return p_hydro*(volume-vol0) / (pdim*nktv2p);
        else
          return 0.0;
      }
      n -= ilen;
    } else {
      ilen = 6;
      if (n < ilen) {
        if (n > 2) return 0.0;
        else if (p_flag[n])
          return p_hydro*(volume-vol0) / (pdim*nktv2p);
        else
          return 0.0;
      }
      n -= ilen;
    }

    if (pstyle == ISO) {
      ilen = 1;
      if (n < ilen)
        return pdim*0.5*omega_dot[n]*omega_dot[n]*omega_mass[n];
      n -= ilen;
    } else if (pstyle == ANISO) {
      ilen = 3;
      if (n < ilen) {
        if (p_flag[n])
          return 0.5*omega_dot[n]*omega_dot[n]*omega_mass[n];
        else return 0.0;
      }
      n -= ilen;
    } else {
      ilen = 6;
      if (n < ilen) {
        if (p_flag[n])
          return 0.5*omega_dot[n]*omega_dot[n]*omega_mass[n];
        else return 0.0;
      }
      n -= ilen;
    }

    if (mpchain) {
      ilen = mpchain;
      if (n < ilen) {
        ich = n;
        if (ich == 0) return lkt_press * etap[0];
        else return kt * etap[ich];
      }
      n -= ilen;
      ilen = mpchain;
      if (n < ilen) {
        ich = n;
        if (ich == 0)
          return 0.5*etap_mass[0]*etap_dot[0]*etap_dot[0];
        else
          return 0.5*etap_mass[ich]*etap_dot[ich]*etap_dot[ich];
      }
      n -= ilen;
    }

    if (deviatoric_flag) {
      ilen = 1;
      if (n < ilen)
        return compute_strain_energy();
      n -= ilen;
    }
  }

  return 0.0;
}

/* ---------------------------------------------------------------------- */

void FixNH::reset_target(double t_new)
{
  t_target = t_start = t_stop = t_new;
}

/* ---------------------------------------------------------------------- */

void FixNH::reset_dt()
{
  dtv = update->dt;
  dtf = 0.5 * update->dt * force->ftm2v;
  dthalf = 0.5 * update->dt;
  dt4 = 0.25 * update->dt;
  dt8 = 0.125 * update->dt;
  dto = dthalf;

  // If using respa, then remap is performed in innermost level

  if (utils::strmatch(update->integrate_style,"^respa")) {
    auto respa_ptr = dynamic_cast<Respa *>(update->integrate);
    if (!respa_ptr) error->all(FLERR, "Failure to access Respa style {}", update->integrate_style);
    nlevels_respa = respa_ptr->nlevels;
    step_respa = respa_ptr->step;
    dto = 0.5*step_respa[0];
  }

  if (pstat_flag)
    pdrag_factor = 1.0 - (update->dt * p_freq_max * drag / nc_pchain);

  if (tstat_flag)
    tdrag_factor = 1.0 - (update->dt * t_freq * drag / nc_tchain);
}

/* ----------------------------------------------------------------------
   extract thermostat properties
------------------------------------------------------------------------- */

void *FixNH::extract(const char *str, int &dim)
{
  dim=0;
  if (tstat_flag && strcmp(str,"t_target") == 0) {
    return &t_target;
  } else if (tstat_flag && strcmp(str,"t_start") == 0) {
    return &t_start;
  } else if (tstat_flag && strcmp(str,"t_stop") == 0) {
    return &t_stop;
  } else if (tstat_flag && strcmp(str,"mtchain") == 0) {
    return &mtchain;
  } else if (pstat_flag && strcmp(str,"mpchain") == 0) {
    return &mpchain;
  }
  dim=1;
  if (tstat_flag && strcmp(str,"eta") == 0) {
    return &eta;
  } else if (pstat_flag && strcmp(str,"etap") == 0) {
    return &etap;
  } else if (pstat_flag && strcmp(str,"p_flag") == 0) {
    return &p_flag;
  } else if (pstat_flag && strcmp(str,"p_start") == 0) {
    return &p_start;
  } else if (pstat_flag && strcmp(str,"p_stop") == 0) {
    return &p_stop;
  } else if (pstat_flag && strcmp(str,"p_target") == 0) {
    return &p_target;
  }
  return nullptr;
}

/* ----------------------------------------------------------------------
   perform half-step update of chain thermostat variables
------------------------------------------------------------------------- */

void FixNH::nhc_temp_integrate()
{
  int ich;
  double expfac;
  double kecurrent = tdof * boltz * t_current;

  // Update masses, to preserve initial freq, if flag set

  if (eta_mass_flag) {
    eta_mass[0] = tdof * boltz * t_target / (t_freq*t_freq);
    for (ich = 1; ich < mtchain; ich++)
      eta_mass[ich] = boltz * t_target / (t_freq*t_freq);
  }

  if (eta_mass[0] > 0.0)
    eta_dotdot[0] = (kecurrent - ke_target)/eta_mass[0];
  else eta_dotdot[0] = 0.0;

  double ncfac = 1.0/nc_tchain;
  for (int iloop = 0; iloop < nc_tchain; iloop++) {

    for (ich = mtchain-1; ich > 0; ich--) {
      expfac = exp(-ncfac*dt8*eta_dot[ich+1]);
      eta_dot[ich] *= expfac;
      eta_dot[ich] += eta_dotdot[ich] * ncfac*dt4;
      eta_dot[ich] *= tdrag_factor;
      eta_dot[ich] *= expfac;
    }

    expfac = exp(-ncfac*dt8*eta_dot[1]);
    eta_dot[0] *= expfac;
    eta_dot[0] += eta_dotdot[0] * ncfac*dt4;
    eta_dot[0] *= tdrag_factor;
    eta_dot[0] *= expfac;

    factor_eta = exp(-ncfac*dthalf*eta_dot[0]);
    nh_v_temp();

    // rescale temperature due to velocity scaling
    // should not be necessary to explicitly recompute the temperature

    t_current *= factor_eta*factor_eta;
    kecurrent = tdof * boltz * t_current;

    if (eta_mass[0] > 0.0)
      eta_dotdot[0] = (kecurrent - ke_target)/eta_mass[0];
    else eta_dotdot[0] = 0.0;

    for (ich = 0; ich < mtchain; ich++)
      eta[ich] += ncfac*dthalf*eta_dot[ich];

    eta_dot[0] *= expfac;
    eta_dot[0] += eta_dotdot[0] * ncfac*dt4;
    eta_dot[0] *= expfac;

    for (ich = 1; ich < mtchain; ich++) {
      expfac = exp(-ncfac*dt8*eta_dot[ich+1]);
      eta_dot[ich] *= expfac;
      eta_dotdot[ich] = (eta_mass[ich-1]*eta_dot[ich-1]*eta_dot[ich-1]
                         - boltz * t_target)/eta_mass[ich];
      eta_dot[ich] += eta_dotdot[ich] * ncfac*dt4;
      eta_dot[ich] *= expfac;
    }
  }
}

/* ----------------------------------------------------------------------
   perform half-step update of chain thermostat variables for barostat
   scale barostat velocities
------------------------------------------------------------------------- */

void FixNH::nhc_press_integrate()
{
  int ich,i,pdof;
  double expfac,factor_etap,kecurrent;
  double kt = boltz * t_target;
  double lkt_press;

  // Update masses, to preserve initial freq, if flag set

  if (omega_mass_flag) {
    double nkt = (atom->natoms + 1) * kt;
    for (i = 0; i < 3; i++)
      if (p_flag[i])
        omega_mass[i] = nkt/(p_freq[i]*p_freq[i]);

    if (pstyle == TRICLINIC) {
      for (i = 3; i < 6; i++)
        if (p_flag[i]) omega_mass[i] = nkt/(p_freq[i]*p_freq[i]);
    }
  }

  if (etap_mass_flag) {
    if (mpchain) {
      etap_mass[0] = boltz * t_target / (p_freq_max*p_freq_max);
      for (ich = 1; ich < mpchain; ich++)
        etap_mass[ich] = boltz * t_target / (p_freq_max*p_freq_max);
      for (ich = 1; ich < mpchain; ich++)
        etap_dotdot[ich] =
          (etap_mass[ich-1]*etap_dot[ich-1]*etap_dot[ich-1] -
           boltz * t_target) / etap_mass[ich];
    }
  }

  kecurrent = 0.0;
  pdof = 0;
  for (i = 0; i < 3; i++)
    if (p_flag[i]) {
      kecurrent += omega_mass[i]*omega_dot[i]*omega_dot[i];
      pdof++;
    }

  if (pstyle == TRICLINIC) {
    for (i = 3; i < 6; i++)
      if (p_flag[i]) {
        kecurrent += omega_mass[i]*omega_dot[i]*omega_dot[i];
        pdof++;
      }
  }

  if (pstyle == ISO) lkt_press = kt;
  else lkt_press = pdof * kt;
  etap_dotdot[0] = (kecurrent - lkt_press)/etap_mass[0];

  double ncfac = 1.0/nc_pchain;
  for (int iloop = 0; iloop < nc_pchain; iloop++) {

    for (ich = mpchain-1; ich > 0; ich--) {
      expfac = exp(-ncfac*dt8*etap_dot[ich+1]);
      etap_dot[ich] *= expfac;
      etap_dot[ich] += etap_dotdot[ich] * ncfac*dt4;
      etap_dot[ich] *= pdrag_factor;
      etap_dot[ich] *= expfac;
    }

    expfac = exp(-ncfac*dt8*etap_dot[1]);
    etap_dot[0] *= expfac;
    etap_dot[0] += etap_dotdot[0] * ncfac*dt4;
    etap_dot[0] *= pdrag_factor;
    etap_dot[0] *= expfac;

    for (ich = 0; ich < mpchain; ich++)
      etap[ich] += ncfac*dthalf*etap_dot[ich];

    factor_etap = exp(-ncfac*dthalf*etap_dot[0]);
    for (i = 0; i < 3; i++)
      if (p_flag[i]) omega_dot[i] *= factor_etap;

    if (pstyle == TRICLINIC) {
      for (i = 3; i < 6; i++)
        if (p_flag[i]) omega_dot[i] *= factor_etap;
    }

    kecurrent = 0.0;
    for (i = 0; i < 3; i++)
      if (p_flag[i]) kecurrent += omega_mass[i]*omega_dot[i]*omega_dot[i];

    if (pstyle == TRICLINIC) {
      for (i = 3; i < 6; i++)
        if (p_flag[i]) kecurrent += omega_mass[i]*omega_dot[i]*omega_dot[i];
    }

    etap_dotdot[0] = (kecurrent - lkt_press)/etap_mass[0];

    etap_dot[0] *= expfac;
    etap_dot[0] += etap_dotdot[0] * ncfac*dt4;
    etap_dot[0] *= expfac;

    for (ich = 1; ich < mpchain; ich++) {
      expfac = exp(-ncfac*dt8*etap_dot[ich+1]);
      etap_dot[ich] *= expfac;
      etap_dotdot[ich] =
        (etap_mass[ich-1]*etap_dot[ich-1]*etap_dot[ich-1] - boltz*t_target) /
        etap_mass[ich];
      etap_dot[ich] += etap_dotdot[ich] * ncfac*dt4;
      etap_dot[ich] *= expfac;
    }
  }
}

/* ----------------------------------------------------------------------
   perform half-step barostat scaling of velocities
-----------------------------------------------------------------------*/

void FixNH::nh_v_press()
{
  double factor[3];
  double **v = atom->v;
  int *mask = atom->mask;
  int nlocal = atom->nlocal;
  if (igroup == atom->firstgroup) nlocal = atom->nfirst;

  factor[0] = exp(-dt4*(omega_dot[0]+mtk_term2));
  factor[1] = exp(-dt4*(omega_dot[1]+mtk_term2));
  factor[2] = exp(-dt4*(omega_dot[2]+mtk_term2));

  if (which == NOBIAS) {
    for (int i = 0; i < nlocal; i++) {
      if (mask[i] & groupbit) {
        v[i][0] *= factor[0];
        v[i][1] *= factor[1];
        v[i][2] *= factor[2];
        if (pstyle == TRICLINIC) {
          v[i][0] += -dthalf*(v[i][1]*omega_dot[5] + v[i][2]*omega_dot[4]);
          v[i][1] += -dthalf*v[i][2]*omega_dot[3];
        }
        v[i][0] *= factor[0];
        v[i][1] *= factor[1];
        v[i][2] *= factor[2];
      }
    }
  } else if (which == BIAS) {
    for (int i = 0; i < nlocal; i++) {
      if (mask[i] & groupbit) {
        temperature->remove_bias(i,v[i]);
        v[i][0] *= factor[0];
        v[i][1] *= factor[1];
        v[i][2] *= factor[2];
        if (pstyle == TRICLINIC) {
          v[i][0] += -dthalf*(v[i][1]*omega_dot[5] + v[i][2]*omega_dot[4]);
          v[i][1] += -dthalf*v[i][2]*omega_dot[3];
        }
        v[i][0] *= factor[0];
        v[i][1] *= factor[1];
        v[i][2] *= factor[2];
        temperature->restore_bias(i,v[i]);
      }
    }
  }
}

/* ----------------------------------------------------------------------
   perform half-step update of velocities
-----------------------------------------------------------------------*/

void FixNH::nve_v()
{
  double dtfm;
  double **v = atom->v;
  double **f = atom->f;
  double *rmass = atom->rmass;
  double *mass = atom->mass;
  int *type = atom->type;
  int *mask = atom->mask;
  int nlocal = atom->nlocal;
  if (igroup == atom->firstgroup) nlocal = atom->nfirst;

  if (rmass) {
    for (int i = 0; i < nlocal; i++) {
      if (mask[i] & groupbit) {
        dtfm = dtf / rmass[i];
        v[i][0] += dtfm*f[i][0];
        v[i][1] += dtfm*f[i][1];
        v[i][2] += dtfm*f[i][2];
      }
    }
  } else {
    for (int i = 0; i < nlocal; i++) {
      if (mask[i] & groupbit) {
        dtfm = dtf / mass[type[i]];
        v[i][0] += dtfm*f[i][0];
        v[i][1] += dtfm*f[i][1];
        v[i][2] += dtfm*f[i][2];
      }
    }
  }
}

/* ----------------------------------------------------------------------
   perform full-step update of positions
-----------------------------------------------------------------------*/

void FixNH::nve_x()
{
  double **x = atom->x;
  double **v = atom->v;
  int *mask = atom->mask;
  int nlocal = atom->nlocal;
  if (igroup == atom->firstgroup) nlocal = atom->nfirst;

  // x update by full step only for atoms in group

  for (int i = 0; i < nlocal; i++) {
    if (mask[i] & groupbit) {
      x[i][0] += dtv * v[i][0];
      x[i][1] += dtv * v[i][1];
      x[i][2] += dtv * v[i][2];
    }
  }
}

/* ----------------------------------------------------------------------
   perform half-step thermostat scaling of velocities
-----------------------------------------------------------------------*/

void FixNH::nh_v_temp()
{
  double **v = atom->v;
  int *mask = atom->mask;
  int nlocal = atom->nlocal;
  if (igroup == atom->firstgroup) nlocal = atom->nfirst;

  if (which == NOBIAS) {
    for (int i = 0; i < nlocal; i++) {
      if (mask[i] & groupbit) {
        v[i][0] *= factor_eta;
        v[i][1] *= factor_eta;
        v[i][2] *= factor_eta;
      }
    }
  } else if (which == BIAS) {
    for (int i = 0; i < nlocal; i++) {
      if (mask[i] & groupbit) {
        temperature->remove_bias(i,v[i]);
        v[i][0] *= factor_eta;
        v[i][1] *= factor_eta;
        v[i][2] *= factor_eta;
        temperature->restore_bias(i,v[i]);
      }
    }
  }
}

/* ----------------------------------------------------------------------
   compute sigma tensor
   needed whenever p_target or h0_inv changes
-----------------------------------------------------------------------*/

void FixNH::compute_sigma()
{
  // if nreset_h0 > 0, reset vol0 and h0_inv
  // every nreset_h0 timesteps

  if (nreset_h0 > 0) {
    int delta = update->ntimestep - update->beginstep;
    if (delta % nreset_h0 == 0) {
      if (dimension == 3) vol0 = domain->xprd * domain->yprd * domain->zprd;
      else vol0 = domain->xprd * domain->yprd;
      h0_inv[0] = domain->h_inv[0];
      h0_inv[1] = domain->h_inv[1];
      h0_inv[2] = domain->h_inv[2];
      h0_inv[3] = domain->h_inv[3];
      h0_inv[4] = domain->h_inv[4];
      h0_inv[5] = domain->h_inv[5];
    }
  }

  // generate upper-triangular half of
  // sigma = vol0*h0inv*(p_target-p_hydro)*h0inv^t
  // units of sigma are are PV/L^2 e.g. atm.A
  //
  // [ 0 5 4 ]   [ 0 5 4 ] [ 0 5 4 ] [ 0 - - ]
  // [ 5 1 3 ] = [ - 1 3 ] [ 5 1 3 ] [ 5 1 - ]
  // [ 4 3 2 ]   [ - - 2 ] [ 4 3 2 ] [ 4 3 2 ]

  sigma[0] =
    vol0*(h0_inv[0]*((p_target[0]-p_hydro)*h0_inv[0] +
                     p_target[5]*h0_inv[5]+p_target[4]*h0_inv[4]) +
          h0_inv[5]*(p_target[5]*h0_inv[0] +
                     (p_target[1]-p_hydro)*h0_inv[5]+p_target[3]*h0_inv[4]) +
          h0_inv[4]*(p_target[4]*h0_inv[0]+p_target[3]*h0_inv[5] +
                     (p_target[2]-p_hydro)*h0_inv[4]));
  sigma[1] =
    vol0*(h0_inv[1]*((p_target[1]-p_hydro)*h0_inv[1] +
                     p_target[3]*h0_inv[3]) +
          h0_inv[3]*(p_target[3]*h0_inv[1] +
                     (p_target[2]-p_hydro)*h0_inv[3]));
  sigma[2] =
    vol0*(h0_inv[2]*((p_target[2]-p_hydro)*h0_inv[2]));
  sigma[3] =
    vol0*(h0_inv[1]*(p_target[3]*h0_inv[2]) +
          h0_inv[3]*((p_target[2]-p_hydro)*h0_inv[2]));
  sigma[4] =
    vol0*(h0_inv[0]*(p_target[4]*h0_inv[2]) +
          h0_inv[5]*(p_target[3]*h0_inv[2]) +
          h0_inv[4]*((p_target[2]-p_hydro)*h0_inv[2]));
  sigma[5] =
    vol0*(h0_inv[0]*(p_target[5]*h0_inv[1]+p_target[4]*h0_inv[3]) +
          h0_inv[5]*((p_target[1]-p_hydro)*h0_inv[1]+p_target[3]*h0_inv[3]) +
          h0_inv[4]*(p_target[3]*h0_inv[1]+(p_target[2]-p_hydro)*h0_inv[3]));
}

/* ----------------------------------------------------------------------
   compute strain energy
-----------------------------------------------------------------------*/

double FixNH::compute_strain_energy()
{
  // compute strain energy = 0.5*Tr(sigma*h*h^t) in energy units

  double* h = domain->h;
  double d0,d1,d2;

  d0 =
    sigma[0]*(h[0]*h[0]+h[5]*h[5]+h[4]*h[4]) +
    sigma[5]*(          h[1]*h[5]+h[3]*h[4]) +
    sigma[4]*(                    h[2]*h[4]);
  d1 =
    sigma[5]*(          h[5]*h[1]+h[4]*h[3]) +
    sigma[1]*(          h[1]*h[1]+h[3]*h[3]) +
    sigma[3]*(                    h[2]*h[3]);
  d2 =
    sigma[4]*(                    h[4]*h[2]) +
    sigma[3]*(                    h[3]*h[2]) +
    sigma[2]*(                    h[2]*h[2]);

  double energy = 0.5*(d0+d1+d2)/nktv2p;
  return energy;
}

/* ----------------------------------------------------------------------
   compute deviatoric barostat force = h*sigma*h^t
-----------------------------------------------------------------------*/

void FixNH::compute_deviatoric()
{
  // generate upper-triangular part of h*sigma*h^t
  // units of fdev are are PV, e.g. atm*A^3
  // [ 0 5 4 ]   [ 0 5 4 ] [ 0 5 4 ] [ 0 - - ]
  // [ 5 1 3 ] = [ - 1 3 ] [ 5 1 3 ] [ 5 1 - ]
  // [ 4 3 2 ]   [ - - 2 ] [ 4 3 2 ] [ 4 3 2 ]

  double* h = domain->h;

  fdev[0] =
    h[0]*(sigma[0]*h[0]+sigma[5]*h[5]+sigma[4]*h[4]) +
    h[5]*(sigma[5]*h[0]+sigma[1]*h[5]+sigma[3]*h[4]) +
    h[4]*(sigma[4]*h[0]+sigma[3]*h[5]+sigma[2]*h[4]);
  fdev[1] =
    h[1]*(              sigma[1]*h[1]+sigma[3]*h[3]) +
    h[3]*(              sigma[3]*h[1]+sigma[2]*h[3]);
  fdev[2] =
    h[2]*(                            sigma[2]*h[2]);
  fdev[3] =
    h[1]*(                            sigma[3]*h[2]) +
    h[3]*(                            sigma[2]*h[2]);
  fdev[4] =
    h[0]*(                            sigma[4]*h[2]) +
    h[5]*(                            sigma[3]*h[2]) +
    h[4]*(                            sigma[2]*h[2]);
  fdev[5] =
    h[0]*(              sigma[5]*h[1]+sigma[4]*h[3]) +
    h[5]*(              sigma[1]*h[1]+sigma[3]*h[3]) +
    h[4]*(              sigma[3]*h[1]+sigma[2]*h[3]);
}

/* ----------------------------------------------------------------------
   compute target temperature and kinetic energy
-----------------------------------------------------------------------*/

void FixNH::compute_temp_target()
{
  double delta = update->ntimestep - update->beginstep;
  if (delta != 0.0) delta /= update->endstep - update->beginstep;

  t_target = t_start + delta * (t_stop-t_start);
  ke_target = tdof * boltz * t_target;
}

/* ----------------------------------------------------------------------
   compute hydrostatic target pressure
-----------------------------------------------------------------------*/

void FixNH::compute_press_target()
{
  double delta = update->ntimestep - update->beginstep;
  if (delta != 0.0) delta /= update->endstep - update->beginstep;

  p_hydro = 0.0;
  for (int i = 0; i < 3; i++)
    if (p_flag[i]) {
      p_target[i] = p_start[i] + delta * (p_stop[i]-p_start[i]);
      p_hydro += p_target[i];
    }
  if (pdim > 0) p_hydro /= pdim;

  if (pstyle == TRICLINIC)
    for (int i = 3; i < 6; i++)
      p_target[i] = p_start[i] + delta * (p_stop[i]-p_start[i]);

  // if deviatoric, recompute sigma each time p_target changes

  if (deviatoric_flag) compute_sigma();
}

/* ----------------------------------------------------------------------
   update omega_dot, omega
-----------------------------------------------------------------------*/

void FixNH::nh_omega_dot()
{
  double f_omega,volume;

  if (dimension == 3) volume = domain->xprd*domain->yprd*domain->zprd;
  else volume = domain->xprd*domain->yprd;

  if (deviatoric_flag) compute_deviatoric();

  mtk_term1 = 0.0;
  if (mtk_flag) {
    if (pstyle == ISO) {
      mtk_term1 = tdof * boltz * t_current;
      mtk_term1 /= pdim * atom->natoms;
    } else {
      double *mvv_current = temperature->vector;
      for (int i = 0; i < 3; i++)
        if (p_flag[i])
          mtk_term1 += mvv_current[i];
      mtk_term1 /= pdim * atom->natoms;
    }
  }

  for (int i = 0; i < 3; i++)
    if (p_flag[i]) {
      f_omega = (p_current[i]-p_hydro)*volume /
        (omega_mass[i] * nktv2p) + mtk_term1 / omega_mass[i];
      if (deviatoric_flag) f_omega -= fdev[i]/(omega_mass[i] * nktv2p);
      omega_dot[i] += f_omega*dthalf;
      omega_dot[i] *= pdrag_factor;
    }

  mtk_term2 = 0.0;
  if (mtk_flag) {
    for (int i = 0; i < 3; i++)
      if (p_flag[i])
        mtk_term2 += omega_dot[i];
    if (pdim > 0) mtk_term2 /= pdim * atom->natoms;
  }

  if (pstyle == TRICLINIC) {
    for (int i = 3; i < 6; i++) {
      if (p_flag[i]) {
        f_omega = p_current[i]*volume/(omega_mass[i] * nktv2p);
        if (deviatoric_flag)
          f_omega -= fdev[i]/(omega_mass[i] * nktv2p);
        omega_dot[i] += f_omega*dthalf;
        omega_dot[i] *= pdrag_factor;
      }
    }
  }
}

/* ----------------------------------------------------------------------
  if any tilt ratios exceed limits, set flip = 1 and compute new tilt values
  do not flip in x or y if non-periodic (can tilt but not flip)
    this is b/c the box length would be changed (dramatically) by flip
  if yz tilt exceeded, adjust C vector by one B vector
  if xz tilt exceeded, adjust C vector by one A vector
  if xy tilt exceeded, adjust B vector by one A vector
  check yz first since it may change xz, then xz check comes after
  if any flip occurs, create new box in domain
  image_flip() adjusts image flags due to box shape change induced by flip
  remap() puts atoms outside the new box back into the new box
  perform irregular on atoms in lamda coords to migrate atoms to new procs
  important that image_flip comes before remap, since remap may change
    image flags to new values, making eqs in doc of Domain:image_flip incorrect
------------------------------------------------------------------------- */

void FixNH::pre_exchange()
{
  double xprd = domain->xprd;
  double yprd = domain->yprd;

  // flip is only triggered when tilt exceeds 0.5 by DELTAFLIP
  // this avoids immediate re-flipping due to tilt oscillations

  double xtiltmax = (0.5+DELTAFLIP)*xprd;
  double ytiltmax = (0.5+DELTAFLIP)*yprd;

  int flipxy,flipxz,flipyz;
  flipxy = flipxz = flipyz = 0;

  if (domain->yperiodic) {
    if (domain->yz < -ytiltmax) {
      domain->yz += yprd;
      domain->xz += domain->xy;
      flipyz = 1;
    } else if (domain->yz >= ytiltmax) {
      domain->yz -= yprd;
      domain->xz -= domain->xy;
      flipyz = -1;
    }
  }

  if (domain->xperiodic) {
    if (domain->xz < -xtiltmax) {
      domain->xz += xprd;
      flipxz = 1;
    } else if (domain->xz >= xtiltmax) {
      domain->xz -= xprd;
      flipxz = -1;
    }
    if (domain->xy < -xtiltmax) {
      domain->xy += xprd;
      flipxy = 1;
    } else if (domain->xy >= xtiltmax) {
      domain->xy -= xprd;
      flipxy = -1;
    }
  }

  int flip = 0;
  if (flipxy || flipxz || flipyz) flip = 1;

  if (flip) {
    domain->set_global_box();
    domain->set_local_box();

    domain->image_flip(flipxy,flipxz,flipyz);

    double **x = atom->x;
    imageint *image = atom->image;
    int nlocal = atom->nlocal;
    for (int i = 0; i < nlocal; i++) domain->remap(x[i],image[i]);

    domain->x2lamda(atom->nlocal);
    irregular->migrate_atoms();
    domain->lamda2x(atom->nlocal);
  }
}

/* ----------------------------------------------------------------------
   memory usage of Irregular
------------------------------------------------------------------------- */

double FixNH::memory_usage()
{
  double bytes = 0.0;
  if (irregular) bytes += irregular->memory_usage();
  return bytes;
}<|MERGE_RESOLUTION|>--- conflicted
+++ resolved
@@ -53,15 +53,9 @@
  ---------------------------------------------------------------------- */
 
 FixNH::FixNH(LAMMPS *lmp, int narg, char **arg) :
-<<<<<<< HEAD
-    Fix(lmp, narg, arg), rfix(nullptr), id_dilate(nullptr), irregular(nullptr),step_respa(nullptr),
-    id_temp(nullptr), id_press(nullptr), eta(nullptr), eta_dot(nullptr), eta_dotdot(nullptr),
-    eta_mass(nullptr), etap(nullptr), etap_dot(nullptr), etap_dotdot(nullptr), etap_mass(nullptr)
-=======
     Fix(lmp, narg, arg), id_dilate(nullptr), irregular(nullptr), step_respa(nullptr), id_temp(nullptr),
     id_press(nullptr), eta(nullptr), eta_dot(nullptr), eta_dotdot(nullptr), eta_mass(nullptr),
     etap(nullptr), etap_dot(nullptr), etap_dotdot(nullptr), etap_mass(nullptr)
->>>>>>> 05e836f5
 {
   if (narg < 4) utils::missing_cmd_args(FLERR, std::string("fix ") + style, error);
 
