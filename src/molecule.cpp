/* ----------------------------------------------------------------------
   LAMMPS - Large-scale Atomic/Molecular Massively Parallel Simulator
   https://www.lammps.org/, Sandia National Laboratories
   LAMMPS development team: developers@lammps.org

   Copyright (2003) Sandia Corporation.  Under the terms of Contract
   DE-AC04-94AL85000 with Sandia Corporation, the U.S. Government retains
   certain rights in this software.  This software is distributed under
   the GNU General Public License.

   See the README file in the top-level LAMMPS directory.
------------------------------------------------------------------------- */

#include "molecule.h"

#include "atom.h"
#include "atom_vec.h"
#include "atom_vec_body.h"
#include "comm.h"
#include "domain.h"
#include "error.h"
#include "force.h"
#include "label_map.h"
#include "math_eigen.h"
#include "math_extra.h"
#include "memory.h"
#include "tokenizer.h"

#include <cmath>
#include <cstring>

using namespace LAMMPS_NS;

static constexpr int MAXLINE = 1024;
static constexpr double EPSILON = 1.0e-7;
static constexpr double BIG = 1.0e20;

static constexpr double SINERTIA = 0.4;    // moment of inertia prefactor for sphere

/* ---------------------------------------------------------------------- */

Molecule::Molecule(LAMMPS *lmp, int narg, char **arg, int &index) :
    Pointers(lmp), id(nullptr), x(nullptr), type(nullptr), molecule(nullptr), q(nullptr),
    radius(nullptr), rmass(nullptr), mu(nullptr),
    lines(nullptr), tris(nullptr),
    molline(nullptr), typeline(nullptr), moltri(nullptr), typetri(nullptr),
    num_bond(nullptr), bond_type(nullptr),
    bond_atom(nullptr), num_angle(nullptr), angle_type(nullptr), angle_atom1(nullptr),
    angle_atom2(nullptr), angle_atom3(nullptr), num_dihedral(nullptr), dihedral_type(nullptr),
    dihedral_atom1(nullptr), dihedral_atom2(nullptr), dihedral_atom3(nullptr),
    dihedral_atom4(nullptr), num_improper(nullptr), improper_type(nullptr), improper_atom1(nullptr),
    improper_atom2(nullptr), improper_atom3(nullptr), improper_atom4(nullptr), nspecial(nullptr),
    special(nullptr), shake_flag(nullptr), shake_atom(nullptr), shake_type(nullptr),
    avec_body(nullptr), ibodyparams(nullptr), dbodyparams(nullptr), fragmentmask(nullptr),
    dx(nullptr), dxcom(nullptr), dxbody(nullptr), quat_external(nullptr), fp(nullptr),
    count(nullptr)
{
  me = comm->me;

  if (index >= narg) error->all(FLERR, "Illegal molecule command");

  id = utils::strdup(arg[0]);
  if (!utils::is_id(id))
    error->all(FLERR, "Molecule template ID must have only alphanumeric or underscore characters");

  // parse args until reach unknown arg (next file)

  toffset = 0;
  boffset = aoffset = doffset = ioffset = 0;
  sizescale = 1.0;

  int ifile = index;
  int iarg = ifile + 1;

  while (iarg < narg) {
    if (strcmp(arg[iarg], "offset") == 0) {
      if (iarg + 6 > narg) error->all(FLERR, "Illegal molecule command");
      toffset = utils::inumeric(FLERR, arg[iarg + 1], false, lmp);
      boffset = utils::inumeric(FLERR, arg[iarg + 2], false, lmp);
      aoffset = utils::inumeric(FLERR, arg[iarg + 3], false, lmp);
      doffset = utils::inumeric(FLERR, arg[iarg + 4], false, lmp);
      ioffset = utils::inumeric(FLERR, arg[iarg + 5], false, lmp);
      if (toffset < 0 || boffset < 0 || aoffset < 0 || doffset < 0 || ioffset < 0)
        error->all(FLERR, "Illegal molecule command");
      iarg += 6;
    } else if (strcmp(arg[iarg], "toff") == 0) {
      if (iarg + 2 > narg) error->all(FLERR, "Illegal molecule command");
      toffset = utils::inumeric(FLERR, arg[iarg + 1], false, lmp);
      if (toffset < 0) error->all(FLERR, "Illegal molecule command");
      iarg += 2;
    } else if (strcmp(arg[iarg], "boff") == 0) {
      if (iarg + 2 > narg) error->all(FLERR, "Illegal molecule command");
      boffset = utils::inumeric(FLERR, arg[iarg + 1], false, lmp);
      if (boffset < 0) error->all(FLERR, "Illegal molecule command");
      iarg += 2;
    } else if (strcmp(arg[iarg], "aoff") == 0) {
      if (iarg + 2 > narg) error->all(FLERR, "Illegal molecule command");
      aoffset = utils::inumeric(FLERR, arg[iarg + 1], false, lmp);
      if (aoffset < 0) error->all(FLERR, "Illegal molecule command");
      iarg += 2;
    } else if (strcmp(arg[iarg], "doff") == 0) {
      if (iarg + 2 > narg) error->all(FLERR, "Illegal molecule command");
      doffset = utils::inumeric(FLERR, arg[iarg + 1], false, lmp);
      if (doffset < 0) error->all(FLERR, "Illegal molecule command");
      iarg += 2;
    } else if (strcmp(arg[iarg], "ioff") == 0) {
      if (iarg + 2 > narg) error->all(FLERR, "Illegal molecule command");
      ioffset = utils::inumeric(FLERR, arg[iarg + 1], false, lmp);
      if (ioffset < 0) error->all(FLERR, "Illegal molecule command");
      iarg += 2;
    } else if (strcmp(arg[iarg], "scale") == 0) {
      if (iarg + 2 > narg) error->all(FLERR, "Illegal molecule command");
      sizescale = utils::numeric(FLERR, arg[iarg + 1], false, lmp);
      if (sizescale <= 0.0) error->all(FLERR, "Illegal molecule command");
      iarg += 2;
    } else
      break;
  }

  index = iarg;

  if (atom->labelmapflag &&
      ((toffset > 0) || (boffset > 0) || (aoffset > 0) || (doffset > 0) || (ioffset > 0))) {
    if (comm->me == 0)
      error->warning(FLERR,
                     "Using molecule command with type offsets and a labelmap. "
                     "Offsets will be only applied to numeric types and not to type labels");
  }

  // last molecule if have scanned all args

  if (iarg == narg)
    last = 1;
  else
    last = 0;

  // initialize all fields to empty

  Molecule::initialize();

  // scan file for sizes of all fields and allocate storage for them

  if (me == 0) {
    fp = fopen(arg[ifile], "r");
    if (fp == nullptr)
      error->one(FLERR, "Cannot open molecule file {}: {}", arg[ifile], utils::getsyserror());
  }
  Molecule::read(0);
  if (me == 0) fclose(fp);
  Molecule::allocate();

  // read file again to populate all fields

  if (me == 0) fp = fopen(arg[ifile], "r");
  Molecule::read(1);
  if (me == 0) fclose(fp);

  // stats

  if (title.empty()) title = "(no title)";
  if (me == 0) {
    utils::logmesg(lmp,
                   "Read molecule template {}:\n{}\n"
                   "  {} molecules\n"
                   "  {} fragments\n"
                   "  {} atoms with max type {}\n"
                   "  {} bonds with max type {}\n"
                   "  {} angles with max type {}\n"
                   "  {} dihedrals with max type {}\n"
                   "  {} impropers with max type {}\n",
                   id, title, nmolecules, nfragments, natoms, ntypes, nbonds, nbondtypes, nangles,
                   nangletypes, ndihedrals, ndihedraltypes, nimpropers, nimpropertypes);
    if (nlines) utils::logmesg(lmp,"  {} lines\n",nlines);
    if (ntris) utils::logmesg(lmp,"  {} triangles\n",ntris);
  }
}

/* ---------------------------------------------------------------------- */

Molecule::~Molecule()
{
  delete[] id;
  deallocate();
}

/* ----------------------------------------------------------------------
   compute center = geometric center of molecule
   also compute:
     dx = displacement of each atom from center
     molradius = radius of molecule from center
       including finite-size particles or body particles
------------------------------------------------------------------------- */

void Molecule::compute_center()
{
  if (centerflag) return;
  centerflag = 1;

  center[0] = center[1] = center[2] = 0.0;
  for (int i = 0; i < natoms; i++) {
    center[0] += x[i][0];
    center[1] += x[i][1];
    center[2] += x[i][2];
  }
  center[0] /= natoms;
  center[1] /= natoms;
  center[2] /= natoms;

  memory->destroy(dx);
  memory->create(dx, natoms, 3, "molecule:dx");

  for (int i = 0; i < natoms; i++) {
    dx[i][0] = x[i][0] - center[0];
    dx[i][1] = x[i][1] - center[1];
    dx[i][2] = x[i][2] - center[2];
  }

  molradius = 0.0;
  for (int i = 0; i < natoms; i++) {
    double rad = MathExtra::len3(dx[i]);
    if (radiusflag) rad += radius[i];
    molradius = MAX(molradius, rad);
  }
}

/* ----------------------------------------------------------------------
   compute masstotal = total mass of molecule
   could have been set by user, otherwise calculate it
------------------------------------------------------------------------- */

void Molecule::compute_mass()
{
  if (massflag) return;
  massflag = 1;

  atom->check_mass(FLERR);

  masstotal = 0.0;
  for (int i = 0; i < natoms; i++) {
    if (rmassflag)
      masstotal += rmass[i];
    else
      masstotal += atom->mass[type[i]];
  }
}

/* ----------------------------------------------------------------------
   compute com = center of mass of molecule
   could have been set by user, otherwise calculate it
   works for finite size particles assuming no overlap
   also compute:
     dxcom = displacement of each atom from COM
     comatom = which atom (1-Natom) is nearest the COM
     maxextent = furthest any atom in molecule is from comatom (not COM)
------------------------------------------------------------------------- */

void Molecule::compute_com()
{
  if (!comflag) {
    comflag = 1;

    atom->check_mass(FLERR);

    double onemass;
    com[0] = com[1] = com[2] = 0.0;
    for (int i = 0; i < natoms; i++) {
      if (rmassflag)
        onemass = rmass[i];
      else
        onemass = atom->mass[type[i]];
      com[0] += x[i][0] * onemass;
      com[1] += x[i][1] * onemass;
      com[2] += x[i][2] * onemass;
    }
    if (masstotal > 0.0) {
      com[0] /= masstotal;
      com[1] /= masstotal;
      com[2] /= masstotal;
    }
  }

  memory->destroy(dxcom);
  memory->create(dxcom, natoms, 3, "molecule:dxcom");

  for (int i = 0; i < natoms; i++) {
    dxcom[i][0] = x[i][0] - com[0];
    dxcom[i][1] = x[i][1] - com[1];
    dxcom[i][2] = x[i][2] - com[2];
  }

  double rsqmin = BIG;
  for (int i = 0; i < natoms; i++) {
    double rsq = MathExtra::lensq3(dxcom[i]);
    if (rsq < rsqmin) {
      comatom = i;
      rsqmin = rsq;
    }
  }

  double rsqmax = 0.0;
  for (int i = 0; i < natoms; i++) {
    double dx = x[comatom][0] - x[i][0];
    double dy = x[comatom][1] - x[i][1];
    double dz = x[comatom][2] - x[i][2];
    double rsq = dx * dx + dy * dy + dz * dz;
    rsqmax = MAX(rsqmax, rsq);
  }

  comatom++;
  maxextent = sqrt(rsqmax);
}

/* ----------------------------------------------------------------------
   compute itensor = 6 moments of inertia of molecule around xyz axes
   could have been set by user, otherwise calculate it
   accounts for finite size spheres, assuming no overlap
   also compute:
     inertia = 3 principal components of inertia
     ex,ey,ez = principal axes in space coords
     quat = quaternion for orientation of molecule
     dxbody = displacement of each atom from COM in body frame
------------------------------------------------------------------------- */

void Molecule::compute_inertia()
{
  if (!inertiaflag) {
    inertiaflag = 1;

    atom->check_mass(FLERR);

    double onemass, dx, dy, dz;
    for (int i = 0; i < 6; i++) itensor[i] = 0.0;
    for (int i = 0; i < natoms; i++) {
      if (rmassflag)
        onemass = rmass[i];
      else
        onemass = atom->mass[type[i]];
      dx = dxcom[i][0];
      dy = dxcom[i][1];
      dz = dxcom[i][2];
      itensor[0] += onemass * (dy * dy + dz * dz);
      itensor[1] += onemass * (dx * dx + dz * dz);
      itensor[2] += onemass * (dx * dx + dy * dy);
      itensor[3] -= onemass * dy * dz;
      itensor[4] -= onemass * dx * dz;
      itensor[5] -= onemass * dx * dy;
    }

    if (radiusflag) {
      for (int i = 0; i < natoms; i++) {
        if (rmassflag)
          onemass = rmass[i];
        else
          onemass = atom->mass[type[i]];
        itensor[0] += SINERTIA * onemass * radius[i] * radius[i];
        itensor[1] += SINERTIA * onemass * radius[i] * radius[i];
        itensor[2] += SINERTIA * onemass * radius[i] * radius[i];
      }
    }
  }

  // diagonalize inertia tensor for each body via Jacobi rotations
  // inertia = 3 eigenvalues = principal moments of inertia
  // evectors and exzy = 3 evectors = principal axes of rigid body

  double cross[3];
  double tensor[3][3], evectors[3][3];

  tensor[0][0] = itensor[0];
  tensor[1][1] = itensor[1];
  tensor[2][2] = itensor[2];
  tensor[1][2] = tensor[2][1] = itensor[3];
  tensor[0][2] = tensor[2][0] = itensor[4];
  tensor[0][1] = tensor[1][0] = itensor[5];

  if (MathEigen::jacobi3(tensor, inertia, evectors))
    error->all(FLERR, "Insufficient Jacobi rotations for rigid molecule");

  ex[0] = evectors[0][0];
  ex[1] = evectors[1][0];
  ex[2] = evectors[2][0];
  ey[0] = evectors[0][1];
  ey[1] = evectors[1][1];
  ey[2] = evectors[2][1];
  ez[0] = evectors[0][2];
  ez[1] = evectors[1][2];
  ez[2] = evectors[2][2];

  // if any principal moment < scaled EPSILON, set to 0.0

  double max;
  max = MAX(inertia[0], inertia[1]);
  max = MAX(max, inertia[2]);

  if (inertia[0] < EPSILON * max) inertia[0] = 0.0;
  if (inertia[1] < EPSILON * max) inertia[1] = 0.0;
  if (inertia[2] < EPSILON * max) inertia[2] = 0.0;

  // enforce 3 evectors as a right-handed coordinate system
  // flip 3rd vector if needed

  MathExtra::cross3(ex, ey, cross);
  if (MathExtra::dot3(cross, ez) < 0.0) MathExtra::negate3(ez);

  // create quaternion

  MathExtra::exyz_to_q(ex, ey, ez, quat);

  // compute displacements in body frame defined by quat

  memory->destroy(dxbody);
  memory->create(dxbody, natoms, 3, "molecule:dxbody");

  for (int i = 0; i < natoms; i++) MathExtra::transpose_matvec(ex, ey, ez, dxcom[i], dxbody[i]);
}

/* ----------------------------------------------------------------------
   read molecule info from file
   flag = 0, just scan for sizes of fields
   flag = 1, read and store fields
------------------------------------------------------------------------- */

void Molecule::read(int flag)
{
  char line[MAXLINE] = {'\0'};
  char *eof;

  // skip 1st line of file

  if (me == 0) {
    eof = fgets(line, MAXLINE, fp);
    if (eof == nullptr) error->one(FLERR, "Unexpected end of molecule file");
  }

  if (flag == 0) title = utils::trim(line);

  // read header lines
  // skip blank lines or lines that start with "#"
  // stop when read an unrecognized line

  while (true) {

    readline(line);

    // trim comments. if line is blank, continue

    auto text = utils::trim(utils::trim_comment(line));
    if (text.empty()) continue;

    // search line for header keywords and set corresponding variable

    try {
      ValueTokenizer values(text);

      int nmatch = values.count();
      int nwant = 0;
      if (values.matches("^\\s*\\d+\\s+atoms")) {
        natoms = values.next_int();
        nwant = 2;
<<<<<<< HEAD

      } else if (values.contains("lines")) {
        nlines = values.next_int();
        nwant = 2;
      } else if (values.contains("triangles")) {
        ntris = values.next_int();
        nwant = 2;

      } else if (values.contains("bonds")) {
=======
      } else if (values.matches("^\\s*\\d+\\s+bonds")) {
>>>>>>> 0f13f632
        nbonds = values.next_int();
        nwant = 2;
      } else if (values.matches("^\\s*\\d+\\s+angles")) {
        nangles = values.next_int();
        nwant = 2;
      } else if (values.matches("^\\s*\\d+\\s+dihedrals")) {
        ndihedrals = values.next_int();
        nwant = 2;
      } else if (values.matches("^\\s*\\d+\\s+impropers")) {
        nimpropers = values.next_int();
        nwant = 2;
<<<<<<< HEAD

      } else if (values.contains("fragments")) {
=======
      } else if (values.matches("^\\s*\\d+\\s+fragments")) {
>>>>>>> 0f13f632
        nfragments = values.next_int();
        nwant = 2;
      } else if (values.matches("^\\s*\\f+\\s+mass")) {
        massflag = 1;
        masstotal = values.next_double();
        nwant = 2;
        masstotal *= sizescale * sizescale * sizescale;
      } else if (values.matches("^\\s*\\f+\\s+\\f+\\s+\\f+\\s+com")) {
        comflag = 1;
        com[0] = values.next_double();
        com[1] = values.next_double();
        com[2] = values.next_double();
        nwant = 4;
        com[0] *= sizescale;
        com[1] *= sizescale;
        com[2] *= sizescale;
        if (domain->dimension == 2 && com[2] != 0.0)
          error->all(FLERR, "Molecule file z center-of-mass must be 0.0 for 2d systems");
      } else if (values.matches("^\\s*\\f+\\s+\\f+\\s+\\f+\\s+\\f+\\s+\\f+\\s+\\f+\\s+inertia")) {
        inertiaflag = 1;
        itensor[0] = values.next_double();
        itensor[1] = values.next_double();
        itensor[2] = values.next_double();
        itensor[3] = values.next_double();
        itensor[4] = values.next_double();
        itensor[5] = values.next_double();
        nwant = 7;
        const double scale5 = sizescale * sizescale * sizescale * sizescale * sizescale;
        itensor[0] *= scale5;
        itensor[1] *= scale5;
        itensor[2] *= scale5;
        itensor[3] *= scale5;
        itensor[4] *= scale5;
        itensor[5] *= scale5;
      } else if (values.matches("^\\s*\\d+\\s+\\f+\\s+body")) {
        bodyflag = 1;
        avec_body = dynamic_cast<AtomVecBody *>(atom->style_match("body"));
        if (!avec_body) error->all(FLERR, "Molecule file requires atom style body");
        nibody = values.next_int();
        ndbody = values.next_int();
        nwant = 3;
      } else {
        // unknown header keyword
        if (values.matches("^\\s*\\f+\\s+\\S+")) {
          error->one(FLERR, "Unknown keyword or incorrectly formatted header line: {}", line);
        } else
          break;
      }
      if (nmatch != nwant) error->one(FLERR, "Invalid header line format in molecule file");
    } catch (TokenizerException &e) {
      error->one(FLERR, "Invalid header in molecule file: {}", e.what());
    }
  }

  // error checks

  if (natoms < 0) error->all(FLERR, "No atoms or invalid atom count in molecule file");
  if (nlines < 0) error->all(FLERR,"Invalid line count in molecule file");
  if (ntris < 0) error->all(FLERR,"Invalid triangle count in molecule file");

  if (nbonds < 0) error->all(FLERR, "Invalid bond count in molecule file");
  if (nangles < 0) error->all(FLERR, "Invalid angle count in molecule file");
  if (ndihedrals < 0) error->all(FLERR, "Invalid dihedral count in molecule file");
  if (nimpropers < 0) error->all(FLERR, "Invalid improper count in molecule file");

  if (natoms == 0 && nlines == 0 && ntris == 0)
    error->all(FLERR,"Molecule file must define either atoms or lines or triangles");

  if (nlines && domain->dimension != 2)
    error->all(FLERR,"Molecule file with lines must be for 2d simulation");
  if (ntris && domain->dimension != 3)
    error->all(FLERR,"Molecule file with triangles must be for 3d simulation");

  // count = vector for tallying values in different sections of file
  // set length to max of natoms, nlines, ntris

  if (flag == 0) {
    int maxcount = MAX(natoms,nlines);
    maxcount = MAX(maxcount,ntris);
    memory->create(count, maxcount, "molecule:count");
  }

  // grab keyword and skip next line

  std::string keyword = parse_keyword(0, line);
  readline(line);

  // loop over sections of molecule file

  while (!keyword.empty()) {
    if (keyword == "Coords") {
      xflag = 1;
      if (flag)
        coords(line);
      else
        skip_lines(natoms, line, keyword);
    } else if (keyword == "Types") {
      typeflag = 1;
      if (flag)
        types(line);
      else
        skip_lines(natoms, line, keyword);
    } else if (keyword == "Molecules") {
      moleculeflag = 1;
      if (flag)
        molecules(line);
      else
        skip_lines(natoms, line, keyword);
    } else if (keyword == "Fragments") {
      if (nfragments == 0)
        error->all(FLERR, "Found Fragments section but no nfragments setting in header");
      fragmentflag = 1;
      if (flag)
        fragments(line);
      else
        skip_lines(nfragments, line, keyword);
    } else if (keyword == "Charges") {
      qflag = 1;
      if (flag)
        charges(line);
      else
        skip_lines(natoms, line, keyword);
    } else if (keyword == "Diameters") {
      radiusflag = 1;
      if (flag)
        diameters(line);
      else
        skip_lines(natoms, line, keyword);
    } else if (keyword == "Dipoles") {
      muflag = 1;
      if (flag)
        dipoles(line);
      else
        skip_lines(natoms, line, keyword);
    } else if (keyword == "Masses") {
      rmassflag = 1;
      if (flag)
        masses(line);
      else
        skip_lines(natoms, line, keyword);

    } else if (keyword == "Lines") {
      lineflag = 1;
      if (flag)
        line_segments(line);
      else
        skip_lines(nlines, line, keyword);
    } else if (keyword == "Tris") {
      triflag = 1;
      if (flag)
        triangles(line);
      else
        skip_lines(ntris, line, keyword);

    } else if (keyword == "Bonds") {
      if (nbonds == 0) error->all(FLERR, "Found Bonds section but no nbonds setting in header");
      bondflag = tag_require = 1;
      bonds(flag, line);
    } else if (keyword == "Angles") {
      if (nangles == 0) error->all(FLERR, "Found Angles section but no nangles setting in header");
      angleflag = tag_require = 1;
      angles(flag, line);
    } else if (keyword == "Dihedrals") {
      if (ndihedrals == 0)
        error->all(FLERR,
                   "Found Dihedrals section"
                   "but no ndihedrals setting in header");
      dihedralflag = tag_require = 1;
      dihedrals(flag, line);
    } else if (keyword == "Impropers") {
      if (nimpropers == 0)
        error->all(FLERR,
                   "Found Impropers section"
                   "but no nimpropers setting in header");
      improperflag = tag_require = 1;
      impropers(flag, line);

    } else if (keyword == "Special Bond Counts") {
      nspecialflag = 1;
      nspecial_read(flag, line);
    } else if (keyword == "Special Bonds") {
      specialflag = tag_require = 1;
      if (flag)
        special_read(line);
      else
        skip_lines(natoms, line, keyword);

    } else if (keyword == "Shake Flags") {
      shakeflagflag = 1;
      if (flag)
        shakeflag_read(line);
      else
        skip_lines(natoms, line, keyword);
    } else if (keyword == "Shake Atoms") {
      shakeatomflag = tag_require = 1;
      if (shaketypeflag) shakeflag = 1;
      if (!shakeflagflag)
        error->all(FLERR, "Shake Flags section must come before Shake Atoms section");
      if (flag)
        shakeatom_read(line);
      else
        skip_lines(natoms, line, keyword);
    } else if (keyword == "Shake Bond Types") {
      shaketypeflag = 1;
      if (shakeatomflag) shakeflag = 1;
      if (!shakeflagflag)
        error->all(FLERR, "Shake Flags section must come before Shake Bonds section");
      if (flag)
        shaketype_read(line);
      else
        skip_lines(natoms, line, keyword);

    } else if (keyword == "Body Integers") {
      if (bodyflag == 0 || nibody == 0)
        error->all(FLERR, "Found Body Integers section but no setting in header");
      ibodyflag = 1;
      body(flag, 0, line);
    } else if (keyword == "Body Doubles") {
      if (bodyflag == 0 || ndbody == 0)
        error->all(FLERR, "Found Body Doubles section but no setting in header");
      dbodyflag = 1;
      body(flag, 1, line);
    } else {

      // Error: Either a too long/short section or a typo in the keyword

      if (utils::strmatch(keyword, "^[A-Za-z ]+$"))
        error->one(FLERR, "Unknown section '{}' in molecule file\n", keyword);
      else
        error->one(FLERR,
                   "Unexpected line in molecule file while looking for the next section:\n{}",
                   line);
    }
    keyword = parse_keyword(1, line);
  }

  // error check

  if (flag == 0) {
    if ((nspecialflag && !specialflag) || (!nspecialflag && specialflag))
      error->all(FLERR, "Molecule file needs both Special Bond sections");
    if (specialflag && !bondflag) error->all(FLERR, "Molecule file has special flags but no bonds");
    if ((shakeflagflag || shakeatomflag || shaketypeflag) && !shakeflag)
      error->all(FLERR, "Molecule file shake info is incomplete");
    if (bodyflag && nibody && ibodyflag == 0)
      error->all(FLERR, "Molecule file has no Body Integers section");
    if (bodyflag && ndbody && dbodyflag == 0)
      error->all(FLERR, "Molecule file has no Body Doubles section");
    if (nfragments > 0 && !fragmentflag)
      error->all(FLERR, "Molecule file has no Fragments section");
  }

  // auto-generate special bonds if needed and not in file

  if (bondflag && specialflag == 0) {
    if (domain->box_exist == 0)
      error->all(FLERR, "Cannot auto-generate special bonds before simulation box is defined");

    if (flag) {
      special_generate();
      specialflag = 1;
      nspecialflag = 1;
    }
  }

  // body particle must have natom = 1
  // set radius by having body class compute its own radius

  if (bodyflag) {
    radiusflag = 1;
    if (natoms != 1) error->all(FLERR, "Molecule natoms must be 1 for body particle");
    if (sizescale != 1.0) error->all(FLERR, "Molecule sizescale must be 1.0 for body particle");
    if (flag) {
      radius[0] = avec_body->radius_body(nibody, ndbody, ibodyparams, dbodyparams);
      maxradius = radius[0];
    }
  }

  // clean up

  if (flag) memory->destroy(count);
}

/* ----------------------------------------------------------------------
   read coords from file
------------------------------------------------------------------------- */

void Molecule::coords(char *line)
{
  for (int i = 0; i < natoms; i++) count[i] = 0;
  try {
    for (int i = 0; i < natoms; i++) {
      readline(line);

      ValueTokenizer values(utils::trim_comment(line));
      if (values.count() != 4)
        error->all(FLERR, "Invalid line in Coords section of molecule file: {}", line);

      int iatom = values.next_int() - 1;
      if (iatom < 0 || iatom >= natoms)
        error->all(FLERR, "Invalid atom index in Coords section of molecule file");
      count[iatom]++;
      x[iatom][0] = values.next_double();
      x[iatom][1] = values.next_double();
      x[iatom][2] = values.next_double();

      x[iatom][0] *= sizescale;
      x[iatom][1] *= sizescale;
      x[iatom][2] *= sizescale;
    }
  } catch (TokenizerException &e) {
    error->all(FLERR, "Invalid line in Coords section of molecule file: {}\n{}", e.what(), line);
  }

  for (int i = 0; i < natoms; i++)
    if (count[i] == 0)
      error->all(FLERR, "Atom {} missing in Coords section of molecule file", i + 1);

  if (domain->dimension == 2) {
    for (int i = 0; i < natoms; i++)
      if (x[i][2] != 0.0)
        error->all(FLERR, "Z coord in molecule file for atom {} must be 0.0 for 2d-simulation",
                   i + 1);
  }
}

/* ----------------------------------------------------------------------
   read types from file
   set ntypes = max of any atom type
------------------------------------------------------------------------- */

// clang-format on
void Molecule::types(char *line)
{
  const std::string location = "Types section of molecule file";
  std::string typestr;
  for (int i = 0; i < natoms; i++) count[i] = 0;

  for (int i = 0; i < natoms; i++) {
    readline(line);
    auto values = Tokenizer(utils::trim(line)).as_vector();
    int nwords = values.size();
    for (std::size_t ii = 0; ii < values.size(); ++ii) {
      if (utils::strmatch(values[ii], "^#")) {
        nwords = ii;
        break;
      }
    }
    if (nwords != 2) error->all(FLERR, "Invalid format in {}: {}", location, utils::trim(line));

    int iatom = utils::inumeric(FLERR, values[0], false, lmp);
    if (iatom < 1 || iatom > natoms)
      error->all(FLERR, "Invalid atom index {} in {}: {}", iatom, location, utils::trim(line));
    count[--iatom]++;

    typestr = utils::utf8_subst(values[1]);
    switch (utils::is_type(typestr)) {
      case 0: {    // numeric
        type[iatom] = utils::inumeric(FLERR, typestr, false, lmp);
        type[iatom] += toffset;
        break;
      }
      case 1: {    // type label
        if (!atom->labelmapflag)
          error->all(FLERR, "Invalid atom type {} in {}: {}", typestr, location, utils::trim(line));
        type[iatom] = atom->lmap->find(typestr, Atom::ATOM);
        if (type[iatom] == -1)
          error->all(FLERR, "Unknown atom type {} in {}: {}", typestr, location, utils::trim(line));
        break;
      }
      default:    // invalid
        error->one(FLERR, "Invalid format in {}: {}", location, utils::trim(line));
        break;
    }
  }

  for (int i = 0; i < natoms; i++) {
    if (count[i] == 0) error->all(FLERR, "Atom {} missing in {}", i + 1, location);
    if ((type[i] <= 0) || (domain->box_exist && (type[i] > atom->ntypes)))
      error->all(FLERR, "Invalid atom type {} for atom {} in molecule file", type[i], i + 1);
    ntypes = MAX(ntypes, type[i]);
  }
}
// clang-format off
/* ----------------------------------------------------------------------
   read molecule IDs from file
   set nmolecules = max of any molecule ID
------------------------------------------------------------------------- */

void Molecule::molecules(char *line)
{
  for (int i = 0; i < natoms; i++) count[i] = 0;
  try {
    for (int i = 0; i < natoms; i++) {
      readline(line);
      ValueTokenizer values(utils::trim_comment(line));
      if (values.count() != 2)
        error->all(FLERR, "Invalid line in Molecules section of molecule file: {}", line);

      int iatom = values.next_int() - 1;
      if (iatom < 0 || iatom >= natoms)
        error->all(FLERR, "Invalid atom index in Molecules section of molecule file");
      count[iatom]++;
      molecule[iatom] = values.next_tagint();
      // molecule[iatom] += moffset; // placeholder for possible molecule offset
    }
  } catch (TokenizerException &e) {
    error->all(FLERR, "Invalid line in Molecules section of molecule file: {}\n{}", e.what(), line);
  }

  for (int i = 0; i < natoms; i++) {
    if (count[i] == 0)
      error->all(FLERR, "Atom {} missing in Molecules section of molecule file", i + 1);
  }
  for (int i = 0; i < natoms; i++) {
    if (molecule[i] < 0)
      error->all(FLERR, "Invalid molecule ID {} for atom {} in molecule file", molecule[i], i + 1);
  }
  for (int i = 0; i < natoms; i++) nmolecules = MAX(nmolecules, molecule[i]);
}

/* ----------------------------------------------------------------------
   read fragments from file
------------------------------------------------------------------------- */

void Molecule::fragments(char *line)
{
  try {
    for (int i = 0; i < nfragments; i++) {
      readline(line);

      ValueTokenizer values(utils::trim_comment(line));

      if ((int) values.count() > natoms + 1)
        error->all(FLERR, "Too many atoms per fragment in Fragments section of molecule file");

      fragmentnames[i] = values.next_string();

      while (values.has_next()) {
        int iatom = values.next_int() - 1;
        if (iatom < 0 || iatom >= natoms)
          error->all(FLERR,
                     "Invalid atom ID {} for fragment {} in Fragments section of molecule file",
                     iatom + 1, fragmentnames[i]);
        fragmentmask[i][iatom] = 1;
      }
    }
  } catch (TokenizerException &e) {
    error->all(FLERR,
               "Invalid atom ID in Fragments section of "
               "molecule file: {}\n{}",
               e.what(), line);
  }
}

/* ----------------------------------------------------------------------
   read charges from file
------------------------------------------------------------------------- */

void Molecule::charges(char *line)
{
  for (int i = 0; i < natoms; i++) count[i] = 0;
  try {
    for (int i = 0; i < natoms; i++) {
      readline(line);

      ValueTokenizer values(utils::trim_comment(line));
      if ((int) values.count() != 2)
        error->all(FLERR, "Invalid line in Charges section of molecule file: {}", line);

      int iatom = values.next_int() - 1;
      if (iatom < 0 || iatom >= natoms)
        error->all(FLERR, "Invalid atom index in Charges section of molecule file");

      count[iatom]++;
      q[iatom] = values.next_double();
    }
  } catch (TokenizerException &e) {
    error->all(FLERR, "Invalid line in Charges section of molecule file: {}\n{}", e.what(), line);
  }

  for (int i = 0; i < natoms; i++) {
    if (count[i] == 0)
      error->all(FLERR, "Atom {} missing in Charges section of molecule file", i + 1);
  }
}

/* ----------------------------------------------------------------------
   read diameters from file and set radii
------------------------------------------------------------------------- */

void Molecule::diameters(char *line)
{
  for (int i = 0; i < natoms; i++) count[i] = 0;
  try {
    maxradius = 0.0;
    for (int i = 0; i < natoms; i++) {
      readline(line);

      ValueTokenizer values(utils::trim_comment(line));
      if (values.count() != 2)
        error->all(FLERR, "Invalid line in Diameters section of molecule file: {}", line);
      int iatom = values.next_int() - 1;
      if (iatom < 0 || iatom >= natoms)
        error->all(FLERR, "Invalid atom index in Diameters section of molecule file");
      count[iatom]++;
      radius[iatom] = values.next_double();
      radius[iatom] *= sizescale;
      radius[iatom] *= 0.5;
      maxradius = MAX(maxradius, radius[iatom]);
    }
  } catch (TokenizerException &e) {
    error->all(FLERR, "Invalid line in Diameters section of molecule file: {}\n{}", e.what(), line);
  }

  for (int i = 0; i < natoms; i++) {
    if (count[i] == 0)
      error->all(FLERR, "Atom {} missing in Diameters section of molecule file", i + 1);
    if (radius[i] < 0.0)
      error->all(FLERR, "Invalid atom diameter {} for atom {} in molecule file", radius[i], i + 1);
  }
}

/* ----------------------------------------------------------------------
   read dipoles from file
------------------------------------------------------------------------- */

void Molecule::dipoles(char *line)
{
  for (int i = 0; i < natoms; i++) count[i] = 0;
  try {
    for (int i = 0; i < natoms; i++) {
      readline(line);

      ValueTokenizer values(utils::trim_comment(line));
      if ((int) values.count() != 4)
        error->all(FLERR, "Invalid line in Dipoles section of molecule file: {}", line);

      int iatom = values.next_int() - 1;
      if (iatom < 0 || iatom >= natoms)
        error->all(FLERR, "Invalid atom index in Dipoles section of molecule file");

      count[iatom]++;
      mu[iatom][0] = values.next_double();
      mu[iatom][1] = values.next_double();
      mu[iatom][2] = values.next_double();
    }
  } catch (TokenizerException &e) {
    error->all(FLERR, "Invalid line in Dipoles section of molecule file: {}\n{}", e.what(), line);
  }

  for (int i = 0; i < natoms; i++) {
    if (count[i] == 0)
      error->all(FLERR, "Atom {} missing in Dipoles section of molecule file", i + 1);
  }
}

/* ----------------------------------------------------------------------
   read masses from file
------------------------------------------------------------------------- */

void Molecule::masses(char *line)
{
  for (int i = 0; i < natoms; i++) count[i] = 0;
  try {
    for (int i = 0; i < natoms; i++) {
      readline(line);

      ValueTokenizer values(utils::trim_comment(line));
      if (values.count() != 2)
        error->all(FLERR, "Invalid line in Masses section of molecule file: {}", line);

      int iatom = values.next_int() - 1;
      if (iatom < 0 || iatom >= natoms)
        error->all(FLERR, "Invalid atom index in Masses section of molecule file");
      count[iatom]++;
      rmass[iatom] = values.next_double();
      rmass[iatom] *= sizescale * sizescale * sizescale;
    }
  } catch (TokenizerException &e) {
    error->all(FLERR, "Invalid line in Masses section of molecule file: {}\n{}", e.what(), line);
  }

  for (int i = 0; i < natoms; i++) {
    if (count[i] == 0)
      error->all(FLERR, "Atom {} missing in Masses section of molecule file", i + 1);
    if (rmass[i] <= 0.0)
      error->all(FLERR, "Invalid atom mass {} for atom {} in molecule file", radius[i], i + 1);
  }
}

/* ----------------------------------------------------------------------
   read line segments from file
   do NOT subtract one from point indices
------------------------------------------------------------------------- */

void Molecule::line_segments(char *line)
{
  for (int i = 0; i < nlines; i++) count[i] = 0;
  try {
    for (int i = 0; i < nlines; i++) {
      readline(line);

      ValueTokenizer values(utils::trim_comment(line));
      if (values.count() != 7)
        error->all(FLERR, "Invalid line in Lines section of molecule file: {}", line);

      int iline = values.next_int() - 1;
      if (iline < 0 || iline >= nlines)
        error->all(FLERR, "Invalid line index in Lines section of molecule file");
      count[iline]++;
      molline[iline] = values.next_int();
      typeline[iline] = values.next_int();
      lines[iline][0] = values.next_double();
      lines[iline][1] = values.next_double();
      lines[iline][2] = values.next_double();
      lines[iline][3] = values.next_double();

      // apply geometric operations to line points

      lines[iline][0] *= sizescale;
      lines[iline][1] *= sizescale;
      lines[iline][2] *= sizescale;
      lines[iline][3] *= sizescale;
    }
  } catch (TokenizerException &e) {
    error->all(FLERR, "Invalid line in Lines section of molecule file: {}\n{}", e.what(), line);
  }

  // check all line molecule-IDs and types
  // add toffset to line type

  for (int i = 0; i < nlines; i++) {
    if (count[i] == 0)
      error->all(FLERR, "Line {} missing in Lines section of molecule file", i + 1);
    if (molline[i] < 0)
      error->all(FLERR,"Invalid line molecule ID in molecule file");
    if (typeline[i] <= 0)
      error->all(FLERR,"Invalid line type in molecule file");

    typeline[i] += toffset;
  }
}

/* ----------------------------------------------------------------------
   read triangles from file
   do NOT subtract one from point indices
------------------------------------------------------------------------- */

void Molecule::triangles(char *line)
{
  for (int i = 0; i < ntris; i++) count[i] = 0;
  try {
    for (int i = 0; i < ntris; i++) {
      readline(line);

      ValueTokenizer values(utils::trim_comment(line));
      if (values.count() != 12)
        error->all(FLERR, "Invalid triangle in Triangles section of molecule file: {}", line);

      int itri = values.next_int() - 1;
      if (itri < 0 || itri >= ntris)
        error->all(FLERR, "Invalid triangle index in Triangles section of molecule file");
      count[itri]++;
      moltri[itri] = values.next_int();
      typetri[itri] = values.next_int();

      tris[itri][0] = values.next_double();
      tris[itri][1] = values.next_double();
      tris[itri][2] = values.next_double();
      tris[itri][3] = values.next_double();
      tris[itri][4] = values.next_double();
      tris[itri][5] = values.next_double();
      tris[itri][6] = values.next_double();
      tris[itri][7] = values.next_double();
      tris[itri][8] = values.next_double();

      // apply geometric operations to triangle points

      tris[itri][0] *= sizescale;
      tris[itri][1] *= sizescale;
      tris[itri][2] *= sizescale;
      tris[itri][3] *= sizescale;
      tris[itri][4] *= sizescale;
      tris[itri][5] *= sizescale;
      tris[itri][6] *= sizescale;
      tris[itri][7] *= sizescale;
      tris[itri][8] *= sizescale;
    }

  } catch (TokenizerException &e) {
    error->all(FLERR, "Invalid tri in Triangles section of molecule file: {}\n{}", e.what(), line);
  }

  // check all triangle molecule-IDs and types
  // add toffset to triangle type

  for (int i = 0; i < ntris; i++) {
    if (count[i] == 0)
      error->all(FLERR, "Triangle {} missing in Triangles section of molecule file", i + 1);
    if (moltri[i] < 0)
      error->all(FLERR,"Invalid triangle molecule ID in molecule file");
    if (typetri[i] <= 0)
      error->all(FLERR,"Invalid triangle type in molecule file");

    typetri[i] += toffset;
  }
}

/* ----------------------------------------------------------------------
   read bonds from file
   set nbondtypes = max type of any bond
   store each with both atoms if newton_bond = 0
   if flag = 0, just count bonds/atom
   if flag = 1, store them with atoms
------------------------------------------------------------------------- */

void Molecule::bonds(int flag, char *line)
{
  const std::string location = "Bonds section of molecule file";
  int itype;
  tagint m, atom1, atom2;
  std::string typestr;
  int newton_bond = force->newton_bond;

  if (flag == 0)
    for (int i = 0; i < natoms; i++) count[i] = 0;
  else
    for (int i = 0; i < natoms; i++) num_bond[i] = 0;

  for (int i = 0; i < nbonds; i++) {
    readline(line);
    auto values = Tokenizer(utils::trim(line)).as_vector();
    int nwords = values.size();
    for (std::size_t ii = 0; ii < values.size(); ++ii) {
      if (utils::strmatch(values[ii], "^#")) {
        nwords = ii;
        break;
      }
    }
    if (nwords != 4) error->all(FLERR, "Invalid format in {}: {}", location, utils::trim(line));

    typestr = utils::utf8_subst(values[1]);
    switch (utils::is_type(typestr)) {
      case 0: {    // numeric
        itype = utils::inumeric(FLERR, typestr, false, lmp);
        itype += boffset;
        break;
      }
      case 1: {    // type label
        if (!atom->labelmapflag)
          error->all(FLERR, "Invalid bond type {} in {}: {}", typestr, location, utils::trim(line));
        itype = atom->lmap->find(typestr, Atom::BOND);
        if (itype == -1)
          error->all(FLERR, "Unknown bond type {} in {}: {}", typestr, location, utils::trim(line));
        break;
      }
      default:    // invalid
        error->one(FLERR, "Invalid format in {}: {}", location, utils::trim(line));
        break;
    }

    atom1 = utils::tnumeric(FLERR, values[2], false, lmp);
    atom2 = utils::tnumeric(FLERR, values[3], false, lmp);

    if ((atom1 <= 0) || (atom1 > natoms) || (atom2 <= 0) || (atom2 > natoms) || (atom1 == atom2))
      error->all(FLERR, "Invalid atom ID in {}: {}", location, utils::trim(line));
    if ((itype <= 0) || (domain->box_exist && (itype > atom->nbondtypes)))
      error->all(FLERR, "Invalid bond type in {}: {}", location, utils::trim(line));

    if (flag) {
      m = atom1 - 1;
      nbondtypes = MAX(nbondtypes, itype);
      bond_type[m][num_bond[m]] = itype;
      bond_atom[m][num_bond[m]] = atom2;
      num_bond[m]++;
      if (newton_bond == 0) {
        m = atom2 - 1;
        bond_type[m][num_bond[m]] = itype;
        bond_atom[m][num_bond[m]] = atom1;
        num_bond[m]++;
      }
    } else {
      count[atom1 - 1]++;
      if (newton_bond == 0) count[atom2 - 1]++;
    }
  }

  // bond_per_atom = max of count vector

  if (flag == 0) {
    bond_per_atom = 0;
    for (int i = 0; i < natoms; i++) bond_per_atom = MAX(bond_per_atom, count[i]);
  }
}

/* ----------------------------------------------------------------------
   read angles from file
   store each with all 3 atoms if newton_bond = 0
   if flag = 0, just count angles/atom
   if flag = 1, store them with atoms
------------------------------------------------------------------------- */

void Molecule::angles(int flag, char *line)
{
  const std::string location = "Angles section of molecule file";
  int itype;
  tagint m, atom1, atom2, atom3;
  std::string typestr;
  int newton_bond = force->newton_bond;

  if (flag == 0)
    for (int i = 0; i < natoms; i++) count[i] = 0;
  else
    for (int i = 0; i < natoms; i++) num_angle[i] = 0;

  for (int i = 0; i < nangles; i++) {
    readline(line);
    auto values = Tokenizer(utils::trim(line)).as_vector();
    int nwords = values.size();
    for (std::size_t ii = 0; ii < values.size(); ++ii) {
      if (utils::strmatch(values[ii], "^#")) {
        nwords = ii;
        break;
      }
    }
    if (nwords != 5) error->all(FLERR, "Invalid format in {}: {}", location, utils::trim(line));

    typestr = utils::utf8_subst(values[1]);
    switch (utils::is_type(typestr)) {
      case 0: {    // numeric
        itype = utils::inumeric(FLERR, typestr, false, lmp);
        itype += aoffset;
        break;
      }
      case 1: {    // type label
        if (!atom->labelmapflag)
          error->all(FLERR, "Invalid angle type {} in {}: {}", typestr, location, utils::trim(line));
        itype = atom->lmap->find(typestr, Atom::ANGLE);
        if (itype == -1)
          error->all(FLERR, "Unknown angle type {} in {}: {}", typestr, location, utils::trim(line));
        break;
      }
      default:    // invalid
        error->one(FLERR, "Invalid format in {}: {}", location, utils::trim(line));
        break;
    }

    atom1 = utils::tnumeric(FLERR, values[2], false, lmp);
    atom2 = utils::tnumeric(FLERR, values[3], false, lmp);
    atom3 = utils::tnumeric(FLERR, values[4], false, lmp);

    if ((atom1 <= 0) || (atom1 > natoms) || (atom2 <= 0) || (atom2 > natoms) || (atom3 <= 0) ||
        (atom3 > natoms) || (atom1 == atom2) || (atom1 == atom3) || (atom2 == atom3))
      error->all(FLERR, "Invalid atom ID in {}: {}", location, utils::trim(line));
    if ((itype <= 0) || (domain->box_exist && (itype > atom->nangletypes)))
      error->all(FLERR, "Invalid angle type in {}: {}", location, utils::trim(line));

    if (flag) {
      m = atom2 - 1;
      nangletypes = MAX(nangletypes, itype);
      angle_type[m][num_angle[m]] = itype;
      angle_atom1[m][num_angle[m]] = atom1;
      angle_atom2[m][num_angle[m]] = atom2;
      angle_atom3[m][num_angle[m]] = atom3;
      num_angle[m]++;
      if (newton_bond == 0) {
        m = atom1 - 1;
        angle_type[m][num_angle[m]] = itype;
        angle_atom1[m][num_angle[m]] = atom1;
        angle_atom2[m][num_angle[m]] = atom2;
        angle_atom3[m][num_angle[m]] = atom3;
        num_angle[m]++;
        m = atom3 - 1;
        angle_type[m][num_angle[m]] = itype;
        angle_atom1[m][num_angle[m]] = atom1;
        angle_atom2[m][num_angle[m]] = atom2;
        angle_atom3[m][num_angle[m]] = atom3;
        num_angle[m]++;
      }
    } else {
      count[atom2 - 1]++;
      if (newton_bond == 0) {
        count[atom1 - 1]++;
        count[atom3 - 1]++;
      }
    }
  }

  // angle_per_atom = max of count vector

  if (flag == 0) {
    angle_per_atom = 0;
    for (int i = 0; i < natoms; i++) angle_per_atom = MAX(angle_per_atom, count[i]);
  }
}

/* ----------------------------------------------------------------------
   read dihedrals from file
   store each with all 4 atoms if newton_bond = 0
   if flag = 0, just count dihedrals/atom
   if flag = 1, store them with atoms
------------------------------------------------------------------------- */

void Molecule::dihedrals(int flag, char *line)
{
  const std::string location = "Dihedrals section of molecule file";
  int itype;
  tagint m, atom1, atom2, atom3, atom4;
  std::string typestr;
  int newton_bond = force->newton_bond;

  if (flag == 0)
    for (int i = 0; i < natoms; i++) count[i] = 0;
  else
    for (int i = 0; i < natoms; i++) num_dihedral[i] = 0;

  for (int i = 0; i < ndihedrals; i++) {
    readline(line);
    auto values = Tokenizer(utils::trim(line)).as_vector();
    int nwords = values.size();
    for (std::size_t ii = 0; ii < values.size(); ++ii) {
      if (utils::strmatch(values[ii], "^#")) {
        nwords = ii;
        break;
      }
    }
    if (nwords != 6) error->all(FLERR, "Invalid format in {}: {}", location, utils::trim(line));

    typestr = utils::utf8_subst(values[1]);
    switch (utils::is_type(typestr)) {
      case 0: {    // numeric
        itype = utils::inumeric(FLERR, typestr, false, lmp);
        itype += doffset;
        break;
      }
      case 1: {    // type label
        if (!atom->labelmapflag)
          error->all(FLERR, "Invalid dihedral type {} in {}: {}", typestr, location, utils::trim(line));
        itype = atom->lmap->find(typestr, Atom::DIHEDRAL);
        if (itype == -1)
          error->all(FLERR, "Unknown dihedral type {} in {}: {}", typestr, location, utils::trim(line));
        break;
      }
      default:    // invalid
        error->one(FLERR, "Invalid format in {}: {}", location, utils::trim(line));
        break;
    }

    atom1 = utils::tnumeric(FLERR, values[2], false, lmp);
    atom2 = utils::tnumeric(FLERR, values[3], false, lmp);
    atom3 = utils::tnumeric(FLERR, values[4], false, lmp);
    atom4 = utils::tnumeric(FLERR, values[5], false, lmp);

    if ((atom1 <= 0) || (atom1 > natoms) || (atom2 <= 0) || (atom2 > natoms) || (atom3 <= 0) ||
        (atom3 > natoms) || (atom4 <= 0) || (atom4 > natoms) || (atom1 == atom2) ||
        (atom1 == atom3) || (atom1 == atom4) || (atom2 == atom3) || (atom2 == atom4) ||
        (atom3 == atom4))
      error->all(FLERR, "Invalid atom ID in {}: {}", location, utils::trim(line));
    if ((itype <= 0) || (domain->box_exist && (itype > atom->ndihedraltypes)))
      error->all(FLERR, "Invalid dihedral type in {}: {}", location, utils::trim(line));

    if (flag) {
      m = atom2 - 1;
      ndihedraltypes = MAX(ndihedraltypes, itype);
      dihedral_type[m][num_dihedral[m]] = itype;
      dihedral_atom1[m][num_dihedral[m]] = atom1;
      dihedral_atom2[m][num_dihedral[m]] = atom2;
      dihedral_atom3[m][num_dihedral[m]] = atom3;
      dihedral_atom4[m][num_dihedral[m]] = atom4;
      num_dihedral[m]++;
      if (newton_bond == 0) {
        m = atom1 - 1;
        dihedral_type[m][num_dihedral[m]] = itype;
        dihedral_atom1[m][num_dihedral[m]] = atom1;
        dihedral_atom2[m][num_dihedral[m]] = atom2;
        dihedral_atom3[m][num_dihedral[m]] = atom3;
        dihedral_atom4[m][num_dihedral[m]] = atom4;
        num_dihedral[m]++;
        m = atom3 - 1;
        dihedral_type[m][num_dihedral[m]] = itype;
        dihedral_atom1[m][num_dihedral[m]] = atom1;
        dihedral_atom2[m][num_dihedral[m]] = atom2;
        dihedral_atom3[m][num_dihedral[m]] = atom3;
        dihedral_atom4[m][num_dihedral[m]] = atom4;
        num_dihedral[m]++;
        m = atom4 - 1;
        dihedral_type[m][num_dihedral[m]] = itype;
        dihedral_atom1[m][num_dihedral[m]] = atom1;
        dihedral_atom2[m][num_dihedral[m]] = atom2;
        dihedral_atom3[m][num_dihedral[m]] = atom3;
        dihedral_atom4[m][num_dihedral[m]] = atom4;
        num_dihedral[m]++;
      }
    } else {
      count[atom2 - 1]++;
      if (newton_bond == 0) {
        count[atom1 - 1]++;
        count[atom3 - 1]++;
        count[atom4 - 1]++;
      }
    }
  }

  // dihedral_per_atom = max of count vector

  if (flag == 0) {
    dihedral_per_atom = 0;
    for (int i = 0; i < natoms; i++) dihedral_per_atom = MAX(dihedral_per_atom, count[i]);
  }
}

/* ----------------------------------------------------------------------
   read impropers from file
   store each with all 4 atoms if newton_bond = 0
   if flag = 0, just count impropers/atom
   if flag = 1, store them with atoms
------------------------------------------------------------------------- */

void Molecule::impropers(int flag, char *line)
{
  const std::string location = "Impropers section of molecule file";
  int itype;
  tagint m, atom1, atom2, atom3, atom4;
  std::string typestr;
  int newton_bond = force->newton_bond;

  if (flag == 0)
    for (int i = 0; i < natoms; i++) count[i] = 0;
  else
    for (int i = 0; i < natoms; i++) num_improper[i] = 0;

  for (int i = 0; i < nimpropers; i++) {
    readline(line);
    auto values = Tokenizer(utils::trim(line)).as_vector();
    int nwords = values.size();
    for (std::size_t ii = 0; ii < values.size(); ++ii) {
      if (utils::strmatch(values[ii], "^#")) {
        nwords = ii;
        break;
      }
    }
    if (nwords != 6) error->all(FLERR, "Invalid format in {}: {}", location, utils::trim(line));

    typestr = utils::utf8_subst(values[1]);
    switch (utils::is_type(typestr)) {
      case 0: {    // numeric
        itype = utils::inumeric(FLERR, typestr, false, lmp);
        itype += ioffset;
        break;
      }
      case 1: {    // type label
        if (!atom->labelmapflag)
          error->all(FLERR, "Invalid improper type {} in {}: {}", typestr, location, utils::trim(line));
        itype = atom->lmap->find(typestr, Atom::IMPROPER);
        if (itype == -1)
          error->all(FLERR, "Unknown improper type {} in {}: {}", typestr, location, utils::trim(line));
        break;
      }
      default:    // invalid
        error->one(FLERR, "Invalid format in {}: {}", location, utils::trim(line));
        break;
    }

    atom1 = utils::tnumeric(FLERR, values[2], false, lmp);
    atom2 = utils::tnumeric(FLERR, values[3], false, lmp);
    atom3 = utils::tnumeric(FLERR, values[4], false, lmp);
    atom4 = utils::tnumeric(FLERR, values[5], false, lmp);

    if ((atom1 <= 0) || (atom1 > natoms) || (atom2 <= 0) || (atom2 > natoms) || (atom3 <= 0) ||
        (atom3 > natoms) || (atom4 <= 0) || (atom4 > natoms) || (atom1 == atom2) ||
        (atom1 == atom3) || (atom1 == atom4) || (atom2 == atom3) || (atom2 == atom4) ||
        (atom3 == atom4))
      error->all(FLERR, "Invalid atom ID in {}: {}", location, utils::trim(line));
    if ((itype <= 0) || (domain->box_exist && (itype > atom->nimpropertypes)))
      error->all(FLERR, "Invalid improper type in {}: {}", location, utils::trim(line));

    if (flag) {
      m = atom2 - 1;
      nimpropertypes = MAX(nimpropertypes, itype);
      improper_type[m][num_improper[m]] = itype;
      improper_atom1[m][num_improper[m]] = atom1;
      improper_atom2[m][num_improper[m]] = atom2;
      improper_atom3[m][num_improper[m]] = atom3;
      improper_atom4[m][num_improper[m]] = atom4;
      num_improper[m]++;
      if (newton_bond == 0) {
        m = atom1 - 1;
        improper_type[m][num_improper[m]] = itype;
        improper_atom1[m][num_improper[m]] = atom1;
        improper_atom2[m][num_improper[m]] = atom2;
        improper_atom3[m][num_improper[m]] = atom3;
        improper_atom4[m][num_improper[m]] = atom4;
        num_improper[m]++;
        m = atom3 - 1;
        improper_type[m][num_improper[m]] = itype;
        improper_atom1[m][num_improper[m]] = atom1;
        improper_atom2[m][num_improper[m]] = atom2;
        improper_atom3[m][num_improper[m]] = atom3;
        improper_atom4[m][num_improper[m]] = atom4;
        num_improper[m]++;
        m = atom4 - 1;
        improper_type[m][num_improper[m]] = itype;
        improper_atom1[m][num_improper[m]] = atom1;
        improper_atom2[m][num_improper[m]] = atom2;
        improper_atom3[m][num_improper[m]] = atom3;
        improper_atom4[m][num_improper[m]] = atom4;
        num_improper[m]++;
      }
    } else {
      count[atom2 - 1]++;
      if (newton_bond == 0) {
        count[atom1 - 1]++;
        count[atom3 - 1]++;
        count[atom4 - 1]++;
      }
    }
  }

  // improper_per_atom = max of count vector

  if (flag == 0) {
    improper_per_atom = 0;
    for (int i = 0; i < natoms; i++) improper_per_atom = MAX(improper_per_atom, count[i]);
  }
}

/* ----------------------------------------------------------------------
   read 3 special bonds counts from file
   if flag = 0, just tally maxspecial
   if flag = 1, store them with atoms
------------------------------------------------------------------------- */

void Molecule::nspecial_read(int flag, char *line)
{
  if (flag == 0) maxspecial = 0;

  for (int i = 0; i < natoms; i++) {
    readline(line);

    int c1, c2, c3;

    try {
      ValueTokenizer values(utils::trim_comment(line));
      if (values.count() != 4)
        error->all(FLERR, "Invalid line in Special Bond Counts section of molecule file: {}", line);
      values.next_int();
      c1 = values.next_tagint();
      c2 = values.next_tagint();
      c3 = values.next_tagint();
    } catch (TokenizerException &e) {
      error->all(FLERR, "Invalid line in Special Bond Counts section of molecule file: {}\n{}",
                 e.what(), line);
    }

    if (flag) {
      nspecial[i][0] = c1;
      nspecial[i][1] = c1 + c2;
      nspecial[i][2] = c1 + c2 + c3;
    } else
      maxspecial = MAX(maxspecial, c1 + c2 + c3);
  }
}

/* ----------------------------------------------------------------------
   read special bond indices from file
------------------------------------------------------------------------- */

void Molecule::special_read(char *line)
{
  try {
    for (int i = 0; i < natoms; i++) {
      readline(line);

      ValueTokenizer values(utils::trim_comment(line));
      int nwords = values.count();

      if (nwords != nspecial[i][2] + 1)
        error->all(FLERR, "Molecule file special list does not match special count");

      values.next_int();    // ignore

      for (int m = 1; m < nwords; m++) {
        special[i][m - 1] = values.next_tagint();
        if (special[i][m - 1] <= 0 || special[i][m - 1] > natoms || special[i][m - 1] == i + 1)
          error->all(FLERR, "Invalid atom index in Special Bonds section of molecule file");
      }
    }
  } catch (TokenizerException &e) {
    error->all(FLERR, "Invalid line in Special Bonds section of molecule file: {}\n{}", e.what(),
               line);
  }
}

/* ----------------------------------------------------------------------
   auto generate special bond info
------------------------------------------------------------------------- */

void Molecule::special_generate()
{
  int newton_bond = force->newton_bond;
  tagint atom1, atom2;

  // temporary array for special atoms

  tagint **tmpspecial;
  memory->create(tmpspecial, natoms, atom->maxspecial, "molecule:tmpspecial");
  memset(&tmpspecial[0][0], 0, sizeof(tagint) * natoms * atom->maxspecial);

  for (int i = 0; i < natoms; i++) count[i] = 0;

  // 1-2 neighbors

  if (newton_bond) {
    for (int i = 0; i < natoms; i++) {
      for (int j = 0; j < num_bond[i]; j++) {
        atom1 = i;
        atom2 = bond_atom[i][j] - 1;
        nspecial[i][0]++;
        nspecial[atom2][0]++;
        if (count[i] >= atom->maxspecial || count[atom2] >= atom->maxspecial)
          error->all(FLERR, "Molecule auto special bond generation overflow");
        tmpspecial[i][count[i]++] = atom2 + 1;
        tmpspecial[atom2][count[atom2]++] = i + 1;
      }
    }
  } else {
    for (int i = 0; i < natoms; i++) {
      nspecial[i][0] = num_bond[i];
      for (int j = 0; j < num_bond[i]; j++) {
        atom1 = i;
        atom2 = bond_atom[i][j];
        if (count[atom1] >= atom->maxspecial)
          error->all(FLERR, "Molecule auto special bond generation overflow");
        tmpspecial[i][count[atom1]++] = atom2;
      }
    }
  }

  // 1-3 neighbors with no duplicates

  for (int i = 0; i < natoms; i++) nspecial[i][1] = nspecial[i][0];

  int dedup;
  for (int i = 0; i < natoms; i++) {
    for (int m = 0; m < nspecial[i][0]; m++) {
      for (int j = 0; j < nspecial[tmpspecial[i][m] - 1][0]; j++) {
        dedup = 0;
        for (int k = 0; k < count[i]; k++) {
          if (tmpspecial[tmpspecial[i][m] - 1][j] == tmpspecial[i][k] ||
              tmpspecial[tmpspecial[i][m] - 1][j] == i + 1) {
            dedup = 1;
          }
        }
        if (!dedup) {
          if (count[i] >= atom->maxspecial)
            error->all(FLERR, "Molecule auto special bond generation overflow");
          tmpspecial[i][count[i]++] = tmpspecial[tmpspecial[i][m] - 1][j];
          nspecial[i][1]++;
        }
      }
    }
  }

  // 1-4 neighbors with no duplicates

  for (int i = 0; i < natoms; i++) nspecial[i][2] = nspecial[i][1];

  for (int i = 0; i < natoms; i++) {
    for (int m = nspecial[i][0]; m < nspecial[i][1]; m++) {
      for (int j = 0; j < nspecial[tmpspecial[i][m] - 1][0]; j++) {
        dedup = 0;
        for (int k = 0; k < count[i]; k++) {
          if (tmpspecial[tmpspecial[i][m] - 1][j] == tmpspecial[i][k] ||
              tmpspecial[tmpspecial[i][m] - 1][j] == i + 1) {
            dedup = 1;
          }
        }
        if (!dedup) {
          if (count[i] >= atom->maxspecial)
            error->all(FLERR, "Molecule auto special bond generation overflow");
          tmpspecial[i][count[i]++] = tmpspecial[tmpspecial[i][m] - 1][j];
          nspecial[i][2]++;
        }
      }
    }
  }

  maxspecial = 0;
  for (int i = 0; i < natoms; i++) maxspecial = MAX(maxspecial, nspecial[i][2]);

  memory->create(special, natoms, maxspecial, "molecule:special");
  for (int i = 0; i < natoms; i++)
    for (int j = 0; j < nspecial[i][2]; j++) special[i][j] = tmpspecial[i][j];

  memory->destroy(tmpspecial);
}

/* ----------------------------------------------------------------------
   read SHAKE flags from file
------------------------------------------------------------------------- */

void Molecule::shakeflag_read(char *line)
{
  try {
    for (int i = 0; i < natoms; i++) {
      readline(line);

      ValueTokenizer values(utils::trim_comment(line));

      if (values.count() != 2) error->all(FLERR, "Invalid Shake Flags section in molecule file");

      values.next_int();
      shake_flag[i] = values.next_int();
    }
  } catch (TokenizerException &e) {
    error->all(FLERR, "Invalid Shake Flags section in molecule file: {}", e.what());
  }

  for (int i = 0; i < natoms; i++)
    if (shake_flag[i] < 0 || shake_flag[i] > 4)
      error->all(FLERR, "Invalid shake flag in molecule file");
}

/* ----------------------------------------------------------------------
   read SHAKE atom info from file
------------------------------------------------------------------------- */

void Molecule::shakeatom_read(char *line)
{
  int nmatch = 0, nwant = 0;
  try {
    for (int i = 0; i < natoms; i++) {
      readline(line);

      ValueTokenizer values(utils::trim_comment(line));
      nmatch = values.count();

      switch (shake_flag[i]) {
        case 1:
          values.next_int();
          shake_atom[i][0] = values.next_tagint();
          shake_atom[i][1] = values.next_tagint();
          shake_atom[i][2] = values.next_tagint();
          nwant = 4;
          break;

        case 2:
          values.next_int();
          shake_atom[i][0] = values.next_tagint();
          shake_atom[i][1] = values.next_tagint();
          nwant = 3;
          break;

        case 3:
          values.next_int();
          shake_atom[i][0] = values.next_tagint();
          shake_atom[i][1] = values.next_tagint();
          shake_atom[i][2] = values.next_tagint();
          nwant = 4;
          break;

        case 4:
          values.next_int();
          shake_atom[i][0] = values.next_tagint();
          shake_atom[i][1] = values.next_tagint();
          shake_atom[i][2] = values.next_tagint();
          shake_atom[i][3] = values.next_tagint();
          nwant = 5;
          break;

        case 0:
          values.next_int();
          nwant = 1;
          break;

        default:
          error->all(FLERR, "Invalid shake atom in molecule file");
      }

      if (nmatch != nwant) error->all(FLERR, "Invalid shake atom in molecule file");
    }

  } catch (TokenizerException &e) {
    error->all(FLERR, "Invalid shake atom in molecule file: {}", e.what());
  }

  for (int i = 0; i < natoms; i++) {
    int m = shake_flag[i];
    if (m == 1) m = 3;
    for (int j = 0; j < m; j++)
      if (shake_atom[i][j] <= 0 || shake_atom[i][j] > natoms)
        error->all(FLERR, "Invalid shake atom in molecule file");
  }
}

/* ----------------------------------------------------------------------
   read SHAKE bond type info from file
------------------------------------------------------------------------- */

void Molecule::shaketype_read(char *line)
{
  int nmatch = 0, nwant = 0;
  for (int i = 0; i < natoms; i++) {
    readline(line);
    auto values = Tokenizer(utils::trim(line)).as_vector();
    nmatch = values.size();
    for (std::size_t ii = 0; ii < values.size(); ++ii) {
      if (utils::strmatch(values[ii], "^#")) {
        nmatch = ii;
        break;
      }
    }
    char *subst;
    switch (shake_flag[i]) {
      case 1:
        subst = utils::expand_type(FLERR, values[1], Atom::BOND, lmp);
        if (subst) values[1] = subst;
        shake_type[i][0] = utils::inumeric(FLERR, values[1], false, lmp) + ((subst) ? 0 : boffset);
        delete[] subst;

        subst = utils::expand_type(FLERR, values[2], Atom::BOND, lmp);
        if (subst) values[2] = subst;
        shake_type[i][1] = utils::inumeric(FLERR, values[2], false, lmp) + ((subst) ? 0 : boffset);
        delete[] subst;

        subst = utils::expand_type(FLERR, values[3], Atom::ANGLE, lmp);
        if (subst) values[3] = subst;
        shake_type[i][2] = utils::inumeric(FLERR, values[3], false, lmp) + ((subst) ? 0 : aoffset);
        delete[] subst;

        nwant = 4;
        break;

      case 2:
        subst = utils::expand_type(FLERR, values[1], Atom::BOND, lmp);
        if (subst) values[1] = subst;
        shake_type[i][0] = utils::inumeric(FLERR, values[1], false, lmp) + ((subst) ? 0 : boffset);
        delete[] subst;

        nwant = 2;
        break;

      case 3:
        subst = utils::expand_type(FLERR, values[1], Atom::BOND, lmp);
        if (subst) values[1] = subst;
        shake_type[i][0] = utils::inumeric(FLERR, values[1], false, lmp) + ((subst) ? 0 : boffset);
        delete[] subst;

        subst = utils::expand_type(FLERR, values[1], Atom::BOND, lmp);
        if (subst) values[1] = subst;
        shake_type[i][1] = utils::inumeric(FLERR, values[2], false, lmp) + ((subst) ? 0 : boffset);
        delete[] subst;

        nwant = 3;
        break;

      case 4:
        subst = utils::expand_type(FLERR, values[1], Atom::BOND, lmp);
        if (subst) values[1] = subst;
        shake_type[i][0] = utils::inumeric(FLERR, values[1], false, lmp) + ((subst) ? 0 : boffset);
        delete[] subst;

        subst = utils::expand_type(FLERR, values[1], Atom::BOND, lmp);
        if (subst) values[1] = subst;
        shake_type[i][1] = utils::inumeric(FLERR, values[2], false, lmp) + ((subst) ? 0 : boffset);
        delete[] subst;

        subst = utils::expand_type(FLERR, values[1], Atom::BOND, lmp);
        if (subst) values[1] = subst;
        shake_type[i][2] = utils::inumeric(FLERR, values[3], false, lmp) + ((subst) ? 0 : boffset);
        delete[] subst;

        nwant = 4;
        break;

      case 0:
        nwant = 1;
        break;

      default:
        error->all(FLERR, "Invalid shake type values in molecule file");
    }
    if (nmatch != nwant) error->all(FLERR, "Invalid shake type data in molecule file");
  }

  for (int i = 0; i < natoms; i++) {
    int m = shake_flag[i];
    if (m == 1) m = 3;
    for (int j = 0; j < m - 1; j++)
      if (shake_type[i][j] <= 0) error->all(FLERR, "Invalid shake bond type in molecule file");
    if (shake_flag[i] == 1)
      if (shake_type[i][2] <= 0) error->all(FLERR, "Invalid shake angle type in molecule file");
  }
}

/* ----------------------------------------------------------------------
   read body params from file
   pflag = 0/1 for integer/double params
------------------------------------------------------------------------- */

void Molecule::body(int flag, int pflag, char *line)
{
  int nparam = nibody;
  if (pflag) nparam = ndbody;

  int nword = 0;

  try {
    while (nword < nparam) {
      readline(line);

      ValueTokenizer values(utils::trim_comment(line));
      int ncount = values.count();

      if (ncount == 0) error->all(FLERR, "Too few values in body section of molecule file");
      if (nword + ncount > nparam)
        error->all(FLERR, "Too many values in body section of molecule file");

      if (flag) {
        if (pflag == 0) {
          while (values.has_next()) { ibodyparams[nword++] = values.next_int(); }
        } else {
          while (values.has_next()) { dbodyparams[nword++] = values.next_double(); }
        }
      } else
        nword += ncount;
    }
  } catch (TokenizerException &e) {
    error->all(FLERR, "Invalid body params in molecule file: {}", e.what());
  }
}

/* ----------------------------------------------------------------------
   return fragment index if name matches existing fragment, -1 if no such fragment
------------------------------------------------------------------------- */

int Molecule::findfragment(const char *name)
{
  for (int i = 0; i < nfragments; i++)
    if (fragmentnames[i] == name) return i;
  return -1;
}

/* ----------------------------------------------------------------------
   error check molecule attributes and topology against system settings
------------------------------------------------------------------------- */

void Molecule::check_attributes()
{
  // check per-atom attributes of molecule
  // warn if not a match

  int mismatch = 0;
  if (qflag && !atom->q_flag) mismatch = 1;
  if (muflag && !atom->mu_flag) mismatch = 1;
  if (radiusflag && !atom->radius_flag) mismatch = 1;
  if (rmassflag && !atom->rmass_flag) mismatch = 1;

  if (mismatch && me == 0)
    error->warning(FLERR, "Molecule attributes do not match system attributes");

  // for all atom styles, check nbondtype,etc

  mismatch = 0;
  if (atom->nbondtypes < nbondtypes) mismatch = 1;
  if (atom->nangletypes < nangletypes) mismatch = 1;
  if (atom->ndihedraltypes < ndihedraltypes) mismatch = 1;
  if (atom->nimpropertypes < nimpropertypes) mismatch = 1;

  if (mismatch) error->all(FLERR, "Molecule topology type exceeds system topology type");

  // for molecular atom styles, check bond_per_atom,etc + maxspecial
  // do not check for atom style template, since nothing stored per atom

  if (atom->molecular == Atom::MOLECULAR) {
    if (atom->avec->bonds_allow && atom->bond_per_atom < bond_per_atom) mismatch = 1;
    if (atom->avec->angles_allow && atom->angle_per_atom < angle_per_atom) mismatch = 1;
    if (atom->avec->dihedrals_allow && atom->dihedral_per_atom < dihedral_per_atom) mismatch = 1;
    if (atom->avec->impropers_allow && atom->improper_per_atom < improper_per_atom) mismatch = 1;
    if (atom->maxspecial < maxspecial) mismatch = 1;

    if (mismatch) error->all(FLERR, "Molecule topology/atom exceeds system topology/atom");
  }

  // warn if molecule topology defined but no special settings

  if (bondflag && !specialflag)
    if (me == 0) error->warning(FLERR, "Molecule has bond topology but no special bond settings");
}

/* ----------------------------------------------------------------------
   init all data structures to empty
------------------------------------------------------------------------- */

void Molecule::initialize()
{
  title.clear();
  natoms = 0;
  nbonds = nangles = ndihedrals = nimpropers = 0;
  ntypes = 0;
  nmolecules = 1;
  nbondtypes = nangletypes = ndihedraltypes = nimpropertypes = 0;
  nibody = ndbody = 0;
  nfragments = 0;
  nlines = ntris = 0;

  bond_per_atom = angle_per_atom = dihedral_per_atom = improper_per_atom = 0;
  maxspecial = 0;

  xflag = typeflag = moleculeflag = fragmentflag = qflag = radiusflag = muflag = rmassflag = 0;
  bondflag = angleflag = dihedralflag = improperflag = 0;
  nspecialflag = specialflag = 0;
  shakeflag = shakeflagflag = shakeatomflag = shaketypeflag = 0;
  bodyflag = ibodyflag = dbodyflag = 0;
  lineflag = triflag = 0;

  centerflag = massflag = comflag = inertiaflag = 0;
  tag_require = 0;

  x = nullptr;
  type = nullptr;
  q = nullptr;
  radius = nullptr;
  rmass = nullptr;

  molline = NULL;
  typeline = NULL;
  lines = NULL;
  moltri = NULL;
  typetri = NULL;
  tris = NULL;

  num_bond = nullptr;
  bond_type = nullptr;
  bond_atom = nullptr;

  num_angle = nullptr;
  angle_type = nullptr;
  angle_atom1 = angle_atom2 = angle_atom3 = nullptr;

  num_dihedral = nullptr;
  dihedral_type = nullptr;
  dihedral_atom1 = dihedral_atom2 = dihedral_atom3 = dihedral_atom4 = nullptr;

  num_improper = nullptr;
  improper_type = nullptr;
  improper_atom1 = improper_atom2 = improper_atom3 = improper_atom4 = nullptr;

  nspecial = nullptr;
  special = nullptr;

  shake_flag = nullptr;
  shake_atom = nullptr;
  shake_type = nullptr;

  ibodyparams = nullptr;
  dbodyparams = nullptr;

  dx = nullptr;
  dxcom = nullptr;
  dxbody = nullptr;
}

/* ----------------------------------------------------------------------
   allocate all data structures
   also initialize values for data structures that are always allocated
------------------------------------------------------------------------- */

void Molecule::allocate()
{
  if (xflag) memory->create(x, natoms, 3, "molecule:x");
  if (typeflag) memory->create(type, natoms, "molecule:type");
  if (moleculeflag) memory->create(molecule, natoms, "molecule:molecule");
  if (fragmentflag) {
    fragmentnames.resize(nfragments);
    memory->create(fragmentmask, nfragments, natoms, "molecule:fragmentmask");
    for (int i = 0; i < nfragments; i++)
      for (int j = 0; j < natoms; j++) fragmentmask[i][j] = 0;
  }
  if (qflag) memory->create(q, natoms, "molecule:q");
  if (muflag) memory->create(mu, natoms, 3, "molecule:mu");
  if (radiusflag) memory->create(radius, natoms, "molecule:radius");
  if (rmassflag) memory->create(rmass, natoms, "molecule:rmass");

  // lines or triangles with corner points

  if (lineflag) {
    memory->create(molline,nlines,"molecule:molline");
    memory->create(typeline,nlines,"molecule:typeline");
    memory->create(lines,nlines,4,"molecule:lines");
  }
  if (triflag) {
    memory->create(moltri,ntris,"molecule:moltri");
    memory->create(typetri,ntris,"molecule:typetri");
    memory->create(tris,ntris,9,"molecule:tris");
  }

  // always allocate num_bond,num_angle,etc and nspecial
  // even if not in molecule file, initialize to 0
  // this is so methods that use these arrays don't have to check they exist

  memory->create(num_bond, natoms, "molecule:num_bond");
  for (int i = 0; i < natoms; i++) num_bond[i] = 0;
  memory->create(num_angle, natoms, "molecule:num_angle");
  for (int i = 0; i < natoms; i++) num_angle[i] = 0;
  memory->create(num_dihedral, natoms, "molecule:num_dihedral");
  for (int i = 0; i < natoms; i++) num_dihedral[i] = 0;
  memory->create(num_improper, natoms, "molecule:num_improper");
  for (int i = 0; i < natoms; i++) num_improper[i] = 0;
  memory->create(nspecial, natoms, 3, "molecule:nspecial");
  for (int i = 0; i < natoms; i++) nspecial[i][0] = nspecial[i][1] = nspecial[i][2] = 0;

  if (specialflag) memory->create(special, natoms, maxspecial, "molecule:special");

  if (bondflag) {
    memory->create(bond_type, natoms, bond_per_atom, "molecule:bond_type");
    memory->create(bond_atom, natoms, bond_per_atom, "molecule:bond_atom");
  }

  if (angleflag) {
    memory->create(angle_type, natoms, angle_per_atom, "molecule:angle_type");
    memory->create(angle_atom1, natoms, angle_per_atom, "molecule:angle_atom1");
    memory->create(angle_atom2, natoms, angle_per_atom, "molecule:angle_atom2");
    memory->create(angle_atom3, natoms, angle_per_atom, "molecule:angle_atom3");
  }

  if (dihedralflag) {
    memory->create(dihedral_type, natoms, dihedral_per_atom, "molecule:dihedral_type");
    memory->create(dihedral_atom1, natoms, dihedral_per_atom, "molecule:dihedral_atom1");
    memory->create(dihedral_atom2, natoms, dihedral_per_atom, "molecule:dihedral_atom2");
    memory->create(dihedral_atom3, natoms, dihedral_per_atom, "molecule:dihedral_atom3");
    memory->create(dihedral_atom4, natoms, dihedral_per_atom, "molecule:dihedral_atom4");
  }

  if (improperflag) {
    memory->create(improper_type, natoms, improper_per_atom, "molecule:improper_type");
    memory->create(improper_atom1, natoms, improper_per_atom, "molecule:improper_atom1");
    memory->create(improper_atom2, natoms, improper_per_atom, "molecule:improper_atom2");
    memory->create(improper_atom3, natoms, improper_per_atom, "molecule:improper_atom3");
    memory->create(improper_atom4, natoms, improper_per_atom, "molecule:improper_atom4");
  }

  if (shakeflag) {
    memory->create(shake_flag, natoms, "molecule:shake_flag");
    memory->create(shake_atom, natoms, 4, "molecule:shake_flag");
    memory->create(shake_type, natoms, 3, "molecule:shake_flag");
  }

  if (bodyflag) {
    if (nibody) memory->create(ibodyparams, nibody, "molecule:ibodyparams");
    if (ndbody) memory->create(dbodyparams, ndbody, "molecule:dbodyparams");
  }
}

/* ----------------------------------------------------------------------
   deallocate all data structures
------------------------------------------------------------------------- */

void Molecule::deallocate()
{
  memory->destroy(x);
  memory->destroy(type);
  memory->destroy(molecule);
  memory->destroy(q);
  memory->destroy(radius);
  memory->destroy(rmass);

  memory->destroy(molecule);
  memory->destroy(fragmentmask);

  if (fragmentflag) { fragmentnames.clear(); }

  memory->destroy(molline);
  memory->destroy(typeline);
  memory->destroy(lines);
  memory->destroy(moltri);
  memory->destroy(typetri);
  memory->destroy(tris);

  memory->destroy(num_bond);
  memory->destroy(bond_type);
  memory->destroy(bond_atom);

  memory->destroy(num_angle);
  memory->destroy(angle_type);
  memory->destroy(angle_atom1);
  memory->destroy(angle_atom2);
  memory->destroy(angle_atom3);

  memory->destroy(num_dihedral);
  memory->destroy(dihedral_type);
  memory->destroy(dihedral_atom1);
  memory->destroy(dihedral_atom2);
  memory->destroy(dihedral_atom3);
  memory->destroy(dihedral_atom4);

  memory->destroy(num_improper);
  memory->destroy(improper_type);
  memory->destroy(improper_atom1);
  memory->destroy(improper_atom2);
  memory->destroy(improper_atom3);
  memory->destroy(improper_atom4);

  memory->destroy(nspecial);
  memory->destroy(special);

  memory->destroy(shake_flag);
  memory->destroy(shake_atom);
  memory->destroy(shake_type);

  memory->destroy(dx);
  memory->destroy(dxcom);
  memory->destroy(dxbody);

  memory->destroy(ibodyparams);
  memory->destroy(dbodyparams);
}

/* ----------------------------------------------------------------------
   read and bcast a line
------------------------------------------------------------------------- */

void Molecule::readline(char *line)
{
  int n;
  if (me == 0) {
    if (fgets(line, MAXLINE, fp) == nullptr)
      n = 0;
    else
      n = strlen(line) + 1;
  }
  MPI_Bcast(&n, 1, MPI_INT, 0, world);
  if (n == 0) error->all(FLERR, "Unexpected end of molecule file");
  MPI_Bcast(line, n, MPI_CHAR, 0, world);
}

/* ----------------------------------------------------------------------
   extract keyword from line
   flag = 0, read and bcast line
   flag = 1, line has already been read
------------------------------------------------------------------------- */

std::string Molecule::parse_keyword(int flag, char *line)
{
  char line2[MAXLINE] = {'\0'};
  if (flag) {

    // read upto non-blank line plus 1 following line
    // eof is set to 1 if any read hits end-of-file

    int eof = 0;
    if (me == 0) {
      if (fgets(line, MAXLINE, fp) == nullptr) eof = 1;
      while (eof == 0 && strspn(line, " \t\n\r") == strlen(line)) {
        if (fgets(line, MAXLINE, fp) == nullptr) eof = 1;
      }
      if (fgets(line2, MAXLINE, fp) == nullptr) eof = 1;
    }

    // if eof, set keyword empty and return

    MPI_Bcast(&eof, 1, MPI_INT, 0, world);
    if (eof) { return {""}; }

    // bcast keyword line to all procs

    MPI_Bcast(line, MAXLINE, MPI_CHAR, 0, world);
  }

  // return non-whitespace and non-comment portion of line

  return utils::trim(utils::trim_comment(line));
}

/* ----------------------------------------------------------------------
   skip N lines of file. Check if non-numeric content (e.g. keyword).
------------------------------------------------------------------------- */

void Molecule::skip_lines(int n, char *line, const std::string &section)
{
  for (int i = 0; i < n; i++) {
    readline(line);
    if (utils::strmatch(utils::trim(utils::trim_comment(line)), "^[A-Za-z ]+$"))
      error->one(FLERR,
                 "Unexpected line in molecule file while "
                 "skipping {} section:\n{}",
                 section, line);
  }
}

/* ----------------------------------------------------------------------
   proc 0 prints molecule params
------------------------------------------------------------------------- */

/*

void Molecule::print()
{
  printf("MOLECULE %s\n",id);
  printf("  %d natoms\n",natoms);
  if (nbonds) printf("  %d nbonds\n",nbonds);
  if (nangles) printf("  %d nangles\n",nangles);
  if (ndihedrals) printf("  %d ndihedrals\n",ndihedrals);
  if (nimpropers) printf("  %d nimpropers\n",nimpropers);

  if (xflag) {
    printf(  "Coords:\n");
    for (int i = 0; i < natoms; i++)
      printf("    %d %g %g %g\n",i+1,x[i][0],x[i][1],x[i][2]);
  }
  if (typeflag) {
    printf(  "Types:\n");
    for (int i = 0; i < natoms; i++)
      printf("    %d %d\n",i+1,type[i]);
  }
  if (qflag) {
    printf(  "Charges:\n");
    for (int i = 0; i < natoms; i++)
      printf("    %d %g\n",i+1,q[i]);
  }
  if (radiusflag) {
    printf(  "Radii:\n");
    for (int i = 0; i < natoms; i++)
      printf("    %d %g\n",i+1,radius[i]);
  }
  if (muflag) {
    printf(  "Dipoles:\n");
    for (int i = 0; i < natoms; i++)
      printf("    %d %g %g %g\n",i+1,mu[i][0],mu[i][1],mu[i][2]);
  }
  if (rmassflag) {
    printf(  "Masses:\n");
    for (int i = 0; i < natoms; i++)
      printf("    %d %g\n",i+1,rmass[i]);
  }

  if (bondflag) {
    printf(  "Bonds:\n");
    for (int i = 0; i < natoms; i++) {
      printf("    %d %d\n",i+1,num_bond[i]);
      for (int j = 0; j < num_bond[i]; j++)
        printf("      %d %d %d %d\n",j+1,bond_type[i][j],i+1,bond_atom[i][j]);
    }
  }
  if (angleflag) {
    printf(  "Angles:\n");
    for (int i = 0; i < natoms; i++) {
      printf("    %d %d\n",i+1,num_angle[i]);
      for (int j = 0; j < num_angle[i]; j++)
        printf("      %d %d %d %d %d\n",
               j+1,angle_type[i][j],
               angle_atom1[i][j],angle_atom2[i][j],angle_atom3[i][j]);
    }
  }
  if (dihedralflag) {
    printf(  "Dihedrals:\n");
    for (int i = 0; i < natoms; i++) {
      printf("    %d %d\n",i+1,num_dihedral[i]);
      for (int j = 0; j < num_dihedral[i]; j++)
        printf("      %d %d %d %d %d %d\n",
               j+1,dihedral_type[i][j],
               dihedral_atom1[i][j],dihedral_atom2[i][j],
               dihedral_atom3[i][j],dihedral_atom4[i][j]);
    }
  }
  if (improperflag) {
    printf(  "Impropers:\n");
    for (int i = 0; i < natoms; i++) {
      printf("    %d %d\n",i+1,num_improper[i]);
      for (int j = 0; j < num_improper[i]; j++)
        printf("      %d %d %d %d %d %d\n",
               j+1,improper_type[i][j],
               improper_atom1[i][j],improper_atom2[i][j],
               improper_atom3[i][j],improper_atom4[i][j]);
    }
  }

  if (specialflag) {
    printf(  "Special neighs:\n");
    for (int i = 0; i < natoms; i++) {
      printf("    %d %d %d %d\n",i+1,
             nspecial[i][0],nspecial[i][1]-nspecial[i][0],
             nspecial[i][2]-nspecial[i][1]);
      printf("      ");
      for (int j = 0; j < nspecial[i][2]; j++)
        printf(" %d",special[i][j]);
      printf("\n");
    }
  }
}

*/<|MERGE_RESOLUTION|>--- conflicted
+++ resolved
@@ -457,19 +457,15 @@
       if (values.matches("^\\s*\\d+\\s+atoms")) {
         natoms = values.next_int();
         nwant = 2;
-<<<<<<< HEAD
-
-      } else if (values.contains("lines")) {
+
+      } else if (values.matches("^\\s*\\d+\\s+lines")) {
         nlines = values.next_int();
         nwant = 2;
-      } else if (values.contains("triangles")) {
+      } else if (values.matches("^\\s*\\d+\\s+triangles")) {
         ntris = values.next_int();
         nwant = 2;
 
-      } else if (values.contains("bonds")) {
-=======
       } else if (values.matches("^\\s*\\d+\\s+bonds")) {
->>>>>>> 0f13f632
         nbonds = values.next_int();
         nwant = 2;
       } else if (values.matches("^\\s*\\d+\\s+angles")) {
@@ -481,12 +477,8 @@
       } else if (values.matches("^\\s*\\d+\\s+impropers")) {
         nimpropers = values.next_int();
         nwant = 2;
-<<<<<<< HEAD
-
-      } else if (values.contains("fragments")) {
-=======
+
       } else if (values.matches("^\\s*\\d+\\s+fragments")) {
->>>>>>> 0f13f632
         nfragments = values.next_int();
         nwant = 2;
       } else if (values.matches("^\\s*\\f+\\s+mass")) {
