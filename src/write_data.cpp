--- conflicted
+++ resolved
@@ -152,41 +152,22 @@
   // sum up bond,angle,dihedral,improper counts
   // may be different than atom->nbonds,nangles, etc. if broken/turned-off
 
-<<<<<<< HEAD
   if (atom->molecular == Atom::MOLECULAR && (atom->nbonds || atom->nbondtypes)) {
-    nbonds_local = atom->avec->pack_bond(NULL);
-    MPI_Allreduce(&nbonds_local,&nbonds,1,MPI_LMP_BIGINT,MPI_SUM,world);
-  }
-  if (atom->molecular == Atom::MOLECULAR && (atom->nangles || atom->nangletypes)) {
-    nangles_local = atom->avec->pack_angle(NULL);
-    MPI_Allreduce(&nangles_local,&nangles,1,MPI_LMP_BIGINT,MPI_SUM,world);
-  }
-
-  if (atom->molecular == Atom::MOLECULAR && (atom->ndihedrals || atom->ndihedraltypes)) {
-    ndihedrals_local = atom->avec->pack_dihedral(NULL);
-    MPI_Allreduce(&ndihedrals_local,&ndihedrals,1,MPI_LMP_BIGINT,MPI_SUM,world);
-  }
-
-  if (atom->molecular == Atom::MOLECULAR && (atom->nimpropers || atom->nimpropertypes)) {
-    nimpropers_local = atom->avec->pack_improper(NULL);
-=======
-  if (atom->molecular == 1 && (atom->nbonds || atom->nbondtypes)) {
     nbonds_local = atom->avec->pack_bond(nullptr);
     MPI_Allreduce(&nbonds_local,&nbonds,1,MPI_LMP_BIGINT,MPI_SUM,world);
   }
-  if (atom->molecular == 1 && (atom->nangles || atom->nangletypes)) {
+  if (atom->molecular == Atom::MOLECULAR && (atom->nangles || atom->nangletypes)) {
     nangles_local = atom->avec->pack_angle(nullptr);
     MPI_Allreduce(&nangles_local,&nangles,1,MPI_LMP_BIGINT,MPI_SUM,world);
   }
 
-  if (atom->molecular == 1 && (atom->ndihedrals || atom->ndihedraltypes)) {
+  if (atom->molecular == Atom::MOLECULAR && (atom->ndihedrals || atom->ndihedraltypes)) {
     ndihedrals_local = atom->avec->pack_dihedral(nullptr);
     MPI_Allreduce(&ndihedrals_local,&ndihedrals,1,MPI_LMP_BIGINT,MPI_SUM,world);
   }
 
-  if (atom->molecular == 1 && (atom->nimpropers || atom->nimpropertypes)) {
+  if (atom->molecular == Atom::MOLECULAR && (atom->nimpropers || atom->nimpropertypes)) {
     nimpropers_local = atom->avec->pack_improper(nullptr);
->>>>>>> cebf6d33
     MPI_Allreduce(&nimpropers_local,&nimpropers,1,MPI_LMP_BIGINT,MPI_SUM,world);
   }
 
