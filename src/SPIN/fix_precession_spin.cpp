--- conflicted
+++ resolved
@@ -100,9 +100,6 @@
       cubic_flag = 1;
       k1c = force->numeric(FLERR,arg[iarg+1]);
       k2c = force->numeric(FLERR,arg[iarg+2]);
-<<<<<<< HEAD
-      iarg += 3;
-=======
       nc1x = force->numeric(FLERR,arg[iarg+3]);
       nc1y = force->numeric(FLERR,arg[iarg+4]);
       nc1z = force->numeric(FLERR,arg[iarg+5]);
@@ -113,7 +110,6 @@
       nc3y = force->numeric(FLERR,arg[iarg+10]);
       nc3z = force->numeric(FLERR,arg[iarg+11]);
       iarg += 12;
->>>>>>> de5b802a
     } else error->all(FLERR,"Illegal precession/spin command");
   }
 
@@ -249,11 +245,7 @@
         ea1[0] = ea1[1] = ea1[2] = 0.0;
         ea2[0] = ea2[1] = ea2[2] = 0.0;
         ea3[0] = ea3[1] = ea3[2] = 0.0;
-<<<<<<< HEAD
-	set_axis(i,ea1,ea2,ea3);
-=======
 	//set_axis(i,ea1,ea2,ea3);
->>>>>>> de5b802a
 	compute_cubic(spi,fmi,ea1,ea2,ea3);
 	epreci -= compute_cubic_energy(spi,ea1,ea2,ea3);
       }
@@ -282,11 +274,7 @@
     double ea1[3] = {0.0,0.0,0.0}; 
     double ea2[3] = {0.0,0.0,0.0}; 
     double ea3[3] = {0.0,0.0,0.0}; 
-<<<<<<< HEAD
-    set_axis(i,ea1,ea2,ea3);
-=======
     //set_axis(i,ea1,ea2,ea3);
->>>>>>> de5b802a
     compute_cubic(spi,fmi,ea1,ea2,ea3);
   }
 }
@@ -339,100 +327,6 @@
    set three cubic axis
 ------------------------------------------------------------------------- */
 
-<<<<<<< HEAD
-void FixPrecessionSpin::set_axis(int ii, double ea1[3], double ea2[3], double ea3[3])
-{
-  int j,jnum; 
-  int *jlist,*numneigh,**firstneigh;;
-  double rsq,rij[3],xi[3];
-  double delx2,dely2,delz2;
-  
-  double **x = atom->x;
-  xi[0] = x[ii][0];
-  xi[1] = x[ii][1];
-  xi[2] = x[ii][2];
-  jlist = firstneigh[ii];
-  jnum = numneigh[ii];
-
-
-  // incorrect because no neighbor list in a fix
-
-  for (int jj = 0; jj < jnum; jj++) {
-    j = jlist[jj];
-    j &= NEIGHMASK;
-
-    // cutoffs to be defined as inputs
-    
-    double cut_short = 0.2;
-    double cut_long = 2.2;
-    double cut_short2 = cut_short*cut_short;
-    double cut_long2 = cut_long*cut_long;
-
-    rij[0] = x[j][0] - xi[0];
-    rij[1] = x[j][1] - xi[1];
-    rij[2] = x[j][2] - xi[2];
-    rsq = rij[0]*rij[0] + rij[1]*rij[1] + rij[2]*rij[2];
-
-    // finding anisotropy axes
-
-    delx2 = rij[0]*rij[0];
-    dely2 = rij[1]*rij[1];
-    delz2 = rij[2]*rij[2];
-
-    if (delx2 > cut_short2 && delx2 <= cut_long2) {
-      if (rij[0] >= 0.0) {
-	ea1[0] += rij[0];
-	ea1[1] += rij[1];
-	ea1[2] += rij[2];
-      } else if (rij[0] < 0.0) {
-	ea1[0] -= rij[0];
-	ea1[1] += rij[1];
-	ea1[2] += rij[2];
-      } else error->all(FLERR,"Incorrect cubic aniso x axis"); 
-    } 
-    
-    if (dely2 > cut_short2 && dely2 <= cut_long2) {
-      if (rij[1] >= 0.0) {
-	ea1[0] += rij[0];
-	ea1[1] += rij[1];
-	ea1[2] += rij[2];
-      } else if (rij[1] < 0.0) {
-	ea1[0] += rij[0];
-	ea1[1] -= rij[1];
-	ea1[2] += rij[2];
-      } else error->all(FLERR,"Incorrect cubic aniso y axis"); 
-    }
-
-    if (delz2 > cut_short2 && delz2 <= cut_long2) {
-      if (rij[2] >= 0.0) {
-	ea1[0] += rij[0];
-	ea1[1] += rij[1];
-	ea1[2] += rij[2];
-      } else if (rij[2] < 0.0) {
-	ea1[0] += rij[0];
-	ea1[1] += rij[1];
-	ea1[2] -= rij[2];
-      } else error->all(FLERR,"Incorrect cubic aniso z axis"); 
-    }
-  }
-  
-  // normalizing the three aniso axes
-
-  double inorm1,inorm2,inorm3;
-  inorm1 = 1.0/sqrt(ea1[0]*ea1[0]+ea1[1]*ea1[1]+ea1[2]*ea1[2]);
-  ea1[0] *= inorm1;
-  ea1[1] *= inorm1;
-  ea1[2] *= inorm1;
-  inorm2 = 1.0/sqrt(ea2[0]*ea2[0]+ea2[1]*ea2[1]+ea2[2]*ea2[2]);
-  ea2[0] *= inorm2;
-  ea2[1] *= inorm2;
-  ea2[2] *= inorm2;
-  inorm3 = 1.0/sqrt(ea3[0]*ea3[0]+ea3[1]*ea3[1]+ea3[2]*ea3[2]);
-  ea3[0] *= inorm3;
-  ea3[1] *= inorm3;
-  ea3[2] *= inorm3;
-}
-=======
 //void FixPrecessionSpin::set_axis(int ii, double ea1[3], double ea2[3], double ea3[3])
 //{
 //  int j,jnum; 
@@ -525,7 +419,6 @@
 //  ea3[1] *= inorm3;
 //  ea3[2] *= inorm3;
 //}
->>>>>>> de5b802a
 
 /* ----------------------------------------------------------------------
    compute cubic aniso energy of spin i
@@ -536,18 +429,12 @@
   double energy = 0.0;
   double skx,sky,skz;
 
-<<<<<<< HEAD
-  skx = spi[0]*ea1[0]+spi[1]*ea1[1]+spi[2]*ea1[2];
-  sky = spi[0]*ea2[0]+spi[1]*ea2[1]+spi[2]*ea2[2];
-  skz = spi[0]*ea3[0]+spi[1]*ea3[1]+spi[2]*ea3[2];
-=======
   //skx = spi[0]*ea1[0]+spi[1]*ea1[1]+spi[2]*ea1[2];
   //sky = spi[0]*ea2[0]+spi[1]*ea2[1]+spi[2]*ea2[2];
   //skz = spi[0]*ea3[0]+spi[1]*ea3[1]+spi[2]*ea3[2];
   skx = spi[0]*nc1x+spi[1]*nc1y+spi[2]*nc1z;
   sky = spi[0]*nc2x+spi[1]*nc2y+spi[2]*nc2z;
   skz = spi[0]*nc3x+spi[1]*nc3y+spi[2]*nc3z;
->>>>>>> de5b802a
 
   energy = k1c*(skx*skx*sky*sky + sky*sky*skz*skz + skx*skx*skz*skz);
   energy += k2c*skx*skx*sky*sky*skz*skz;
