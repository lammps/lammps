/* ----------------------------------------------------------------------
   LAMMPS - Large-scale Atomic/Molecular Massively Parallel Simulator
   http://lammps.sandia.gov, Sandia National Laboratories
   Steve Plimpton, sjplimp@sandia.gov

   Copyright (2003) Sandia Corporation.  Under the terms of Contract
   DE-AC04-94AL85000 with Sandia Corporation, the U.S. Government retains
   certain rights in this software.  This software is distributed under 
   the GNU General Public License.

   See the README file in the top-level LAMMPS directory.
------------------------------------------------------------------------- */

/* ----------------------------------------------------------------------
   Contributing author: Pieter in 't Veld (SNL)
------------------------------------------------------------------------- */

#include "math.h"
#include "stdio.h"
#include "stdlib.h"
#include "string.h"
#include "pair_colloid.h"
#include "atom.h"
#include "comm.h"
#include "force.h"
#include "neigh_list.h"
#include "memory.h"
#include "error.h"

using namespace LAMMPS_NS;

#define MIN(a,b) ((a) < (b) ? (a) : (b))
#define MAX(a,b) ((a) > (b) ? (a) : (b))

enum{SMALL_SMALL,SMALL_LARGE,LARGE_LARGE};

/* ---------------------------------------------------------------------- */

PairColloid::PairColloid(LAMMPS *lmp) : Pair(lmp) {}

/* ---------------------------------------------------------------------- */

PairColloid::~PairColloid()
{
  if (allocated) {
    memory->destroy_2d_int_array(setflag);
    memory->destroy_2d_double_array(cutsq);

    memory->destroy_2d_int_array(form);
    memory->destroy_2d_double_array(a12);
    memory->destroy_2d_double_array(sigma);
    memory->destroy_2d_double_array(d1);
    memory->destroy_2d_double_array(d2);
    memory->destroy_2d_double_array(a1);
    memory->destroy_2d_double_array(a2);
    memory->destroy_2d_double_array(diameter);
    memory->destroy_2d_double_array(cut);		
    memory->destroy_2d_double_array(offset);
    memory->destroy_2d_double_array(sigma3);
    memory->destroy_2d_double_array(sigma6);
    memory->destroy_2d_double_array(lj1);
    memory->destroy_2d_double_array(lj2);
    memory->destroy_2d_double_array(lj3);
    memory->destroy_2d_double_array(lj4);
  }
}

/* ---------------------------------------------------------------------- */

void PairColloid::compute(int eflag, int vflag)
{
  int i,j,ii,jj,inum,jnum,itype,jtype;
  double xtmp,ytmp,ztmp,delx,dely,delz,evdwl,fpair;
  double rsq,r,forcelj,factor_lj;
  double r2inv,r6inv,c1,c2,fR,dUR,dUA;
  double K[9],h[4],g[4];
  int *ilist,*jlist,*numneigh,**firstneigh;

  evdwl = 0.0;
  if (eflag || vflag) ev_setup(eflag,vflag);
  else evflag = vflag_fdotr = 0;

  double **x = atom->x;
  double **f = atom->f;
  int *type = atom->type;
  int nlocal = atom->nlocal;
  int nall = nlocal + atom->nghost;
  double *special_lj = force->special_lj;
  int newton_pair = force->newton_pair;

  inum = list->inum;
  ilist = list->ilist;
  numneigh = list->numneigh;
  firstneigh = list->firstneigh;
  
  // loop over neighbors of my atoms

  for (ii = 0; ii < inum; ii++) {
    i = ilist[ii];
    xtmp = x[i][0];
    ytmp = x[i][1];
    ztmp = x[i][2];
    itype = type[i];
    jlist = firstneigh[i];
    jnum = numneigh[i];

    for (jj = 0; jj < jnum; jj++) {
      j = jlist[jj];

      if (j < nall) factor_lj = 1.0;
      else {
	factor_lj = special_lj[j/nall];
	j %= nall;
      }
     
      delx = xtmp - x[j][0];
      dely = ytmp - x[j][1];
      delz = ztmp - x[j][2];
      rsq = delx*delx + dely*dely + delz*delz;
      jtype = type[j];

      if (rsq >= cutsq[itype][jtype]) continue;

      switch (form[itype][jtype]) {
      case SMALL_SMALL: 
	r2inv = 1.0/rsq;
	r6inv = r2inv*r2inv*r2inv;
	forcelj = r6inv * (lj1[itype][jtype]*r6inv - lj2[itype][jtype]);
	fpair = factor_lj*forcelj*r2inv;
	if (eflag) evdwl = r6inv*(r6inv*lj3[itype][jtype]-lj4[itype][jtype]) -
		     offset[itype][jtype];
	break;
	
      case SMALL_LARGE:
	c2 = a2[itype][jtype];
	K[1] = c2*c2;
	K[2] = rsq;
	K[0] = K[1] - rsq;
	K[4] = rsq*rsq;
	K[3] = K[1] - K[2];
	K[3] *= K[3]*K[3];
	K[6] = K[3]*K[3];
	fR = sigma3[itype][jtype]*a12[itype][jtype]*c2*K[1]/K[3];
	fpair = 4.0/15.0*fR*factor_lj * 
	  (2.0*(K[1]+K[2]) * (K[1]*(5.0*K[1]+22.0*K[2])+5.0*K[4]) * 
	   sigma6[itype][jtype]/K[6]-5.0) / K[0];
	if (eflag) 
	  evdwl = 2.0/9.0*fR * 
	    (1.0-(K[1]*(K[1]*(K[1]/3.0+3.0*K[2])+4.2*K[4])+K[2]*K[4]) *
	     sigma6[itype][jtype]/K[6]) - offset[itype][jtype];
	if (rsq <= K[1]) error->one("Overlapping small/large in pair colloid");
	break;

      case LARGE_LARGE:
	r = sqrt(rsq);
	c1 = a1[itype][jtype];
	c2 = a2[itype][jtype];
	K[0] = c1*c2;
	K[1] = c1+c2;
	K[2] = c1-c2;
	K[3] = K[1]+r;
	K[4] = K[1]-r;
	K[5] = K[2]+r;
	K[6] = K[2]-r;
	K[7] = 1.0/(K[3]*K[4]);
	K[8] = 1.0/(K[5]*K[6]);
	g[0] = pow(K[3],-7.0);
	g[1] = pow(K[4],-7.0);
	g[2] = pow(K[5],-7.0);
	g[3] = pow(K[6],-7.0);
	h[0] = ((K[3]+5.0*K[1])*K[3]+30.0*K[0])*g[0];
	h[1] = ((K[4]+5.0*K[1])*K[4]+30.0*K[0])*g[1];
	h[2] = ((K[5]+5.0*K[2])*K[5]-30.0*K[0])*g[2];
	h[3] = ((K[6]+5.0*K[2])*K[6]-30.0*K[0])*g[3];
	g[0] *= 42.0*K[0]/K[3]+6.0*K[1]+K[3];
	g[1] *= 42.0*K[0]/K[4]+6.0*K[1]+K[4];
	g[2] *= -42.0*K[0]/K[5]+6.0*K[2]+K[5];
	g[3] *= -42.0*K[0]/K[6]+6.0*K[2]+K[6];
	
	fR = a12[itype][jtype]*sigma6[itype][jtype]/r/37800.0;
	evdwl = fR * (h[0]-h[1]-h[2]+h[3]);
	dUR = evdwl/r + 5.0*fR*(g[0]+g[1]-g[2]-g[3]);
	dUA = -a12[itype][jtype]/3.0*r*((2.0*K[0]*K[7]+1.0)*K[7] + 
					(2.0*K[0]*K[8]-1.0)*K[8]);
	fpair = factor_lj * (dUR+dUA)/r;
	if (eflag)
	  evdwl += a12[itype][jtype]/6.0 * 
	    (2.0*K[0]*(K[7]+K[8])-log(K[8]/K[7])) - offset[itype][jtype];
	if (r <= K[1]) error->one("Overlapping large/large in pair colloid");
	break;
      }
      
      if (eflag) evdwl *= factor_lj;

      f[i][0] += delx*fpair;
      f[i][1] += dely*fpair;
      f[i][2] += delz*fpair;
      if (newton_pair || j < nlocal) {
	f[j][0] -= delx*fpair;
	f[j][1] -= dely*fpair;
	f[j][2] -= delz*fpair;
      }

      if (evflag) ev_tally(i,j,nlocal,newton_pair,
			   evdwl,0.0,fpair,delx,dely,delz);
    }
  }

  if (vflag_fdotr) virial_compute();
}

/* ----------------------------------------------------------------------
   allocate all arrays 
------------------------------------------------------------------------- */

void PairColloid::allocate()
{
  allocated = 1;
  int n = atom->ntypes;

  setflag = memory->create_2d_int_array(n+1,n+1,"pair:setflag");
  for (int i = 1; i <= n; i++)
    for (int j = i; j <= n; j++)
      setflag[i][j] = 0;

  cutsq = memory->create_2d_double_array(n+1,n+1,"pair:cutsq");

  form = memory->create_2d_int_array(n+1,n+1,"pair:form");
  a12 = memory->create_2d_double_array(n+1,n+1,"pair:a12");
  sigma = memory->create_2d_double_array(n+1,n+1,"pair:sigma");
  d1 = memory->create_2d_double_array(n+1,n+1,"pair:d1");
  d2 = memory->create_2d_double_array(n+1,n+1,"pair:d2");
  a1 = memory->create_2d_double_array(n+1,n+1,"pair:a1");
  a2 = memory->create_2d_double_array(n+1,n+1,"pair:a2");
  diameter = memory->create_2d_double_array(n+1,n+1,"pair:diameter");
  cut = memory->create_2d_double_array(n+1,n+1,"pair:cut");
  offset = memory->create_2d_double_array(n+1,n+1,"pair:offset");
  sigma3 = memory->create_2d_double_array(n+1,n+1,"pair:sigma3");
  sigma6 = memory->create_2d_double_array(n+1,n+1,"pair:sigma6");
  lj1 = memory->create_2d_double_array(n+1,n+1,"pair:lj1");
  lj2 = memory->create_2d_double_array(n+1,n+1,"pair:lj2");
  lj3 = memory->create_2d_double_array(n+1,n+1,"pair:lj3");
  lj4 = memory->create_2d_double_array(n+1,n+1,"pair:lj4");
}

/* ----------------------------------------------------------------------
   global settings 
------------------------------------------------------------------------- */

void PairColloid::settings(int narg, char **arg)
{
  if (narg != 1) error->all("Illegal pair_style command");

  cut_global = force->numeric(arg[0]);

  // reset cutoffs that have been explicitly set

  if (allocated) {
    int i,j;
    for (i = 1; i <= atom->ntypes; i++)
      for (j = i+1; j <= atom->ntypes; j++)
	if (setflag[i][j]) cut[i][j] = cut_global;
  }
}

/* ----------------------------------------------------------------------
   set coeffs for one or more type pairs
------------------------------------------------------------------------- */

void PairColloid::coeff(int narg, char **arg)
{
  if (narg < 6 || narg > 7) error->all("Incorrect args for pair coefficients");
  if (!allocated) allocate();

  int ilo,ihi,jlo,jhi;
  force->bounds(arg[0],atom->ntypes,ilo,ihi);
  force->bounds(arg[1],atom->ntypes,jlo,jhi);

  double a12_one = force->numeric(arg[2]);
  double sigma_one = force->numeric(arg[3]);
  double d1_one = force->numeric(arg[4]);
  double d2_one = force->numeric(arg[5]);

  double cut_one = cut_global;
  if (narg == 7) cut_one = force->numeric(arg[6]);

  if (d1_one < 0.0 || d2_one < 0.0) 
    error->all("Invalid d1 or d2 value for pair colloid coeff");

  int count = 0;
  for (int i = ilo; i <= ihi; i++) {
    for (int j = MAX(jlo,i); j <= jhi; j++) {
      a12[i][j] = a12_one;
      sigma[i][j] = sigma_one;
      if (i == j && d1_one != d2_one)
	error->all("Invalid d1 or d2 value for pair colloid coeff");
      d1[i][j] = d1_one;
      d2[i][j] = d2_one;
      diameter[i][j] = 0.5*(d1_one+d2_one);
      cut[i][j] = cut_one;
      setflag[i][j] = 1;
      count++;
    }
  }

  if (count == 0) error->all("Incorrect args for pair coefficients");
}

/* ----------------------------------------------------------------------
   init for one type pair i,j and corresponding j,i
------------------------------------------------------------------------- */

double PairColloid::init_one(int i, int j)
{
  if (setflag[i][j] == 0) {
    a12[i][j] = mix_energy(a12[i][i],a12[j][j],sigma[i][i],sigma[j][j]);
    sigma[i][j] = mix_distance(sigma[i][i],sigma[j][j]);
    d1[i][j] = mix_distance(d1[i][i],d1[j][j]);
    d2[i][j] = mix_distance(d2[i][i],d2[j][j]);
    diameter[i][j] = 0.5 * (d1[i][j] + d2[i][j]);
    cut[i][j] = mix_distance(cut[i][i],cut[j][j]);
  }

  sigma3[i][j] = sigma[i][j]*sigma[i][j]*sigma[i][j];
  sigma6[i][j] = sigma3[i][j]*sigma3[i][j];

  if (d1[i][j] == 0.0 && d2[i][j] == 0.0) form[i][j] = SMALL_SMALL;
  else if (d1[i][j] == 0.0 || d2[i][j] == 0.0) form[i][j] = SMALL_LARGE;
  else form[i][j] = LARGE_LARGE;

  // for SMALL_SMALL, a1/a2 do not need to be set
  // for SMALL_LARGE, a1 does not need to be set, a2 = radius for i,j and j,i
  // for LARGE_LARGE, a1/a2 are radii, swap them for j,i

  if (form[i][j] == SMALL_LARGE) {
    if (d1[i][j] > 0.0) a2[i][j] = 0.5*d1[i][j];
    else a2[i][j] = 0.5*d2[i][j];
    a2[j][i] = a2[i][j];
  } else if (form[i][j] == LARGE_LARGE) {
    a2[j][i] = a1[i][j] = 0.5*d1[i][j];
    a1[j][i] = a2[i][j] = 0.5*d2[i][j];
  }

  form[j][i] = form[i][j];
  a12[j][i] = a12[i][j];
  sigma[j][i] = sigma[i][j];
  sigma3[j][i] = sigma3[i][j];
  sigma6[j][i] = sigma6[i][j];
  diameter[j][i] = diameter[i][j];
  cut[j][i] = cut[i][j];
  cutsq[j][i] = cutsq[i][j] = cut[i][j] * cut[i][j];

  double epsilon = a12[i][j]/144.0;
  lj1[j][i] = lj1[i][j] = 48.0 * epsilon * sigma6[i][j] * sigma6[i][j];
  lj2[j][i] = lj2[i][j] = 24.0 * epsilon * sigma6[i][j];
  lj3[j][i] = lj3[i][j] = 4.0 * epsilon * sigma6[i][j] * sigma6[i][j];
  lj4[j][i] = lj4[i][j] = 4.0 * epsilon * sigma6[i][j];

  offset[j][i] = offset[i][j] = 0.0;
  if (offset_flag) {
    double tmp;
    offset[j][i] = offset[i][j] = single(0,0,i,j,cutsq[i][j],0.0,1.0,tmp);
  }

  return cut[i][j];
}

/* ----------------------------------------------------------------------
   proc 0 writes to restart file 
------------------------------------------------------------------------- */

void PairColloid::write_restart(FILE *fp)
{
  write_restart_settings(fp);

  int i,j;
  for (i = 1; i <= atom->ntypes; i++)
    for (j = i; j <= atom->ntypes; j++) {
      fwrite(&setflag[i][j],sizeof(int),1,fp);
      if (setflag[i][j]) {
	fwrite(&a12[i][j],sizeof(double),1,fp);
	fwrite(&sigma[i][j],sizeof(double),1,fp);
	fwrite(&d1[i][j],sizeof(double),1,fp);
	fwrite(&d2[i][j],sizeof(double),1,fp);
	fwrite(&cut[i][j],sizeof(double),1,fp);
      }
    }
}

/* ----------------------------------------------------------------------
   proc 0 reads from restart file, bcasts
------------------------------------------------------------------------- */

void PairColloid::read_restart(FILE *fp)
{
  read_restart_settings(fp);
  allocate();

  int i,j;

  for (i = 1; i <= atom->ntypes; i++)
    for (j = i; j <= atom->ntypes; j++) {
      if (comm->me == 0) fread(&setflag[i][j],sizeof(int),1,fp);
      MPI_Bcast(&setflag[i][j],1,MPI_INT,0,world);
      if (setflag[i][j]) {
	if (comm->me == 0) {
	  fread(&a12[i][j],sizeof(double),1,fp);
	  fread(&sigma[i][j],sizeof(double),1,fp);
	  fread(&d1[i][j],sizeof(double),1,fp);
	  fread(&d2[i][j],sizeof(double),1,fp);
	  fread(&cut[i][j],sizeof(double),1,fp);
	}
	MPI_Bcast(&a12[i][j],1,MPI_DOUBLE,0,world);
	MPI_Bcast(&sigma[i][j],1,MPI_DOUBLE,0,world);
	MPI_Bcast(&d1[i][j],1,MPI_DOUBLE,0,world);
	MPI_Bcast(&d2[i][j],1,MPI_DOUBLE,0,world);
	MPI_Bcast(&cut[i][j],1,MPI_DOUBLE,0,world);
      }
    }
}

/* ----------------------------------------------------------------------
   proc 0 writes to restart file
------------------------------------------------------------------------- */

void PairColloid::write_restart_settings(FILE *fp)
{
  fwrite(&cut_global,sizeof(double),1,fp);
  fwrite(&offset_flag,sizeof(int),1,fp);
  fwrite(&mix_flag,sizeof(int),1,fp);
}

/* ----------------------------------------------------------------------
   proc 0 reads from restart file, bcasts
------------------------------------------------------------------------- */

void PairColloid::read_restart_settings(FILE *fp)
{
  int me = comm->me;
  if (me == 0) {
    fread(&cut_global,sizeof(double),1,fp);
    fread(&offset_flag,sizeof(int),1,fp);
    fread(&mix_flag,sizeof(int),1,fp);
  }
  MPI_Bcast(&cut_global,1,MPI_DOUBLE,0,world);
  MPI_Bcast(&offset_flag,1,MPI_INT,0,world);
  MPI_Bcast(&mix_flag,1,MPI_INT,0,world);
}

/* ---------------------------------------------------------------------- */

double PairColloid::single(int i, int j, int itype, int jtype, double rsq,
			   double factor_coul, double factor_lj,
			   double &fforce)
{
  double K[9],h[4],g[4];
  double r,r2inv,r6inv,forcelj,c1,c2,phi,fR,dUR,dUA;

  switch (form[itype][jtype]) {
  case SMALL_SMALL:
    r2inv = 1.0/rsq;
    r6inv = r2inv*r2inv*r2inv;
    forcelj = r6inv * (lj1[itype][jtype]*r6inv - lj2[itype][jtype]);
    fforce = factor_lj*forcelj*r2inv;
    phi = r6inv*(r6inv*lj3[itype][jtype]-lj4[itype][jtype]) -
      offset[itype][jtype];
    break;

  case SMALL_LARGE:
    r = sqrt(rsq);
    c2 = a2[itype][jtype];
    K[1] = c2*c2;
    K[2] = rsq;
<<<<<<< HEAD
	K[0] = K[1] - rsq;
=======
    K[0] = K[1] - rsq;
>>>>>>> 72b31126
    K[4] = rsq*rsq;
    K[3] = K[1] - K[2];
    K[3] *= K[3]*K[3];
    K[6] = K[3]*K[3];
    fR = sigma3[itype][jtype]*a12[itype][jtype]*c2*K[1]/K[3];
    fforce = 4.0/15.0*r*fR*factor_lj * 
      (2.0*(K[1]+K[2])*(K[1]*(5.0*K[1]+22.0*K[2])+5.0*K[4]) * 
       sigma6[itype][jtype]/K[6] - 5.0)/K[0];
    phi = 2.0/9.0*fR * 
      (1.0-(K[1]*(K[1]*(K[1]/3.0+3.0*K[2])+4.2*K[4])+K[2]*K[4]) * 
       sigma6[itype][jtype]/K[6]) - offset[itype][jtype];
    break;

  case LARGE_LARGE:
    r = sqrt(rsq);
    c1 = a1[itype][jtype];
    c2 = a2[itype][jtype];
    K[0] = c1*c2;
    K[1] = c1+c2;
    K[2] = c1-c2;
    K[3] = K[1]+r;
    K[4] = K[1]-r;
    K[5] = K[2]+r;
    K[6] = K[2]-r;
    K[7] = 1.0/(K[3]*K[4]);
    K[8] = 1.0/(K[5]*K[6]);
    g[0] = pow(K[3],-7.0);
    g[1] = pow(K[4],-7.0);
    g[2] = pow(K[5],-7.0);
    g[3] = pow(K[6],-7.0);
    h[0] = ((K[3]+5.0*K[1])*K[3]+30.0*K[0])*g[0];
    h[1] = ((K[4]+5.0*K[1])*K[4]+30.0*K[0])*g[1];
    h[2] = ((K[5]+5.0*K[2])*K[5]-30.0*K[0])*g[2];
    h[3] = ((K[6]+5.0*K[2])*K[6]-30.0*K[0])*g[3];
    g[0] *= 42.0*K[0]/K[3]+6.0*K[1]+K[3];
    g[1] *= 42.0*K[0]/K[4]+6.0*K[1]+K[4];
    g[2] *= -42.0*K[0]/K[5]+6.0*K[2]+K[5];
    g[3] *= -42.0*K[0]/K[6]+6.0*K[2]+K[6];
    
    fR = a12[itype][jtype]*sigma6[itype][jtype]/r/37800.0;
    phi = fR * (h[0]-h[1]-h[2]+h[3]);
    dUR = phi/r + 5.0*fR*(g[0]+g[1]-g[2]-g[3]);
    dUA = -a12[itype][jtype]/3.0*r*((2.0*K[0]*K[7]+1.0)*K[7] + 
				    (2.0*K[0]*K[8]-1.0)*K[8]);
    fforce = factor_lj*(dUR+dUA)/r;
    phi += a12[itype][jtype]/6.0*(2.0*K[0]*(K[7]+K[8])-log(K[8]/K[7])) - 
      offset[itype][jtype];
    break;
  }

  return factor_lj*phi;
}<|MERGE_RESOLUTION|>--- conflicted
+++ resolved
@@ -471,11 +471,7 @@
     c2 = a2[itype][jtype];
     K[1] = c2*c2;
     K[2] = rsq;
-<<<<<<< HEAD
-	K[0] = K[1] - rsq;
-=======
     K[0] = K[1] - rsq;
->>>>>>> 72b31126
     K[4] = rsq*rsq;
     K[3] = K[1] - K[2];
     K[3] *= K[3]*K[3];
