"Previous Section"_Section_intro.html - "LAMMPS WWW Site"_lws - "LAMMPS Documentation"_ld - "LAMMPS Commands"_lc - "Next Section"_Section_commands.html :c

:link(lws,http://lammps.sandia.gov)
:link(ld,Manual.html)
:link(lc,Section_commands.html#comm)

:line

2. Getting Started :h3

This section describes how to build and run LAMMPS, for both new and
experienced users.

2.1 "What's in the LAMMPS distribution"_#2_1
2.2 "Making LAMMPS"_#2_2
2.3 "Making LAMMPS with optional packages"_#2_3
2.4 "Building LAMMPS as a library"_#2_4
2.5 "Running LAMMPS"_#2_5
2.6 "Command-line options"_#2_6
2.7 "Screen output"_#2_7
2.8 "Running on GPUs"_#2_8
2.9 "Tips for users of previous versions"_#2_9 :all(b)

:line

2.1 What's in the LAMMPS distribution :h4,link(2_1)

When you download LAMMPS you will need to unzip and untar the
downloaded file with the following commands, after placing the file in
an appropriate directory.

gunzip lammps*.tar.gz 
tar xvf lammps*.tar :pre

This will create a LAMMPS directory containing two files and several
sub-directories:
    
README: text file
LICENSE: the GNU General Public License (GPL)
bench: benchmark problems
couple: code coupling examples, using LAMMPS as a library
doc: documentation
examples: simple test problems
potentials: embedded atom method (EAM) potential files
src: source files
tools: pre- and post-processing tools :tb(s=:)

If you download the Windows executable from the download page,
then you just get a single file:

lmp_windows.exe :pre

Skip to the "Running LAMMPS"_#2_5 section, to learn how to launch this
executable on a Windows box.

The Windows executable also only includes certain packages and
bug-fixes/upgrades listed on "this
page"_http://lammps.sandia.gov/bug.html up to a certain date, as
stated on the download page.  If you want something with more packages
or that is more current, you'll have to download the source tarball
and build it yourself, as described in the next section.

:line

2.2 Making LAMMPS :h4,link(2_2)

This section has the following sub-sections:

"Read this first"_#2_2_1
"Building a LAMMPS executable"_#2_2_2
"Common errors that can occur when making LAMMPS"_#2_2_3
"Editing a new low-level Makefile"_#2_2_4
"Additional build tips"_#2_2_5 :ul

:line

[{Read this first:}] :link(2_2_1)

Building LAMMPS can be non-trivial.  You will likely need to edit a
makefile, there are compiler options, additional libraries can be used
(MPI, FFT, JPEG), etc.  Please read this section carefully.  If you
are not comfortable with makefiles, or building codes on a Unix
platform, or running an MPI job on your machine, please find a local
expert to help you.  Many compiling, linking, and run problems that
users are not really LAMMPS issues - they are peculiar to the user's
system, compilers, libraries, etc.  Such questions are better answered
by a local expert.

If you have a build problem that you are convinced is a LAMMPS issue
(e.g. the compiler complains about a line of LAMMPS source code), then
please send an email to the
"developers"_http://lammps.sandia.gov/authors.html.

If you succeed in building LAMMPS on a new kind of machine, for which
there isn't a similar Makefile for in the src/MAKE directory, send it
to the developers and we'll include it in future LAMMPS releases.

:line

[{Building a LAMMPS executable:}] :link(2_2_2)

The src directory contains the C++ source and header files for LAMMPS.
It also contains a top-level Makefile and a MAKE sub-directory with
low-level Makefile.* files for several machines.  From within the src
directory, type "make" or "gmake".  You should see a list of available
choices.  If one of those is the machine and options you want, you can
type a command like:

make linux
gmake mac :pre

Note that on a multi-processor or multi-core platform you can launch a
parallel make, by using the "-j" switch with the make command, which
will build LAMMPS more quickly.

If you get no errors and an executable like lmp_linux or lmp_mac is
produced, you're done; it's your lucky day.

:line

[{Common errors that can occur when making LAMMPS:}] :link(2_2_3)

(1) If the make command breaks immediately with errors that indicate
it can't find files with a "*" in their names, this can be because
your machine's make doesn't support wildcard expansion in a makefile.
Try gmake instead of make.  If that doesn't work, try using a -f
switch with your make command to use Makefile.list which explicitly
lists all the needed files, e.g.

make makelist
make -f Makefile.list linux
gmake -f Makefile.list mac :pre

The first "make" command will create a current Makefile.list with all
the file names in your src dir.  The 2nd "make" command (make or
gmake) will use it to build LAMMPS.

(2) Other errors typically occur because the low-level Makefile isn't
setup correctly for your machine.  If your platform is named "foo",
you will need to create a Makefile.foo in the MAKE sub-directory.  Use
whatever existing file is closest to your platform as a starting
point.  See the next section for more instructions.

(3) If you get a link-time error about missing libraries or missing
dependencies, then it can be because:

you are including a package that needs an extra library, but have not pre-built the necessary "package library"_#2_3_3
you are linking to a library that doesn't exist on your system
you are not linking to the necessary system library :ul

The first issue is discussed below.  The other two issue mean you need
to edit your low-level Makefile.foo, as discussed in the next
sub-section.

:line

[{Editing a new low-level Makefile.foo:}] :link(2_2_4)

These are the issues you need to address when editing a low-level
Makefile for your machine.  The portions of the file you typically
need to edit are the first line, the "compiler/linker settings"
section, and the "system-specific settings" section.

(1) Change the first line of Makefile.foo to list the word "foo" after
the "#", and whatever other options you set.  This is the line you
will see if you just type "make".

(3) The "compiler/linker settings" section lists compiler and linker
settings for your C++ compiler, including optimization flags.  You can
use g++, the open-source GNU compiler, which is available on all Unix
systems.  You can also use mpicc which will typically be available if
MPI is installed on your system, though you should check which actual
compiler it wraps.  Vendor compilers often produce faster code.  On
boxes with Intel CPUs, we suggest using the free Intel icc compiler,
which you can download from "Intel's compiler site"_intel.

:link(intel,http://www.intel.com/software/products/noncom)

If building a C++ code on your machine requires additional libraries,
then you should list them as part of the LIB variable.

The DEPFLAGS setting is what triggers the C++ compiler to create a
dependency list for a source file.  This speeds re-compilation when
source (*.cpp) or header (*.h) files are edited.  Some compilers do
not support dependency file creation, or may use a different switch
than -D.  GNU g++ works with -D.  If your compiler can't create
dependency files (a long list of errors involving *.d files), then
you'll need to create a Makefile.foo patterned after Makefile.storm,
which uses different rules that do not involve dependency files.

(3) The "system-specific settings" section has 4 parts.

(3.a) The LMP_INC variable is used to include options that turn on
system-dependent ifdefs within the LAMMPS code.  The settings
that are currently recogized are:

-DLAMMPS_GZIP
-DPACK_ARRAY
-DPACK_POINTER
-DPACK_MEMCPY
-DLAMMPS_XDR
-DLAMMPS_JPEG :ul

The read_data and dump commands will read/write gzipped files if you
compile with -DLAMMPS_GZIP.  It requires that your Unix support the
"popen" command.

Using one of the -DPACK_ARRAY, -DPACK_POINTER, and -DPACK_MEMCPY
options can make for faster parallel FFTs (in the PPPM solver) on some
platforms.  The -DPACK_ARRAY setting is the default.  See the
"kspace_style"_kspace_style.html command for info about PPPM.  See
section (3.c) below for info about building LAMMPS with an FFT
library.

If you use -DLAMMPS_XDR, the build will include XDR compatibility
files for doing particle dumps in XTC format.  This is only necessary
if your platform does have its own XDR files available.  See the
Restrictions section of the "dump"_dump.html command for details.

If you use -DLAMMPS_JPEG, the "dump image"_dump.html command will be
able to write out JPEG image files.  If not, it will only be able to
write out PPM image files.  For JPEG files, you must also link LAMMPS
with a JPEG library.  See section (3.d) below for more details on
this.

(3.b) The 3 MPI variables are used to specify an MPI library to build
LAMMPS with.

If you want LAMMPS to run in parallel, you must have an MPI library
installed on your platform.  If you use an MPI-wrapped compiler, such
as "mpicc" to build LAMMPS, you can probably leave these 3 variables
blank.  If you do not use "mpicc" as your compiler/linker, then you
need to specify where the mpi.h file (MPI_INC) and the MPI library
(MPI_PATH) is found and its name (MPI_LIB).

If you are installing MPI yourself, we recommend Argonne's MPICH 1.2
or 2.0 or OpenMPI.  MPICH can be downloaded from the "Argonne MPI
site"_http://www-unix.mcs.anl.gov/mpi.  OpenMPI can be downloaded the
"OpenMPI site"_http://www.open-mpi.org.  LAM MPI should also work.  If
you are running on a big parallel platform, your system people or the
vendor should have already installed a version of MPI, which will be
faster than MPICH or OpenMPI or LAM, so find out how to build and link
with it.  If you use MPICH or OpenMPI or LAM, you will have to
configure and build it for your platform.  The MPI configure script
should have compiler options to enable you to use the same compiler
you are using for the LAMMPS build, which can avoid problems that can
arise when linking LAMMPS to the MPI library.

If you just want LAMMPS to run on a single processor, you can use the
STUBS library in place of MPI, since you don't need a true MPI library
installed on your system.  See the Makefile.serial file for how to
specify the 3 MPI variables.  You will also need to build the STUBS
library for your platform before making LAMMPS itself.  From the STUBS
dir, type "make" and it will hopefully create a libmpi.a suitable for
linking to LAMMPS.  If this build fails, you will need to edit the
STUBS/Makefile for your platform.

The file STUBS/mpi.cpp has a CPU timer function MPI_Wtime() that calls
gettimeofday() .  If your system doesn't support gettimeofday() ,
you'll need to insert code to call another timer.  Note that the
ANSI-standard function clock() rolls over after an hour or so, and is
therefore insufficient for timing long LAMMPS simulations.

(3.c) The 3 FFT variables are used to specify an FFT library which
LAMMPS uses when using the particle-particle particle-mesh (PPPM)
option in LAMMPS for long-range Coulombics via the
"kspace_style"_kspace_style.html command.

To use this option, you must have a 1d FFT library installed on your
platform.  This is specified by a switch of the form -DFFT_XXX where
XXX = INTEL, DEC, SGI, SCSL, or FFTW.  All but the last one are native
vendor-provided libraries.  FFTW is a fast, portable library that
should work on any platform.  You can download it from
"www.fftw.org"_http://www.fftw.org.  Use version 2.1.X, not the newer
3.0.X.  Building FFTW for your box should be as simple as ./configure;
make.  Whichever FFT library you have on your platform, you'll need to
set the appropriate FFT_INC, FFT_PATH, and FFT_LIB variables in
Makefile.foo, so the compiler and linker can find it.

If you examine src/fft3d.c and src.fft3d.h you'll see it's possible to
add other vendor FFT libraries via #ifdef statements in the
appropriate places.  If you successfully add a new FFT option, like
-DFFT_IBM, please send the LAMMPS developers an email; we'd like to
add it to LAMMPS.

If you don't plan to use PPPM, you don't need an FFT library.  In this
case you can set FFT_INC to -DFFT_NONE and leave the other 2 FFT
variables blank.  Or you can exclude the KSPACE package when you build
LAMMPS (see below).

(3.d) The 3 JPG variables are used to specify a JPEG library which
LAMMPS uses when writing a JPEG file via the "dump
image"_dump_image.html command.  These can be left blank if you are
not using the -DLAMMPS_JPEG switch discussed above in section (3.a).

A standard JPEG library usually goes by the name libjpeg.a and has an
associated header file jpeglib.h.  Whichever JPEG library you have on
your platform, you'll need to set the appropriate JPG_INC, JPG_PATH,
and JPG_LIB variables in Makefile.foo so that the compiler and linker
can find it.

(3.e) The several SYSLIB and SYSPATH variables can be ignored unless
you are building LAMMPS with one or more of the LAMMPS packages that
require these extra system libraries.  The names of these packages are
the prefixes on the SYSLIB and SYSPATH variables.  See the "section
below"_#2_3_4 for more details.  The SYSLIB variables list the system
libraries.  The SYSPATH variables are where they are located on your
machine, which is typically only needed if they are in some
non-standard place, that is not in your library search path.

That's it.  Once you have a correct Makefile.foo and you have
pre-built any other libraries it will use (e.g. MPI, FFT, package
libraries), all you need to do from the src directory is type one of
these 2 commands:

make foo
gmake foo :pre

You should get the executable lmp_foo when the build is complete.

:line

[{Additional build tips:}] :link(2_2_5)

(1) Building LAMMPS for multiple platforms.

You can make LAMMPS for multiple platforms from the same src
directory.  Each target creates its own object sub-directory called
Obj_name where it stores the system-specific *.o files.

(2) Cleaning up.

Typing "make clean-all" or "make clean-foo" will delete *.o object
files created when LAMMPS is built, for either all builds or for a
particular machine.

(3) Building for a Mac.

OS X is BSD Unix, so it should just work.  See the Makefile.mac file.

(4) Building for MicroSoft Windows.

The LAMMPS download page has an option to download a pre-built Windows
exeutable.  See below for instructions for running this executable on
a Windows box.

If the pre-built executable doesn't have the options you want, then
you should be able to build LAMMPS from source files on a Windows box.
I've never done this, but LAMMPS is just standard C++ with MPI and FFT
calls.  You can use cygwin to build LAMMPS with a Unix make; see
Makefile.cygwin.  Or you should be able to pull all the source files
into Visual C++ (ugh) or some similar development environment and
build it.  In the src/MAKE/Windows directory are some notes from users
on how they built LAMMPS under Windows, so you can look at their
instructions for tips.  Good luck - we can't help you on this one.

(5) Changing the size limits in src/lmptype.h

If you are running a very large problem (billions of atoms or more)
and get a run-time error about the system being too big, either on a
per-processor basis or in total size, then you may need to change one
or more settings in src/lmptype.h and re-compile LAMMPS.

As the documentation in that file explains, you have basically
two choices to make:

set the data type size of integer atom IDs to 4 or 8 bytes
set the data type size of integers that store the total system size to 4 or 8 bytes :ul

The default for atom IDs is 4-byte integers since there is a memory
and communication cost for 8-byte integers.  Non-molecular problems do
not need atom IDs so this does not restrict their size.  Molecular
problems (which use IDs to define molecular topology), are limited to
about 2 billion atoms (2^31) with 4-byte IDs.  With 8-byte IDs they
are effectively unlimited in size (2^63).

The default for total system size quantities (like the number of atoms
or timesteps) is 8-byte integers by default which is effectively
unlimited in size (2^63).  If your system does not support 8-byte
integers, an error will be generated, and you will need to set
"bigint" to 4-byte integers.  This restricts your total system size to
about 2 billion atoms or timesteps (2^31).

Note that in src/lmptype.h there are also settings for the MPI data
types associated with the integers that store atom IDs and total
system sizes, which need to be set consistent with the associated C
data types.

In all cases, the size of problem that can be run on a per-processor
basis is limited by 4-byte integer storage to about 2 billion atoms
per processor (2^31), which should not normally be a restriction since
such a problem would have a huge per-processor memory footprint due to
neighbor lists and would run very slowly in terms of CPU
secs/timestep.

:line

2.3 Making LAMMPS with optional packages :h4,link(2_3)

This section has the following sub-sections:

"Package basics"_#2_3_1
"Including/excluding packages"_#2_3_2
"Packages that require extra LAMMPS libraries"_#2_3_3
"Additional Makefile settings for extra libraries"_#2_3_4 :ul

:line

[{Package basics:}] :link(2_3_1)

The source code for LAMMPS is structured as a large set of core files
which are always included, plus optional packages.  Packages are
groups of files that enable a specific set of features.  For example,
force fields for molecular systems or granular systems are in
packages.  You can see the list of all packages by typing "make
package".

The current list of standard packages is as follows:

asphere : aspherical particles and force fields
class2 : class 2 force fields
colloid : colloidal particle force fields
dipole : point dipole particles and force fields
dsmc : Direct Simulation Monte Carlo (DMSC) pair style
gpu : GPU-enabled force field styles
granular : force fields and boundary conditions for granular systems
kspace : long-range Ewald and particle-mesh (PPPM) solvers
manybody : metal, 3-body, bond-order potentials
meam : modified embedded atom method (MEAM) potential
molecule : force fields for molecular systems
opt : optimized versions of a few pair potentials
peri : Peridynamics model and potential
poems : coupled rigid body motion
reax : ReaxFF potential
replica : multi-replica methods
shock : methods for MD simulations of shock loading
srd : stochastic rotation dynamics (SRD)
xtc : dump atom snapshots in XTC format :tb(s=:)

There are also user-contributed packages which may be as simple as a
single additional file or many files grouped together which add a
specific functionality to the code.

The difference between a {standard} package versus a {user} package is
as follows.

Standard packages are supported by the LAMMPS developers and are
written in a syntax and style consistent with the rest of LAMMPS.
This means we will answer questions about them, debug and fix them if
necessary, and keep them compatible with future changes to LAMMPS.

User packages don't necessarily meet these requirements.  If you have
problems using a feature provided in a user package, you will likely
need to contact the contributor directly to get help.  Information on
how to submit additions you make to LAMMPS as a user-contributed
package is given in "this section"_Section_modify.html#package of the
documentation.

:line

[{Including/excluding packages:}] :link(2_3_2)

Any or all packages can be included or excluded independently BEFORE
LAMMPS is built.

The two exceptions to this are the "gpu" and "opt" packages.  Some of
the files in these packages require other packages to also be
included.  If this is not the case, then those subsidiary files in
"gpu" and "opt" will not be installed either.  To install all the
files in package "gpu", the "asphere" and "kspace" packages must also be 
installed. To install all the files in package "opt", the "kspace" and 
"manybody" packages must also be installed.

You may wish to exclude certain packages if you will never run certain
kinds of simulations.  This will keep you from having to build
auxiliary libraries (see below) and will produce a smaller executable
which may run a bit faster.

By default, LAMMPS includes only the "kspace", "manybody", and
"molecule" packages.

Packages are included or excluded by typing "make yes-name" or "make
no-name", where "name" is the name of the package.  You can also type
"make yes-standard", "make no-standard", "make yes-user", "make
no-user", "make yes-all" or "make no-all" to include/exclude various
sets of packages.  Type "make package" to see the various options.

IMPORTANT NOTE: These make commands work by simply moving files back
and forth between the main src directory and sub-directories with the
package name, so that the files are seen or not seen when LAMMPS is
built.  After you have included or excluded a package, you must
re-build LAMMPS.

Additional make options exist to help manage LAMMPS files that exist
in both the src directory and in package sub-directories.  You do not
normally need to use these commands unless you are editing LAMMPS
files or have downloaded a patch from the LAMMPS WWW site.

Typing "make package-update" will overwrite src files with files from
the package directories if the package has been included.  It should
be used after a patch is installed, since patches only update the
master package version of a file.  Typing "make package-overwrite"
will overwrite files in the package directories with src files.
Typing "make package-check" will list differences between src and
package versions of the same files.  Again, type "make package" to see
the various options.

:line

[{Packages that require extra LAMMPS libraries:}] :link(2_3_3)

A few packages (standard or user) require that additional libraries be
compiled first, which LAMMPS will link to when it builds.  The source
code for these libraries are included in the LAMMPS distribution under
the "lib" directory.  Look at the README files in the lib directories
(e.g. lib/reax/README) for instructions on how to build each library.

IMPORTANT NOTE: If you are including a package in your LAMMPS build
that uses one of these libraries, then you must build the library
BEFORE building LAMMPS itself, since the LAMMPS build will attempt to
link with the library file.

Here is a bit of information about each library:

The "atc" library in lib/atc is used by the user-atc package.  It
provides continuum field estimation and molecular dynamics-finite
element coupling methods.  It was written primarily by Reese Jones,
Jeremy Templeton and Jonathan Zimmerman at Sandia.

The "gpu" library in lib/gpu is used by the gpu package.  It
contains code to enable portions of LAMMPS to run on a GPU chip
associated with your CPU.  Currently, only NVIDIA GPUs are supported.
Building this library requires NVIDIA Cuda tools to be installed on
your system.  See the "Running on GPUs"_#2_8 section below for more
info about installing and using Cuda.

The "meam" library in lib/meam is used by the meam package.
computes the modified embedded atom method potential, which is a
generalization of EAM potentials that can be used to model a wider
variety of materials.  This MEAM implementation was written by Greg
Wagner at Sandia.  It requires a F90 compiler to build.  The C++ to
FORTRAN function calls in pair_meam.cpp assumes that FORTRAN object
names are converted to C object names by appending an underscore
character. This is generally the case, but on machines that do not
conform to this convention, you will need to modify either the C++
code or your compiler settings.

The "poems" library in lib/poems is used by the poems package.
computes the constrained rigid-body motion of articulated (jointed)
multibody systems.  POEMS was written and is distributed by Prof Kurt
Anderson's group at Rensselaer Polytechnic Institute (RPI).

The "reax" library in lib/reax is used by the reax package.  It
computes the Reactive Force Field (ReaxFF) potential, developed by
Adri van Duin in Bill Goddard's group at CalTech.  This implementation
in LAMMPS uses many of Adri's files and was developed by Aidan
Thompson at Sandia and Hansohl Cho at MIT.  It requires a F77 or F90
compiler to build.  The C++ to FORTRAN function calls in pair_reax.cpp
assume that FORTRAN object names are converted to C object names by
appending an underscore character. This is generally the case, but on
machines that do not conform to this convention, you will need to
modify either the C++ code or your compiler settings. The name
conversion is handled by the preprocessor macro called FORTRAN in
pair_reax_fortran.h.  Different definitions of this macro can be
obtained by adding a machine-specific macro definition to the CCFLAGS
variable in your Makefile e.g. -D_IBM. See pair_reax_fortran.h for
more info.

As described in its README file, each library is built by typing
something like

make -f Makefile.g++ :pre

in the appropriate directory, e.g. in lib/reax.

You must use a Makefile that is a match for your system.  If one of
the provided Makefiles is not appropriate for your system you will
need to edit or add one.  For example, in the case of Fotran-based
libraries, your system must have a Fortran compiler, the settings for
which will be in the Makefile.

:line

[{Additional Makefile settings for extra libraries:}] :link(2_3_4)

After the desired library or libraries are built, and the package has
been included, you can build LAMMPS itself.  For example, from the
lammps/src directory you would type this, to build LAMMPS with ReaxFF.
Note that as discussed in the preceding section, the package library
itself, namely lib/reax/libreax.a, must already have been built, for
the LAMMPS build to be successful.

make yes-reax
make g++ :pre

Also note that simply building the library is not sufficient to use it
from LAMMPS.  As in this example, you must also include the package
that uses and wraps the library before you build LAMMPS itself.

As discussed in point (2.4) of "this section"_#2_2_4 above, there are
settings in the low-level Makefile that specify additional system
libraries needed by individual LAMMPS add-on libraries.  These are the
settings you must specify correctly in your low-level Makefile in
lammps/src/MAKE, such as Makefile.foo:

To use the gpu package and library, the settings for gpu_SYSLIB and
gpu_SYSPATH must be correct.  These are specific to the NVIDIA CUDA
software which must be installed on your system.

To use the meam or reax packages and their libraries which are Fortran
based, the settings for meam_SYSLIB, reax_SYSLIB, meam_SYSPATH, and
reax_SYSPATH must be correct.  This is so that the C++ compiler can
perform a cross-language link using the appropriate system Fortran
libraries.

To use the user-atc package and library, the settings for
user-atc_SYSLIB and user-atc_SYSPATH must be correct.  This is so that
the appropriate BLAS and LAPACK libs, used by the user-atc library,
can be found.

:line

2.4 Building LAMMPS as a library :h4,link(2_4)

LAMMPS can be built as a library, which can then be called from
another application or a scripting language.  See "this
section"_Section_howto.html#4_10 for more info on coupling LAMMPS to
other codes.  Building LAMMPS as a library is done by typing

make makelib
make -f Makefile.lib foo :pre

where foo is the machine name.  The first "make" command will create a
current Makefile.lib with all the file names in your src dir.  The 2nd
"make" command will use it to build LAMMPS as a library.  This
requires that Makefile.foo have a library target (lib) and
system-specific settings for ARCHIVE and ARFLAGS.  See Makefile.linux
for an example.  The build will create the file liblmp_foo.a which
another application can link to.

When used from a C++ program, the library allows one or more LAMMPS
objects to be instantiated.  All of LAMMPS is wrapped in a LAMMPS_NS
namespace; you can safely use any of its classes and methods from
within your application code, as needed. 

When used from a C or Fortran program or a scripting language, the
library has a simple function-style interface, provided in
src/library.cpp and src/library.h.

See the sample codes couple/simple/simple.cpp and simple.c as examples
of C++ and C codes that invoke LAMMPS thru its library interface.
There are other examples as well in the couple directory which are
discussed in "this section"_Section_howto.html#4_10 of the manual.
See "this section"_Section_python.html of the manual for a description
of the Python wrapper provided with LAMMPS that operates through the
LAMMPS library interface.

The files src/library.cpp and library.h contain the C-style interface
to LAMMPS.  See "this section"_Section_howto.html#4_19 of the manual
for a description of the interface and how to extend it for your
needs.

:line

2.5 Running LAMMPS :h4,link(2_5)

By default, LAMMPS runs by reading commands from stdin; e.g. lmp_linux
< in.file.  This means you first create an input script (e.g. in.file)
containing the desired commands.  "This section"_Section_commands.html
describes how input scripts are structured and what commands they
contain.

You can test LAMMPS on any of the sample inputs provided in the
examples or bench directory.  Input scripts are named in.* and sample
outputs are named log.*.name.P where name is a machine and P is the
number of processors it was run on.

Here is how you might run a standard Lennard-Jones benchmark on a
Linux box, using mpirun to launch a parallel job:

cd src
make linux
cp lmp_linux ../bench
cd ../bench
mpirun -np 4 lmp_linux < in.lj :pre

See "this page"_bench for timings for this and the other benchmarks
on various platforms.

:link(bench,http://lammps.sandia.gov/bench.html)

:line

On a Windows machine, you can skip making LAMMPS and simply download
an executable. But note that not all packages are available.
The following packages are available: asphere, class2, colloid, dipole,
dsmc, granular, kspace, manybody, molecule, peri, poems, replica, shock,
user-ackland, user-cd-eam, user-cg-cmm, user-ewaldn, user-smd. But these 
packages are not available: gpu, meam, opt, reax, xtc, user-atc, user-imd.

To run the LAMMPS executable on a Windows machine, first decide whether 
you want to download the non-MPI (serial) or the MPI (parallel) version 
of the executable. Download and save the version you have chosen.

For the non-MPI version, follow these steps:

Get a command prompt by going to Start->Run... , 
then typing "cmd". :ulb,l

Move to the directory where you have saved lmp_win_no-mpi.exe
(e.g. by typing: cd "Documents"). :l

At the command prompt, type "lmp_win_no-mpi -in in.lj", replacing in.lj
with the name of your LAMMPS input script. :l,ule

For the MPI version, which allows you to run LAMMPS under Windows on 
multiple processors, follow these steps:

Download and install 
"MPICH2"_http://www.mcs.anl.gov/research/projects/mpich2/downloads/index.php?s=downloads
for Windows. :ulb,l

You'll need to use the mpiexec.exe and smpd.exe files from the MPICH2 package. Put them in 
same directory (or path) as the LAMMPS Windows executable. :l

Get a command prompt by going to Start->Run... , 
then typing "cmd". :l

Move to the directory where you have saved lmp_win_mpi.exe
(e.g. by typing: cd "Documents"). :l

Then type something like this: "mpiexec -np 4 -localonly lmp_win_mpi -in in.lj", 
replacing in.lj with the name of your LAMMPS input script. :l
Note that you may need to provide smpd with a passphrase --- it doesn't matter what you 
type. :l
In this mode, output may not immediately show up on the screen, so 
if your input script takes a long time to execute, you may need to be 
patient before the output shows up. :l
Alternatively, you can still use this executable to run on a single processor by
typing something like: "lmp_win_mpi -in in.lj". :l,ule

:line

The screen output from LAMMPS is described in the next section.  As it
runs, LAMMPS also writes a log.lammps file with the same information.

Note that this sequence of commands copies the LAMMPS executable
(lmp_linux) to the directory with the input files.  This may not be
necessary, but some versions of MPI reset the working directory to
where the executable is, rather than leave it as the directory where
you launch mpirun from (if you launch lmp_linux on its own and not
under mpirun).  If that happens, LAMMPS will look for additional input
files and write its output files to the executable directory, rather
than your working directory, which is probably not what you want.

If LAMMPS encounters errors in the input script or while running a
simulation it will print an ERROR message and stop or a WARNING
message and continue.  See "this section"_Section_errors.html for a
discussion of the various kinds of errors LAMMPS can or can't detect,
a list of all ERROR and WARNING messages, and what to do about them.

LAMMPS can run a problem on any number of processors, including a
single processor.  In theory you should get identical answers on any
number of processors and on any machine.  In practice, numerical
round-off can cause slight differences and eventual divergence of
molecular dynamics phase space trajectories.

LAMMPS can run as large a problem as will fit in the physical memory
of one or more processors.  If you run out of memory, you must run on
more processors or setup a smaller problem.

:line

2.6 Command-line options :h4,link(2_6)

At run time, LAMMPS recognizes several optional command-line switches
which may be used in any order.  Either the full word or the
one-letter abbreviation can be used:

-echo or -e
-partition or -p
-in or -i
-log or -l
-screen or -s
-var or -v :ul

For example, lmp_ibm might be launched as follows:

mpirun -np 16 lmp_ibm -var f tmp.out -log my.log -screen none < in.alloy :pre

Here are the details on the options:

-echo style :pre

Set the style of command echoing.  The style can be {none} or {screen}
or {log} or {both}.  Depending on the style, each command read from
the input script will be echoed to the screen and/or logfile.  This
can be useful to figure out which line of your script is causing an
input error.  The default value is {log}.  The echo style can also be
set by using the "echo"_echo.html command in the input script itself.

-partition 8x2 4 5 ... :pre

Invoke LAMMPS in multi-partition mode.  When LAMMPS is run on P
processors and this switch is not used, LAMMPS runs in one partition,
i.e. all P processors run a single simulation.  If this switch is
used, the P processors are split into separate partitions and each
partition runs its own simulation.  The arguments to the switch
specify the number of processors in each partition.  Arguments of the
form MxN mean M partitions, each with N processors.  Arguments of the
form N mean a single partition with N processors.  The sum of
processors in all partitions must equal P.  Thus the command
"-partition 8x2 4 5" has 10 partitions and runs on a total of 25
processors.

Note that with MPI installed on a machine (e.g. your desktop), you can
run on more (virtual) processors than you have physical processors.
This can be useful for running "multi-replica
simulations"_Section_howto.html#4_5, on one or a few processors.

The input script specifies what simulation is run on which partition;
see the "variable"_variable.html and "next"_next.html commands.  This
"howto section"_Section_howto.html#4_4 gives examples of how to use
these commands in this way.  Simulations running on different
partitions can also communicate with each other; see the
"temper"_temper.html command.

-in file :pre

Specify a file to use as an input script.  This is an optional switch
when running LAMMPS in one-partition mode.  If it is not specified,
LAMMPS reads its input script from stdin - e.g. lmp_linux < in.run.
This is a required switch when running LAMMPS in multi-partition mode,
since multiple processors cannot all read from stdin.

-log file :pre

Specify a log file for LAMMPS to write status information to.  In
one-partition mode, if the switch is not used, LAMMPS writes to the
file log.lammps.  If this switch is used, LAMMPS writes to the
specified file.  In multi-partition mode, if the switch is not used, a
log.lammps file is created with hi-level status information.  Each
partition also writes to a log.lammps.N file where N is the partition
ID.  If the switch is specified in multi-partition mode, the hi-level
logfile is named "file" and each partition also logs information to a
file.N.  For both one-partition and multi-partition mode, if the
specified file is "none", then no log files are created.  Using a
"log"_log.html command in the input script will override this setting.

-screen file :pre

Specify a file for LAMMPS to write its screen information to.  In
one-partition mode, if the switch is not used, LAMMPS writes to the
screen.  If this switch is used, LAMMPS writes to the specified file
instead and you will see no screen output.  In multi-partition mode,
if the switch is not used, hi-level status information is written to
the screen.  Each partition also writes to a screen.N file where N is
the partition ID.  If the switch is specified in multi-partition mode,
the hi-level screen dump is named "file" and each partition also
writes screen information to a file.N.  For both one-partition and
multi-partition mode, if the specified file is "none", then no screen
output is performed.

-var name value1 value2 ... :pre

Specify a variable that will be defined for substitution purposes when
the input script is read.  "Name" is the variable name which can be a
single character (referenced as $x in the input script) or a full
string (referenced as $\{abc\}).  An "index-style
variable"_variable.html will be created and populated with the
subsequent values, e.g. a set of filenames.  Using this command-line
option is equivalent to putting the line "variable name index value1
value2 ..."  at the beginning of the input script.  Defining an index
variable as a command-line argument overrides any setting for the same
index variable in the input script, since index variables cannot be
re-defined.  See the "variable"_variable.html command for more info on
defining index and other kinds of variables and "this
section"_Section_commands.html#3_2 for more info on using variables in
input scripts.

:line

2.7 LAMMPS screen output :h4,link(2_7)

As LAMMPS reads an input script, it prints information to both the
screen and a log file about significant actions it takes to setup a
simulation.  When the simulation is ready to begin, LAMMPS performs
various initializations and prints the amount of memory (in MBytes per
processor) that the simulation requires.  It also prints details of
the initial thermodynamic state of the system.  During the run itself,
thermodynamic information is printed periodically, every few
timesteps.  When the run concludes, LAMMPS prints the final
thermodynamic state and a total run time for the simulation.  It then
appends statistics about the CPU time and storage requirements for the
simulation.  An example set of statistics is shown here:

Loop time of 49.002 on 2 procs for 2004 atoms :pre

Pair   time (%) = 35.0495 (71.5267)
Bond   time (%) = 0.092046 (0.187841)
Kspce  time (%) = 6.42073 (13.103)
Neigh  time (%) = 2.73485 (5.5811)
Comm   time (%) = 1.50291 (3.06703)
Outpt  time (%) = 0.013799 (0.0281601)
Other  time (%) = 2.13669 (4.36041) :pre

Nlocal:    1002 ave, 1015 max, 989 min
Histogram: 1 0 0 0 0 0 0 0 0 1 
Nghost:    8720 ave, 8724 max, 8716 min 
Histogram: 1 0 0 0 0 0 0 0 0 1
Neighs:    354141 ave, 361422 max, 346860 min 
Histogram: 1 0 0 0 0 0 0 0 0 1 :pre

Total # of neighbors = 708282
Ave neighs/atom = 353.434
Ave special neighs/atom = 2.34032
Number of reneighborings = 42
Dangerous reneighborings = 2 :pre

The first section gives the breakdown of the CPU run time (in seconds)
into major categories.  The second section lists the number of owned
atoms (Nlocal), ghost atoms (Nghost), and pair-wise neighbors stored
per processor.  The max and min values give the spread of these values
across processors with a 10-bin histogram showing the distribution.
The total number of histogram counts is equal to the number of
processors.

The last section gives aggregate statistics for pair-wise neighbors
and special neighbors that LAMMPS keeps track of (see the
"special_bonds"_special_bonds.html command).  The number of times
neighbor lists were rebuilt during the run is given as well as the
number of potentially "dangerous" rebuilds.  If atom movement
triggered neighbor list rebuilding (see the
"neigh_modify"_neigh_modify.html command), then dangerous
reneighborings are those that were triggered on the first timestep
atom movement was checked for.  If this count is non-zero you may wish
to reduce the delay factor to insure no force interactions are missed
by atoms moving beyond the neighbor skin distance before a rebuild
takes place.

If an energy minimization was performed via the
"minimize"_minimize.html command, additional information is printed,
e.g.

Minimization stats:
  E initial, next-to-last, final = -0.895962 -2.94193 -2.94342
  Gradient 2-norm init/final= 1920.78 20.9992
  Gradient inf-norm init/final= 304.283 9.61216
  Iterations = 36
  Force evaluations = 177 :pre

The first line lists the initial and final energy, as well as the
energy on the next-to-last iteration.  The next 2 lines give a measure
of the gradient of the energy (force on all atoms).  The 2-norm is the
"length" of this force vector; the inf-norm is the largest component.
The last 2 lines are statistics on how many iterations and
force-evaluations the minimizer required.  Multiple force evaluations
are typically done at each iteration to perform a 1d line minimization
in the search direction.

If a "kspace_style"_kspace_style.html long-range Coulombics solve was
performed during the run (PPPM, Ewald), then additional information is
printed, e.g.

FFT time (% of Kspce) = 0.200313 (8.34477)
FFT Gflps 3d 1d-only = 2.31074 9.19989 :pre

The first line gives the time spent doing 3d FFTs (4 per timestep) and
the fraction it represents of the total KSpace time (listed above).
Each 3d FFT requires computation (3 sets of 1d FFTs) and communication
(transposes).  The total flops performed is 5Nlog_2(N), where N is the
number of points in the 3d grid.  The FFTs are timed with and without
the communication and a Gflop rate is computed.  The 3d rate is with
communication; the 1d rate is without (just the 1d FFTs).  Thus you
can estimate what fraction of your FFT time was spent in
communication, roughly 75% in the example above.

:line

2.8 Running on GPUs :h4,link(2_8)

A few LAMMPS "pair styles"_pair_style.html can be run on graphical
processing units (GPUs).  We plan to add more over time.  Currently,
they only support NVIDIA GPU cards.  To use them you need to install
certain NVIDIA CUDA software on your system:

Check if you have an NVIDIA card: cat /proc/driver/nvidia/cards/0 Go
to http://www.nvidia.com/object/cuda_get.html Install a driver and
toolkit appropriate for your system (SDK is not necessary) Follow the
instructions in README in lammps/lib/gpu to build the library.  Run
lammps/lib/gpu/nvc_get_devices to list supported devices and
properties :ul

GPU configuration :h4

When using GPUs, you are restricted to one physical GPU per LAMMPS
process. Multiple processes can share a single GPU and in many cases
it will be more efficient to run with multiple processes per GPU. Any
GPU accelerated style requires that "fix gpu"_fix_gpu.html be used in
the input script to select and initialize the GPUs. The format for the
fix is:

fix {name} all gpu {mode} {first} {last} {split} :pre

where {name} is the name for the fix. The gpu fix must be the first
<<<<<<< HEAD
fix specified for a given run, otherwise the program will exit
with an error. The gpu fix will not have any effect on runs 
that do not use GPU acceleration; there should be no problem
with specifying the fix first in any input script.

{mode} can be either "force" or "force/neigh". In the former,
neighbor list calculation is performed on the CPU using the
standard LAMMPS routines. In the latter, the neighbor list
calculation is performed on the GPU. The GPU neighbor list
can be used for better performance, however, it 
cannot not be used with a triclinic box or with "hybrid"_pair_hybrid.html
pair styles.

There are cases when it might be more efficient to select the CPU for neighbor
list builds. If a non-GPU enabled style requires a neighbor list, it will also
be built using CPU routines. Redundant CPU and GPU neighbor list calculations
will typically be less efficient.

{first} is the ID (as reported by lammps/lib/gpu/nvc_get_devices)
of the first GPU that will be used on each node. {last} is the
ID of the last GPU that will be used on each node. If you have
only one GPU per node, {first} and {last} will typically both be
0. Selecting a non-sequential set of GPU IDs (e.g. 0,1,3)
is not currently supported.

{split} is the fraction of particles whose forces, torques,
energies, and/or virials will be calculated on the GPU. This
can be used to perform CPU and GPU force calculations
simultaneously. If {split} is negative, the software will
attempt to calculate the optimal fraction automatically 
every 25 timesteps based on CPU and GPU timings. Because the GPU speedups
are dependent on the number of particles, automatic calculation of the
split can be less efficient, but typically results in loop times
within 20% of an optimal fixed split.

If you have two GPUs per node, 8 CPU cores per node, and
would like to run on 4 nodes with dynamic balancing of
force calculation across CPU and GPU cores, the fix
might be
=======
fix specified for a given run, otherwise the program will exit with an
error. The gpu fix will not have any effect on runs that do not use
GPU acceleration; there should be no problem with specifying the fix
first in any input script.

{mode} can be either "force" or "force/neigh". In the former, neighbor
list calculation is performed on the CPU using the standard LAMMPS
routines. In the latter, the neighbor list calculation is performed on
the GPU. The GPU neighbor list can be used for better performance,
however, it cannot not be used with a triclinic box or with
"hybrid"_pair_hybrid.html pair styles.

There are cases when it might be more efficient to select the CPU for
neighbor list builds. If a non-GPU enabled style requires a neighbor
list, it will also be built using CPU routines. Redundant CPU and GPU
neighbor list calculations will typically be less efficient.

{first} is the ID (as reported by lammps/lib/gpu/nvc_get_devices) of
the first GPU that will be used on each node. {last} is the ID of the
last GPU that will be used on each node. If you have only one GPU per
node, {first} and {last} will typically both be 0. Selecting a
non-sequential set of GPU IDs (e.g. 0,1,3) is not currently supported.

{split} is the fraction of particles whose forces, torques, energies,
and/or virials will be calculated on the GPU. This can be used to
perform CPU and GPU force calculations simultaneously. If {split} is
negative, the software will attempt to calculate the optimal fraction
automatically every 25 timesteps based on CPU and GPU timings. Because
the GPU speedups are dependent on the number of particles, automatic
calculation of the split can be less efficient, but typically results
in loop times within 20% of an optimal fixed split.

If you have two GPUs per node, 8 CPU cores per node, and would like to
run on 4 nodes with dynamic balancing of force calculation across CPU
and GPU cores, the fix might be
>>>>>>> 0add57d0

fix 0 all gpu force/neigh 0 1 -1 :pre

with LAMMPS run on 32 processes. In this case, all CPU cores and GPU
devices on the nodes would be utilized.  Each GPU device would be
shared by 4 CPU cores. The CPU cores would perform force calculations
for some fraction of the particles at the same time the GPUs performed
force calculation for the other particles.

Because of the large number of cores on each GPU device, it might be
more efficient to run on fewer processes per GPU when the number of
particles per process is small (100's of particles); this can be
necessary to keep the GPU cores busy.

GPU input script :h4

<<<<<<< HEAD
In order to use GPU acceleration in LAMMPS, 
"fix_gpu"_fix_gpu.html
should be used in order to initialize and configure the
GPUs for use. Additionally, GPU enabled styles must be
selected in the input script. Currently, this is limited 
to a few "pair styles"_pair_style.html and PPPM.
Some GPU-enabled styles have additional restrictions
listed in their documentation.

GPU asynchronous pair computation :h4

The GPU accelerated pair styles can be used to perform
pair style force calculation on the GPU while other 
calculations are performed on the CPU. One method to do this
is to specify a {split} in the gpu fix as described above.
In this case, force calculation for the pair style will also
be performed on the CPU. 

When the CPU work in a GPU pair style has finished,
the next force computation will begin, possibly before the
GPU has finished. If {split} is 1.0 in the gpu fix, the next
force computation will begin almost immediately. This can
be used to run a "hybrid"_pair_hybrid.html GPU pair style at 
the same time as a hybrid CPU pair style. In this case, the 
GPU pair style should be first in the hybrid command in order to
perform simultaneous calculations. This also
allows "bond"_bond_style.html, "angle"_angle_style.html, 
"dihedral"_dihedral_style.html, "improper"_improper_style.html, 
and "long-range"_kspace_style.html force
computations to be run simultaneously with the GPU pair style.
Once all CPU force computations have completed, the gpu fix
will block until the GPU has finished all work before continuing
the run.
=======
In order to use GPU acceleration in LAMMPS, "fix_gpu"_fix_gpu.html
should be used in order to initialize and configure the GPUs for
use. Additionally, GPU enabled styles must be selected in the input
script. Currently, this is limited to a few "pair
styles"_pair_style.html and PPPM.  Some GPU-enabled styles have
additional restrictions listed in their documentation.

GPU asynchronous pair computation :h4

The GPU accelerated pair styles can be used to perform pair style
force calculation on the GPU while other calculations are performed on
the CPU. One method to do this is to specify a {split} in the gpu fix
as described above.  In this case, force calculation for the pair
style will also be performed on the CPU.

When the CPU work in a GPU pair style has finished, the next force
computation will begin, possibly before the GPU has finished. If
{split} is 1.0 in the gpu fix, the next force computation will begin
almost immediately. This can be used to run a
"hybrid"_pair_hybrid.html GPU pair style at the same time as a hybrid
CPU pair style. In this case, the GPU pair style should be first in
the hybrid command in order to perform simultaneous calculations. This
also allows "bond"_bond_style.html, "angle"_angle_style.html,
"dihedral"_dihedral_style.html, "improper"_improper_style.html, and
"long-range"_kspace_style.html force computations to be run
simultaneously with the GPU pair style.  Once all CPU force
computations have completed, the gpu fix will block until the GPU has
finished all work before continuing the run.
>>>>>>> 0add57d0

GPU timing :h4

GPU accelerated pair styles can perform computations asynchronously
with CPU computations. The "Pair" time reported by LAMMPS will be the
maximum of the time required to complete the CPU pair style
computations and the time required to complete the GPU pair style
computations. Any time spent for GPU-enabled pair styles for
computations that run simultaneously with "bond"_bond_style.html,
"angle"_angle_style.html, "dihedral"_dihedral_style.html,
"improper"_improper_style.html, and "long-range"_kspace_style.html
calculations will not be included in the "Pair" time.

When {mode} for the gpu fix is force/neigh, the time for neighbor list
calculations on the GPU will be added into the "Pair" time, not the
"Neigh" time. A breakdown of the times required for various tasks on
the GPU (data copy, neighbor calculations, force computations, etc.)
are output only with the LAMMPS screen output at the end of each
run. These timings represent total time spent on the GPU for each
routine, regardless of asynchronous CPU calculations.

GPU single vs double precision :h4

See the lammps/lib/gpu/README file for instructions on how to build
the LAMMPS gpu library for single, mixed, and double precision.  The
latter requires that your GPU card supports double precision.

:line

2.9 Tips for users of previous LAMMPS versions :h4,link(2_9)

The current C++ began with a complete rewrite of LAMMPS 2001, which
was written in F90.  Features of earlier versions of LAMMPS are listed
in "this section"_Section_history.html.  The F90 and F77 versions
(2001 and 99) are also freely distributed as open-source codes; check
the "LAMMPS WWW Site"_lws for distribution information if you prefer
those versions.  The 99 and 2001 versions are no longer under active
development; they do not have all the features of C++ LAMMPS.

If you are a previous user of LAMMPS 2001, these are the most
significant changes you will notice in C++ LAMMPS:

(1) The names and arguments of many input script commands have
changed.  All commands are now a single word (e.g. read_data instead
of read data).

(2) All the functionality of LAMMPS 2001 is included in C++ LAMMPS,
but you may need to specify the relevant commands in different ways.

(3) The format of the data file can be streamlined for some problems.
See the "read_data"_read_data.html command for details.  The data file
section "Nonbond Coeff" has been renamed to "Pair Coeff" in C++ LAMMPS.

(4) Binary restart files written by LAMMPS 2001 cannot be read by C++
LAMMPS with a "read_restart"_read_restart.html command.  This is
because they were output by F90 which writes in a different binary
format than C or C++ writes or reads.  Use the {restart2data} tool
provided with LAMMPS 2001 to convert the 2001 restart file to a text
data file.  Then edit the data file as necessary before using the C++
LAMMPS "read_data"_read_data.html command to read it in.

(5) There are numerous small numerical changes in C++ LAMMPS that mean
you will not get identical answers when comparing to a 2001 run.
However, your initial thermodynamic energy and MD trajectory should be
close if you have setup the problem for both codes the same.<|MERGE_RESOLUTION|>--- conflicted
+++ resolved
@@ -1003,47 +1003,6 @@
 fix {name} all gpu {mode} {first} {last} {split} :pre
 
 where {name} is the name for the fix. The gpu fix must be the first
-<<<<<<< HEAD
-fix specified for a given run, otherwise the program will exit
-with an error. The gpu fix will not have any effect on runs 
-that do not use GPU acceleration; there should be no problem
-with specifying the fix first in any input script.
-
-{mode} can be either "force" or "force/neigh". In the former,
-neighbor list calculation is performed on the CPU using the
-standard LAMMPS routines. In the latter, the neighbor list
-calculation is performed on the GPU. The GPU neighbor list
-can be used for better performance, however, it 
-cannot not be used with a triclinic box or with "hybrid"_pair_hybrid.html
-pair styles.
-
-There are cases when it might be more efficient to select the CPU for neighbor
-list builds. If a non-GPU enabled style requires a neighbor list, it will also
-be built using CPU routines. Redundant CPU and GPU neighbor list calculations
-will typically be less efficient.
-
-{first} is the ID (as reported by lammps/lib/gpu/nvc_get_devices)
-of the first GPU that will be used on each node. {last} is the
-ID of the last GPU that will be used on each node. If you have
-only one GPU per node, {first} and {last} will typically both be
-0. Selecting a non-sequential set of GPU IDs (e.g. 0,1,3)
-is not currently supported.
-
-{split} is the fraction of particles whose forces, torques,
-energies, and/or virials will be calculated on the GPU. This
-can be used to perform CPU and GPU force calculations
-simultaneously. If {split} is negative, the software will
-attempt to calculate the optimal fraction automatically 
-every 25 timesteps based on CPU and GPU timings. Because the GPU speedups
-are dependent on the number of particles, automatic calculation of the
-split can be less efficient, but typically results in loop times
-within 20% of an optimal fixed split.
-
-If you have two GPUs per node, 8 CPU cores per node, and
-would like to run on 4 nodes with dynamic balancing of
-force calculation across CPU and GPU cores, the fix
-might be
-=======
 fix specified for a given run, otherwise the program will exit with an
 error. The gpu fix will not have any effect on runs that do not use
 GPU acceleration; there should be no problem with specifying the fix
@@ -1079,7 +1038,6 @@
 If you have two GPUs per node, 8 CPU cores per node, and would like to
 run on 4 nodes with dynamic balancing of force calculation across CPU
 and GPU cores, the fix might be
->>>>>>> 0add57d0
 
 fix 0 all gpu force/neigh 0 1 -1 :pre
 
@@ -1096,41 +1054,6 @@
 
 GPU input script :h4
 
-<<<<<<< HEAD
-In order to use GPU acceleration in LAMMPS, 
-"fix_gpu"_fix_gpu.html
-should be used in order to initialize and configure the
-GPUs for use. Additionally, GPU enabled styles must be
-selected in the input script. Currently, this is limited 
-to a few "pair styles"_pair_style.html and PPPM.
-Some GPU-enabled styles have additional restrictions
-listed in their documentation.
-
-GPU asynchronous pair computation :h4
-
-The GPU accelerated pair styles can be used to perform
-pair style force calculation on the GPU while other 
-calculations are performed on the CPU. One method to do this
-is to specify a {split} in the gpu fix as described above.
-In this case, force calculation for the pair style will also
-be performed on the CPU. 
-
-When the CPU work in a GPU pair style has finished,
-the next force computation will begin, possibly before the
-GPU has finished. If {split} is 1.0 in the gpu fix, the next
-force computation will begin almost immediately. This can
-be used to run a "hybrid"_pair_hybrid.html GPU pair style at 
-the same time as a hybrid CPU pair style. In this case, the 
-GPU pair style should be first in the hybrid command in order to
-perform simultaneous calculations. This also
-allows "bond"_bond_style.html, "angle"_angle_style.html, 
-"dihedral"_dihedral_style.html, "improper"_improper_style.html, 
-and "long-range"_kspace_style.html force
-computations to be run simultaneously with the GPU pair style.
-Once all CPU force computations have completed, the gpu fix
-will block until the GPU has finished all work before continuing
-the run.
-=======
 In order to use GPU acceleration in LAMMPS, "fix_gpu"_fix_gpu.html
 should be used in order to initialize and configure the GPUs for
 use. Additionally, GPU enabled styles must be selected in the input
@@ -1159,7 +1082,6 @@
 simultaneously with the GPU pair style.  Once all CPU force
 computations have completed, the gpu fix will block until the GPU has
 finished all work before continuing the run.
->>>>>>> 0add57d0
 
 GPU timing :h4
 
