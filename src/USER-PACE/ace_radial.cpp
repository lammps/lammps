#include <cmath>
#include <stdexcept>

#include "ace_radial.h"

const DOUBLE_TYPE pi = 3.14159265358979323846264338327950288419; // pi

ACERadialFunctions::ACERadialFunctions(NS_TYPE nradb, LS_TYPE lmax, NS_TYPE nradial, int ntot, SPECIES_TYPE nelements,
                                       DOUBLE_TYPE cutoff, string radbasename) {
    init(nradb, lmax, nradial, ntot, nelements, cutoff, radbasename);
}

void ACERadialFunctions::init(NS_TYPE nradb, LS_TYPE lmax, NS_TYPE nradial, int ntot, SPECIES_TYPE nelements,
                              DOUBLE_TYPE cutoff, string radbasename) {
    this->nradbase = nradb;
    this->lmax = lmax;
    this->nradial = nradial;
    this->ntot = ntot;
    this->nelements = nelements;
    this->cutoff = cutoff;
    this->radbasename = radbasename;

    gr.init(nradbase, "gr");
    dgr.init(nradbase, "dgr");

    f1g.init(nradbase, "f1g");
    f1gd1.init(nradbase, "f1gd1");

    fr.init(nradial, lmax + 1, "fr");
    dfr.init(nradial, lmax + 1, "dfr");

    f1f.init(nradial, lmax + 1, "f1f");
    f1fd1.init(nradial, lmax + 1, "f1fd1");


    cheb.init(nradbase + 1, "cheb");
    dcheb.init(nradbase + 1, "dcheb");
    cheb2.init(nradbase + 1, "cheb2");


    lutfrs.init(nelements, nelements, ntot + 1, lmax + 1, nradial, 4, "lutfrs");
    lutgrs.init(nelements, nelements, ntot + 1, nradbase, 4, "lutgrs");
    luthcs.init(nelements, nelements, ntot + 1, 4, "luthcs");

    lambda.init(nelements, nelements, "lambda");
    lambda.fill(1.);

    cut.init(nelements, nelements, "cut");
    cut.fill(1.);

    dcut.init(nelements, nelements, "dcut");
    dcut.fill(1.);

    crad.init(nelements, nelements, (lmax + 1), nradial, nradbase, "crad");
    crad.fill(0.);

    //hard-core repulsion
    prehc.init(nelements, nelements, "prehc");
    prehc.fill(0.);

    lambdahc.init(nelements, nelements, "lambdahc");
    lambdahc.fill(1.);

}


<<<<<<< HEAD
ACERadialFunctions::~ACERadialFunctions() {
}
=======
ACERadialFunctions::~ACERadialFunctions() = default;
>>>>>>> aebe252d

/**
Function that computes Chebyshev polynomials of first and second kind
 to setup the radial functions and the derivatives

@param n, x

@returns cheb1, dcheb1
*/
void ACERadialFunctions::calcCheb(NS_TYPE n, DOUBLE_TYPE x) {
    if (n < 0) {
        char s[1024];
        sprintf(s, "The order n of the polynomials should be positive %d\n", n);
        throw std::invalid_argument(s);
    }
    DOUBLE_TYPE twox = 2.0 * x;
    cheb(0) = 1.;
    dcheb(0) = 0.;
    cheb2(0) = 1.;

    if (nradbase > 1) {
        cheb(1) = x;
        cheb2(1) = twox;
    }
    for (NS_TYPE m = 1; m <= n - 1; m++) {
        cheb(m + 1) = twox * cheb(m) - cheb(m - 1);
        cheb2(m + 1) = twox * cheb2(m) - cheb2(m - 1);
    }
    for (NS_TYPE m = 1; m <= n; m++) {
        dcheb(m) = m * cheb2(m - 1);
    }
#ifdef DEBUG_RADIAL
    for ( NS_TYPE  m=0; m<=n; m++ ) {
        printf(" m %d cheb %f dcheb %f \n", m, cheb(m), dcheb(m));
    }
#endif
}

/**
Function that computes radial basis.

@param lam, nradbase, cut, dcut, r

@returns gr, dgr
*/
void ACERadialFunctions::radbase(DOUBLE_TYPE lam, DOUBLE_TYPE cut, DOUBLE_TYPE dcut, DOUBLE_TYPE r) {
    /*lam is given by the formula (24), that contains cut */

    if (r < cut) {
        if (radbasename == "ChebExpCos") {
            chebExpCos(lam, cut, dcut, r);
        } else if (radbasename == "ChebPow") {
            chebPow(lam, cut, dcut, r);
        }else if (radbasename=="ChebLinear"){
            chebLinear(lam,cut, dcut,r);
        } else {
            throw invalid_argument("Unknown radial basis function name: " + radbasename);
        }
    } else {
        gr.fill(0);
        dgr.fill(0);
    }
}

/***
 *  Radial function: ChebExpCos, cheb exp scaling including cos envelope
 * @param lam function parameter
 * @param cut cutoff distance
 * @param r function input argument
 * @return fills in gr and dgr arrays
 */
void
ACERadialFunctions::chebExpCos(DOUBLE_TYPE lam, DOUBLE_TYPE cut, DOUBLE_TYPE dcut, DOUBLE_TYPE r) {
    DOUBLE_TYPE y2, y1, x, dx;
    DOUBLE_TYPE env, denv, fcut, dfcut;
    /* scaled distance x and derivative*/
    y1 = exp(-lam * r / cut);
    y2 = exp(-lam);
    x = 1.0 - 2.0 * ((y1 - y2) / (1 - y2));
    dx = 2 * (lam / cut) * (y1 / (1 - y2));
    /* calculation of Chebyshev polynomials from the recursion */
    calcCheb(nradbase - 1, x);
    gr(0) = cheb(0);
    dgr(0) = dcheb(0) * dx;
    for (NS_TYPE n = 2; n <= nradbase; n++) {
        gr(n - 1) = 0.5 - 0.5 * cheb(n - 1);
        dgr(n - 1) = -0.5 * dcheb(n - 1) * dx;
    }
    env = 0.5 * (1.0 + cos(M_PI * r / cut));
    denv = -0.5 * sin(M_PI * r / cut) * M_PI / cut;
    for (NS_TYPE n = 0; n < nradbase; n++) {
        dgr(n) = gr(n) * denv + dgr(n) * env;
        gr(n) = gr(n) * env;
    }
    // for radtype = 3 a smooth cut is already included in the basis function
    dx = cut - dcut;
    if (r > dx) {
        fcut = 0.5 * (1.0 + cos(M_PI * (r - dx) / dcut));
        dfcut = -0.5 * sin(M_PI * (r - dx) / dcut) * M_PI / dcut;
        for (NS_TYPE n = 0; n < nradbase; n++) {
            dgr(n) = gr(n) * dfcut + dgr(n) * fcut;
            gr(n) = gr(n) * fcut;
        }
    }
}

/***
*  Radial function: ChebPow, Radial function: ChebPow
* - argument of Chebyshev polynomials
* x = 2.0*( 1.0 - (1.0 - r/rcut)^lam ) - 1.0
* - radial function
* gr(n) = ( 1.0 - Cheb(n) )/2.0, n = 1,...,nradbase
* - the function fulfills:
* gr(n) = 0 at rcut
* dgr(n) = 0 at rcut for lam >= 1
* second derivative zero at rcut for lam >= 2
* -> the radial function does not require a separate cutoff function
* - corresponds to radial basis radtype=5 in Fortran code
*
* @param lam function parameter
* @param cut cutoff distance
* @param r function input argument
* @return fills in gr and dgr arrays
*/
void
ACERadialFunctions::chebPow(DOUBLE_TYPE lam, DOUBLE_TYPE cut, DOUBLE_TYPE dcut, DOUBLE_TYPE r) {
    DOUBLE_TYPE y, dy, x, dx;
    /* scaled distance x and derivative*/
    y = (1.0 - r / cut);
    dy = pow(y, (lam - 1.0));
    y = dy * y;
    dy = -lam / cut * dy;

    x = 2.0 * (1.0 - y) - 1.0;
    dx = -2.0 * dy;
    calcCheb(nradbase, x);
    for (NS_TYPE n = 1; n <= nradbase; n++) {
        gr(n - 1) = 0.5 - 0.5 * cheb(n);
        dgr(n - 1) = -0.5 * dcheb(n) * dx;
    }
}


void
ACERadialFunctions::chebLinear(DOUBLE_TYPE lam, DOUBLE_TYPE cut, DOUBLE_TYPE dcut, DOUBLE_TYPE r) {
    DOUBLE_TYPE x, dx;
    /* scaled distance x and derivative*/
    x = (1.0 - r / cut);
    dx = -1/cut;
    calcCheb(nradbase, x);
    for (NS_TYPE n = 1; n <= nradbase; n++) {
        gr(n - 1) = 0.5 - 0.5 * cheb(n);
        dgr(n - 1) = -0.5 * dcheb(n) * dx;
    }
}

/**
Function that computes radial functions.

@param nradbase, nelements, elei, elej

@returns fr, dfr
*/
void ACERadialFunctions::radfunc(SPECIES_TYPE elei, SPECIES_TYPE elej) {
    DOUBLE_TYPE frval, dfrval;
    for (NS_TYPE nr = 0; nr < nradial; nr++) {
        for (LS_TYPE l = 0; l <= lmax; l++) {
            frval = 0.0;
            dfrval = 0.0;
            for (NS_TYPE idx = 0; idx < nradbase; idx++) {
                frval += crad(elei, elej, l, nr, idx) * gr(idx);
                dfrval += crad(elei, elej, l, nr, idx) * dgr(idx);
            }
            fr(nr, l) = frval;
            dfr(nr, l) = dfrval;
        }
    }
}

void ACERadialFunctions::setuplookupRadspline() {
    SPECIES_TYPE elei, elej;
    int n, l, idx;
    NS_TYPE nr;
    DOUBLE_TYPE r, lam, r_cut, dr_cut, f0, f1, f1d1, f0d1;
    DOUBLE_TYPE cr_c, dcr_c, f1hc, f1hcd1, pre, lamhc;
    DOUBLE_TYPE c[4];
    nlut = ntot;
    // cutoff is global cutoff
    rscalelookup = (DOUBLE_TYPE) nlut / cutoff;
#ifdef DEBUG_RADIAL
    printf("rscalelookup=%f\n", rscalelookup);
#endif
    invrscalelookup = 1.0 / rscalelookup;
    lutfrs.fill(0.0);
    lutgrs.fill(0.0);
    // core repulsion
    luthcs.fill(0.0);
    // at r = rcut + eps the function and its derivatives is zero

    for (elei = 0; elei < nelements; elei++) {
        for (elej = 0; elej < nelements; elej++) {
            // moved this here for several elements
            f1g.fill(0);
            f1gd1.fill(0);
            // this appeared to be missing
            f1f.fill(0);
            f1fd1.fill(0);
            // core repulsion
            f1hc = 0.0;
            f1hcd1 = 0.0;
            for (n = nlut; n >= 1; n--) {
                r = invrscalelookup * DOUBLE_TYPE(n);
                lam = lambda(elei, elej);
                r_cut = cut(elei, elej);
                dr_cut = dcut(elei, elej);
                // set up radial functions
                radbase(lam, r_cut, dr_cut, r); //update g, dg
                radfunc(elei, elej); // update fr(nr, l),  dfr(nr, l)

                for (nr = 0; nr < nradbase; nr++) {
                    f0 = gr(nr);
                    f1 = f1g(nr);
                    f0d1 = dgr(nr) * invrscalelookup;
                    f1d1 = f1gd1(nr);
                    // evaluate coefficients
                    c[0] = f0;
                    c[1] = f0d1;
                    c[2] = 3.0 * (f1 - f0) - f1d1 - 2.0 * f0d1;
                    c[3] = -2.0 * (f1 - f0) + f1d1 + f0d1;
                    // store coefficients
                    for (idx = 0; idx <= 3; idx++) {
                        lutgrs(elei, elej, n, nr, idx) = c[idx];
                    }
                    // evaluate function values and derivatives at current position
                    f1g(nr) = c[0];
                    f1gd1(nr) = c[1];
                }
                for (nr = 0; nr < nradial; nr++) {
                    for (l = 0; l <= lmax; l++) {
                        f0 = fr(nr, l);
                        f1 = f1f(nr, l);
                        f0d1 = dfr(nr, l) * invrscalelookup;
                        f1d1 = f1fd1(nr, l);
                        // evaluate coefficients
                        c[0] = f0;
                        c[1] = f0d1;
                        c[2] = 3.0 * (f1 - f0) - f1d1 - 2.0 * f0d1;
                        c[3] = -2.0 * (f1 - f0) + f1d1 + f0d1;
                        // store coefficients
                        for (idx = 0; idx <= 3; idx++) {
                            lutfrs(elei, elej, n, l, nr, idx) = c[idx];
                        }
                        // evalute and store function values and derivatives at current position
                        f1f(nr, l) = c[0];
                        f1fd1(nr, l) = c[1];
                    }
                }

                // core repulsion (prehc and lambdahc need to be read from input)
                pre = prehc(elei, elej);
                lamhc = lambdahc(elei, elej);
                radcore(r, pre, lamhc, cutoff, cr_c, dcr_c);
                f0 = cr_c;
                f1 = f1hc;
                f0d1 = dcr_c * invrscalelookup;
                f1d1 = f1hcd1;
                // evaluate coefficients
                c[0] = f0;
                c[1] = f0d1;
                c[2] = 3.0 * (f1 - f0) - f1d1 - 2.0 * f0d1;
                c[3] = -2.0 * (f1 - f0) + f1d1 + f0d1;
                // store coefficients
                for (idx = 0; idx <= 3; idx++) {
                    luthcs(elei, elej, n, idx) = c[idx];
                }
                // evalute and store function values and derivatives at current position
                f1hc = c[0];
                f1hcd1 = c[1];
            }
        }
    }
}

/**
Function that gets radial function from look-up table using splines.

@param r, nradbase_c, nradial_c, lmax, elei, elej

@returns fr, dfr, gr, dgr
*/
void
ACERadialFunctions::lookupRadspline(DOUBLE_TYPE r, NS_TYPE nradbase_c, NS_TYPE nradial_c, SPECIES_TYPE elei,
                                    SPECIES_TYPE elej) {
    DOUBLE_TYPE x;
    int nr, nl, l, idx;
    DOUBLE_TYPE wl, wl2, wl3, w2l1, w3l2;
    DOUBLE_TYPE c[4];
    x = r * rscalelookup;
    nl = static_cast<int>(floor(x));
    if (nl <= 0) {
        char s[1024];
        sprintf(s, "Encountered very small distance.\n Stopping.");
        throw std::invalid_argument(s);
    }
    if (nl < nlut) {
        wl = x - DOUBLE_TYPE(nl);
        wl2 = wl * wl;
        wl3 = wl2 * wl;
        w2l1 = 2.0 * wl;
        w3l2 = 3.0 * wl2;
        for (nr = 0; nr < nradbase_c; nr++) {
            for (idx = 0; idx <= 3; idx++) {
                c[idx] = lutgrs(elei, elej, nl, nr, idx);
            }
            gr(nr) = c[0] + c[1] * wl + c[2] * wl2 + c[3] * wl3;
            dgr(nr) = (c[1] + c[2] * w2l1 + c[3] * w3l2) * rscalelookup;
        }
        for (nr = 0; nr < nradial_c; nr++) {
            for (l = 0; l <= lmax; l++) {
                for (idx = 0; idx <= 3; idx++) {
                    c[idx] = lutfrs(elei, elej, nl, l, nr, idx);
                }
                fr(nr, l) = c[0] + c[1] * wl + c[2] * wl2 + c[3] * wl3;
                dfr(nr, l) = (c[1] + c[2] * w2l1 + c[3] * w3l2) * rscalelookup;
            }
        }

        // core repulsion
        for (idx = 0; idx <= 3; idx++) {
            c[idx] = luthcs(elei, elej, nl, idx);
        }
        cr = c[0] + c[1] * wl + c[2] * wl2 + c[3] * wl3;
        dcr = (c[1] + c[2] * w2l1 + c[3] * w3l2) * rscalelookup;
    } else {
        gr.fill(0);
        dgr.fill(0);
        fr.fill(0);
        dfr.fill(0);
        // core repulsion
        cr = 0.0;
        dcr = 0.0;
    }
}


void
ACERadialFunctions::radcore(DOUBLE_TYPE r, DOUBLE_TYPE pre, DOUBLE_TYPE lambda, DOUBLE_TYPE cutoff, DOUBLE_TYPE &cr,
                            DOUBLE_TYPE &dcr) {
/* pseudocode for hard core repulsion
in:
 r: distance
 pre: prefactor: read from input, depends on pair of atoms mu_i mu_j
 lambda: exponent: read from input, depends on pair of atoms mu_i mu_j
 cutoff: cutoff distance: read from input, depends on pair of atoms mu_i mu_j
out:
cr: hard core repulsion
dcr: derivative of hard core repulsion

 function
 \$f f_{core} = pre \exp( - \lambda r^2 ) / r   \$f

*/

    DOUBLE_TYPE r2, lr2, y, x0, env, denv;

//   repulsion strictly positive and decaying
    pre = abs(pre);
    lambda = abs(lambda);

    r2 = r * r;
    lr2 = lambda * r2;
    if (lr2 < 50.0) {
        y = exp(-lr2);
        cr = pre * y / r;
        dcr = -pre * y * (2.0 * lr2 + 1.0) / r2;

        x0 = r/cutoff;
        env  =  0.5*( 1.0 + cos( pi*x0 ) );
        denv = -0.5*sin( pi*x0 )*pi/cutoff;
        dcr = cr*denv + dcr*env;
        cr = cr*env;
    } else {
        cr = 0.0;
        dcr = 0.0;
    }

}<|MERGE_RESOLUTION|>--- conflicted
+++ resolved
@@ -64,12 +64,7 @@
 }
 
 
-<<<<<<< HEAD
-ACERadialFunctions::~ACERadialFunctions() {
-}
-=======
 ACERadialFunctions::~ACERadialFunctions() = default;
->>>>>>> aebe252d
 
 /**
 Function that computes Chebyshev polynomials of first and second kind
@@ -446,11 +441,11 @@
         cr = pre * y / r;
         dcr = -pre * y * (2.0 * lr2 + 1.0) / r2;
 
-        x0 = r/cutoff;
-        env  =  0.5*( 1.0 + cos( pi*x0 ) );
-        denv = -0.5*sin( pi*x0 )*pi/cutoff;
-        dcr = cr*denv + dcr*env;
-        cr = cr*env;
+        x0 = r / cutoff;
+        env = 0.5 * (1.0 + cos(pi * x0));
+        denv = -0.5 * sin(pi * x0) * pi / cutoff;
+        dcr = cr * denv + dcr * env;
+        cr = cr * env;
     } else {
         cr = 0.0;
         dcr = 0.0;
