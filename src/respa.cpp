/* ----------------------------------------------------------------------
   LAMMPS - Large-scale Atomic/Molecular Massively Parallel Simulator
   http://lammps.sandia.gov, Sandia National Laboratories
   Steve Plimpton, sjplimp@sandia.gov

   Copyright (2003) Sandia Corporation.  Under the terms of Contract
   DE-AC04-94AL85000 with Sandia Corporation, the U.S. Government retains
   certain rights in this software.  This software is distributed under
   the GNU General Public License.

   See the README file in the top-level LAMMPS directory.
------------------------------------------------------------------------- */

/* ----------------------------------------------------------------------
   Contributing authors: Mark Stevens (SNL), Paul Crozier (SNL)
------------------------------------------------------------------------- */

#include "stdlib.h"
#include "string.h"
#include "respa.h"
#include "neighbor.h"
#include "atom.h"
#include "domain.h"
#include "comm.h"
#include "force.h"
#include "pair.h"
#include "bond.h"
#include "angle.h"
#include "dihedral.h"
#include "improper.h"
#include "kspace.h"
#include "output.h"
#include "update.h"
#include "modify.h"
#include "compute.h"
#include "fix_respa.h"
#include "timer.h"
#include "memory.h"
#include "error.h"

using namespace LAMMPS_NS;

/* ---------------------------------------------------------------------- */

Respa::Respa(LAMMPS *lmp, int narg, char **arg) : Integrate(lmp, narg, arg)
{
  if (narg < 1) error->all(FLERR,"Illegal run_style respa command");

  nlevels = atoi(arg[0]);
  if (nlevels <= 1) error->all(FLERR,"Respa levels must be > 1");

  if (narg < nlevels) error->all(FLERR,"Illegal run_style respa command");
  loop = new int[nlevels];
  for (int iarg = 1; iarg < nlevels; iarg++) {
    loop[iarg-1] = atoi(arg[iarg]);
    if (loop[iarg-1] <= 0) error->all(FLERR,"Illegal run_style respa command");
  }
  loop[nlevels-1] = 1;

  // set level at which each force is computed
  // argument settings override defaults

  level_bond = level_angle = level_dihedral = level_improper = -1;
  level_pair = level_kspace = -1;
  level_inner = level_middle = level_outer = -1;

  int iarg = nlevels;
  while (iarg < narg) {
    if (strcmp(arg[iarg],"bond") == 0) {
      if (iarg+2 > narg) error->all(FLERR,"Illegal run_style respa command");
      level_bond = atoi(arg[iarg+1]) - 1;
      iarg += 2;
    } else if (strcmp(arg[iarg],"angle") == 0) {
      if (iarg+2 > narg) error->all(FLERR,"Illegal run_style respa command");
      level_angle = atoi(arg[iarg+1]) - 1;
      iarg += 2;
    } else if (strcmp(arg[iarg],"dihedral") == 0) {
      if (iarg+2 > narg) error->all(FLERR,"Illegal run_style respa command");
      level_dihedral = atoi(arg[iarg+1]) - 1;
      iarg += 2;
    } else if (strcmp(arg[iarg],"improper") == 0) {
      if (iarg+2 > narg) error->all(FLERR,"Illegal run_style respa command");
      level_improper = atoi(arg[iarg+1]) - 1;
      iarg += 2;
    } else if (strcmp(arg[iarg],"pair") == 0) {
      if (iarg+2 > narg) error->all(FLERR,"Illegal run_style respa command");
      level_pair = atoi(arg[iarg+1]) - 1;
      iarg += 2;
    } else if (strcmp(arg[iarg],"inner") == 0) {
      if (iarg+4 > narg) error->all(FLERR,"Illegal run_style respa command");
      level_inner = atoi(arg[iarg+1]) - 1;
      cutoff[0] = atof(arg[iarg+2]);
      cutoff[1] = atof(arg[iarg+3]);
      iarg += 4;
    } else if (strcmp(arg[iarg],"middle") == 0) {
      if (iarg+4 > narg) error->all(FLERR,"Illegal run_style respa command");
      level_middle = atoi(arg[iarg+1]) - 1;
      cutoff[2] = atof(arg[iarg+2]);
      cutoff[3] = atof(arg[iarg+3]);
      iarg += 4;
    } else if (strcmp(arg[iarg],"outer") == 0) {
      if (iarg+2 > narg) error->all(FLERR,"Illegal run_style respa command");
      level_outer = atoi(arg[iarg+1]) - 1;
      iarg += 2;
    } else if (strcmp(arg[iarg],"kspace") == 0) {
      if (iarg+2 > narg) error->all(FLERR,"Illegal run_style respa command");
      level_kspace = atoi(arg[iarg+1]) - 1;
      iarg += 2;
    } else error->all(FLERR,"Illegal run_style respa command");
  }

  // cannot specify both pair and inner/middle/outer

  if (level_pair >= 0 &&
      (level_inner >= 0 || level_middle >= 0 || level_outer >= 0))
    error->all(FLERR,"Cannot set both respa pair and inner/middle/outer");

  // if either inner and outer is specified, then both must be

  if ((level_inner >= 0 && level_outer == -1) ||
      (level_outer >= 0 && level_inner == -1))
    error->all(FLERR,"Must set both respa inner and outer");

  // middle cannot be set without inner/outer

  if (level_middle >= 0 && level_inner == -1)
    error->all(FLERR,"Cannot set respa middle without inner/outer");

  // set defaults if user did not specify level
  // bond to innermost level
  // angle same as bond, dihedral same as angle, improper same as dihedral
  // pair to outermost level if no inner/middle/outer
  // inner/middle/outer have no defaults
  // kspace same as pair or outer

  if (level_bond == -1) level_bond = 0;
  if (level_angle == -1) level_angle = level_bond;
  if (level_dihedral == -1) level_dihedral = level_angle;
  if (level_improper == -1) level_improper = level_dihedral;
  if (level_pair == -1 && level_inner == -1) level_pair = nlevels-1;
  if (level_kspace == -1 && level_pair >= 0) level_kspace = level_pair;
  if (level_kspace == -1 && level_pair == -1) level_kspace = level_outer;

  // print respa levels

  if (comm->me == 0) {
    if (screen) {
      fprintf(screen,"Respa levels:\n");
      for (int i = 0; i < nlevels; i++) {
        fprintf(screen,"  %d =",i+1);
        if (level_bond == i) fprintf(screen," bond");
        if (level_angle == i) fprintf(screen," angle");
        if (level_dihedral == i) fprintf(screen," dihedral");
        if (level_improper == i) fprintf(screen," improper");
        if (level_pair == i) fprintf(screen," pair");
        if (level_inner == i) fprintf(screen," pair-inner");
        if (level_middle == i) fprintf(screen," pair-middle");
        if (level_outer == i) fprintf(screen," pair-outer");
        if (level_kspace == i) fprintf(screen," kspace");
        fprintf(screen,"\n");
      }
    }
    if (logfile) {
      fprintf(logfile,"Respa levels:\n");
      for (int i = 0; i < nlevels; i++) {
        fprintf(logfile,"  %d =",i+1);
        if (level_bond == i) fprintf(logfile," bond");
        if (level_angle == i) fprintf(logfile," angle");
        if (level_dihedral == i) fprintf(logfile," dihedral");
        if (level_improper == i) fprintf(logfile," improper");
        if (level_pair == i) fprintf(logfile," pair");
        if (level_inner == i) fprintf(logfile," pair-inner");
        if (level_middle == i) fprintf(logfile," pair-middle");
        if (level_outer == i) fprintf(logfile," pair-outer");
        if (level_kspace == i) fprintf(logfile," kspace");
        fprintf(logfile,"\n");
      }
    }
  }

  // check that levels are in correct order

  if (level_angle < level_bond || level_dihedral < level_angle ||
      level_improper < level_dihedral)
    error->all(FLERR,"Invalid order of forces within respa levels");
  if (level_pair >= 0) {
    if (level_pair < level_improper || level_kspace < level_pair)
      error->all(FLERR,"Invalid order of forces within respa levels");
  }
  if (level_pair == -1 && level_middle == -1) {
    if (level_inner < level_improper || level_outer < level_inner ||
        level_kspace < level_outer)
      error->all(FLERR,"Invalid order of forces within respa levels");
  }
  if (level_pair == -1 && level_middle >= 0) {
    if (level_inner < level_improper || level_middle < level_inner ||
        level_outer < level_inner || level_kspace < level_outer)
      error->all(FLERR,"Invalid order of forces within respa levels");
  }

  // warn if any levels are devoid of forces

  int flag = 0;
  for (int i = 0; i < nlevels; i++)
    if (level_bond != i && level_angle != i && level_dihedral != i &&
        level_improper != i && level_pair != i && level_inner != i &&
        level_middle != i && level_outer != i && level_kspace != i) flag = 1;
  if (flag && comm->me == 0)
    error->warning(FLERR,"One or more respa levels compute no forces");

  // check cutoff consistency if inner/middle/outer are enabled

  if (level_inner >= 0 && cutoff[1] < cutoff[0])
    error->all(FLERR,"Respa inner cutoffs are invalid");
  if (level_middle >= 0 && (cutoff[3] < cutoff[2] || cutoff[2] < cutoff[1]))
    error->all(FLERR,"Respa middle cutoffs are invalid");

  // set outer pair of cutoffs to inner pair if middle is not enabled

  if (level_inner >= 0 && level_middle < 0) {
    cutoff[2] = cutoff[0];
    cutoff[3] = cutoff[1];
  }

  // allocate other needed arrays

  newton = new int[nlevels];
  step = new double[nlevels];
}

/* ---------------------------------------------------------------------- */

Respa::~Respa()
{
  delete [] loop;
  delete [] newton;
  delete [] step;
}

/* ----------------------------------------------------------------------
   initialization before run
------------------------------------------------------------------------- */

void Respa::init()
{
  Integrate::init();

  // warn if no fixes

  if (modify->nfix == 0 && comm->me == 0)
    error->warning(FLERR,"No fixes defined, atoms won't move");

  // warn about incorrect pressures when using rRESPA with fix SHAKE

  int shakeflag = 0;
  for (int i = 0; i < modify->nfix; i++)
    if (strcmp(modify->fix[i]->style,"shake") == 0) shakeflag = 1;
  if (shakeflag && comm->me == 0)
    error->warning(FLERR,"Fix shake with rRESPA computes invalid pressures");

  // create fix needed for storing atom-based respa level forces
  // will delete it at end of run

  char **fixarg = new char*[4];
  fixarg[0] = (char *) "RESPA";
  fixarg[1] = (char *) "all";
  fixarg[2] = (char *) "RESPA";
  fixarg[3] = new char[8];
  sprintf(fixarg[3],"%d",nlevels);
  modify->add_fix(4,fixarg);
  delete [] fixarg[3];
  delete [] fixarg;
  fix_respa = (FixRespa *) modify->fix[modify->nfix-1];

  // insure respa inner/middle/outer is using Pair class that supports it

  if (level_inner >= 0)
    if (force->pair && force->pair->respa_enable == 0)
      error->all(FLERR,"Pair style does not support rRESPA inner/middle/outer");

  // virial_style = 1 (explicit) since never computed implicitly like Verlet

  virial_style = 1;

  // setup lists of computes for global and per-atom PE and pressure

  ev_setup();

  // detect if fix omp is present and will clear force arrays for us
  int ifix = modify->find_fix("package_omp");
  if (ifix >= 0) external_force_clear = 1;

  // set flags for what arrays to clear in force_clear()
  // need to clear additionals arrays if they exist

  torqueflag = 0;
  if (atom->torque_flag) torqueflag = 1;
  erforceflag = 0;
  if (atom->erforce_flag) erforceflag = 1;
  e_flag = 0;
  if (atom->e_flag) e_flag = 1;
  rho_flag = 0;
  if (atom->rho_flag) rho_flag = 1;

  // step[] = timestep for each level

  step[nlevels-1] = update->dt;
  for (int ilevel = nlevels-2; ilevel >= 0; ilevel--)
    step[ilevel] = step[ilevel+1]/loop[ilevel];

  // set newton flag for each level

  for (int ilevel = 0; ilevel < nlevels; ilevel++) {
    newton[ilevel] = 0;
    if (force->newton_bond) {
      if (level_bond == ilevel || level_angle == ilevel ||
          level_dihedral == ilevel || level_improper == ilevel)
        newton[ilevel] = 1;
    }
    if (force->newton_pair) {
      if (level_pair == ilevel || level_inner == ilevel ||
          level_middle == ilevel || level_outer == ilevel)
        newton[ilevel] = 1;
    }
  }

  // orthogonal vs triclinic simulation box

  triclinic = domain->triclinic;
}

/* ----------------------------------------------------------------------
   setup before run
------------------------------------------------------------------------- */

void Respa::setup()
{
  if (comm->me == 0 && screen) fprintf(screen,"Setting up run ...\n");

  update->setupflag = 1;

  // setup domain, communication and neighboring
  // acquire ghosts
  // build neighbor lists

  atom->setup();
  modify->setup_pre_exchange();
  if (triclinic) domain->x2lamda(atom->nlocal);
  domain->pbc();
  domain->reset_box();
  comm->setup();
  if (neighbor->style) neighbor->setup_bins();
  comm->exchange();
  if (atom->sortfreq > 0) atom->sort();
  comm->borders();
  if (triclinic) domain->lamda2x(atom->nlocal+atom->nghost);
  domain->image_check();
  domain->box_too_small_check();
  modify->setup_pre_neighbor();
  neighbor->build();
  neighbor->ncalls = 0;

  // compute all forces

  ev_set(update->ntimestep);

  for (int ilevel = 0; ilevel < nlevels; ilevel++) {
    force_clear(newton[ilevel]);
    modify->setup_pre_force_respa(vflag,ilevel);
    if (level_pair == ilevel && pair_compute_flag)
      force->pair->compute(eflag,vflag);
    if (level_inner == ilevel && pair_compute_flag)
      force->pair->compute_inner();
    if (level_middle == ilevel && pair_compute_flag)
      force->pair->compute_middle();
    if (level_outer == ilevel && pair_compute_flag)
      force->pair->compute_outer(eflag,vflag);
    if (level_bond == ilevel && force->bond)
      force->bond->compute(eflag,vflag);
    if (level_angle == ilevel && force->angle)
      force->angle->compute(eflag,vflag);
    if (level_dihedral == ilevel && force->dihedral)
      force->dihedral->compute(eflag,vflag);
    if (level_improper == ilevel && force->improper)
      force->improper->compute(eflag,vflag);
    if (level_kspace == ilevel && force->kspace) {
      force->kspace->setup();
      if (kspace_compute_flag) force->kspace->compute(eflag,vflag);
    }
    if (newton[ilevel]) comm->reverse_comm();
    copy_f_flevel(ilevel);
  }

  modify->setup(vflag);
  sum_flevel_f();
  output->setup();
  update->setupflag = 0;
}

/* ----------------------------------------------------------------------
   setup without output
   flag = 0 = just force calculation
   flag = 1 = reneighbor and force calculation
------------------------------------------------------------------------- */

void Respa::setup_minimal(int flag)
{
  update->setupflag = 1;

  // setup domain, communication and neighboring
  // acquire ghosts
  // build neighbor lists

  if (flag) {
    modify->setup_pre_exchange();
    if (triclinic) domain->x2lamda(atom->nlocal);
    domain->pbc();
    domain->reset_box();
    comm->setup();
    if (neighbor->style) neighbor->setup_bins();
    comm->exchange();
    comm->borders();
    if (triclinic) domain->lamda2x(atom->nlocal+atom->nghost);
    domain->image_check();
    domain->box_too_small_check();
    modify->setup_pre_neighbor();
    neighbor->build();
    neighbor->ncalls = 0;
  }

  // compute all forces

  ev_set(update->ntimestep);

  for (int ilevel = 0; ilevel < nlevels; ilevel++) {
    force_clear(newton[ilevel]);
    modify->setup_pre_force_respa(vflag,ilevel);
    if (level_pair == ilevel && pair_compute_flag)
      force->pair->compute(eflag,vflag);
    if (level_inner == ilevel && pair_compute_flag)
      force->pair->compute_inner();
    if (level_middle == ilevel && pair_compute_flag)
      force->pair->compute_middle();
    if (level_outer == ilevel && pair_compute_flag)
      force->pair->compute_outer(eflag,vflag);
    if (level_bond == ilevel && force->bond)
      force->bond->compute(eflag,vflag);
    if (level_angle == ilevel && force->angle)
      force->angle->compute(eflag,vflag);
    if (level_dihedral == ilevel && force->dihedral)
      force->dihedral->compute(eflag,vflag);
    if (level_improper == ilevel && force->improper)
      force->improper->compute(eflag,vflag);
    if (level_kspace == ilevel && force->kspace) {
      force->kspace->setup();
      if (kspace_compute_flag) force->kspace->compute(eflag,vflag);
    }
    if (newton[ilevel]) comm->reverse_comm();
    copy_f_flevel(ilevel);
  }

  modify->setup(vflag);
  sum_flevel_f();
  update->setupflag = 0;
}

/* ----------------------------------------------------------------------
   run for N steps
------------------------------------------------------------------------- */

void Respa::run(int n)
{
  bigint ntimestep;

  for (int i = 0; i < n; i++) {

    ntimestep = ++update->ntimestep;
    ev_set(ntimestep);

    recurse(nlevels-1);

    if (modify->n_end_of_step) {
      timer->stamp();
      modify->end_of_step();
      timer->stamp(Timer::MODIFY);
    }

    if (ntimestep == output->next) {
      timer->stamp();
      sum_flevel_f();
      output->write(update->ntimestep);
      timer->stamp(Timer::OUTPUT);
    }
  }
}

/* ----------------------------------------------------------------------
   delete rRESPA fix at end of run, so its atom arrays won't persist
------------------------------------------------------------------------- */

void Respa::cleanup()
{
  modify->post_run();
  modify->delete_fix("RESPA");
  domain->box_too_small_check();
}

/* ---------------------------------------------------------------------- */

void Respa::reset_dt()
{
  step[nlevels-1] = update->dt;
  for (int ilevel = nlevels-2; ilevel >= 0; ilevel--)
    step[ilevel] = step[ilevel+1]/loop[ilevel];
}

/* ---------------------------------------------------------------------- */

void Respa::recurse(int ilevel)
{
  copy_flevel_f(ilevel);

  for (int iloop = 0; iloop < loop[ilevel]; iloop++) {

    timer->stamp();
    modify->initial_integrate_respa(vflag,ilevel,iloop);
    if (modify->n_post_integrate_respa)
      modify->post_integrate_respa(ilevel,iloop);
    timer->stamp(Timer::MODIFY);

    if (ilevel) recurse(ilevel-1);

    // at outermost level, check on rebuilding neighbor list
    // at innermost level, communicate
    // at middle levels, do nothing

    if (ilevel == nlevels-1) {
      int nflag = neighbor->decide();
      if (nflag) {
        if (modify->n_pre_exchange) {
          timer->stamp();
          modify->pre_exchange();
          timer->stamp(Timer::MODIFY);
        }
        if (triclinic) domain->x2lamda(atom->nlocal);
        domain->pbc();
        if (domain->box_change) {
          domain->reset_box();
          comm->setup();
          if (neighbor->style) neighbor->setup_bins();
        }
        timer->stamp();
        comm->exchange();
        if (atom->sortfreq > 0 && 
            update->ntimestep >= atom->nextsort) atom->sort();
        comm->borders();
        if (triclinic) domain->lamda2x(atom->nlocal+atom->nghost);
        timer->stamp(Timer::COMM);
        if (modify->n_pre_neighbor) {
          modify->pre_neighbor();
          timer->stamp(Timer::MODIFY);
        }
        neighbor->build();
<<<<<<< HEAD
        timer->stamp(Timer::NEIGHBOR);
=======
        timer->stamp(TIME_NEIGHBOR);
      } else if (ilevel == 0) {
        timer->stamp();
        comm->forward_comm();
        timer->stamp(TIME_COMM);
>>>>>>> 10cdb7dc
      }

    } else if (ilevel == 0) {
      timer->stamp();
      comm->forward_comm();
      timer->stamp(Timer::COMM);
    }

    // force computations
    // important that ordering is same as Verlet
    // so that any order dependencies are the same
    // when potentials are invoked at same level

    force_clear(newton[ilevel]);
    if (modify->n_pre_force_respa) {
      timer->stamp();
      modify->pre_force_respa(vflag,ilevel,iloop);
      timer->stamp(Timer::MODIFY);
    }

    timer->stamp();
<<<<<<< HEAD
    if (level_bond == ilevel && force->bond) {
      force->bond->compute(eflag,vflag);
      timer->stamp(Timer::BOND);
    }
    if (level_angle == ilevel && force->angle) {
      force->angle->compute(eflag,vflag);
      timer->stamp(Timer::BOND);
    }
    if (level_dihedral == ilevel && force->dihedral) {
      force->dihedral->compute(eflag,vflag);
      timer->stamp(Timer::BOND);
    }
    if (level_improper == ilevel && force->improper) {
      force->improper->compute(eflag,vflag);
      timer->stamp(Timer::BOND);
    }
=======
>>>>>>> 10cdb7dc
    if (level_pair == ilevel && pair_compute_flag) {
      force->pair->compute(eflag,vflag);
      timer->stamp(Timer::PAIR);
    }
    if (level_inner == ilevel && pair_compute_flag) {
      force->pair->compute_inner();
      timer->stamp(Timer::PAIR);
    }
    if (level_middle == ilevel && pair_compute_flag) {
      force->pair->compute_middle();
      timer->stamp(Timer::PAIR);
    }
    if (level_outer == ilevel && pair_compute_flag) {
      force->pair->compute_outer(eflag,vflag);
      timer->stamp(Timer::PAIR);
    }
    if (level_bond == ilevel && force->bond) {
      force->bond->compute(eflag,vflag);
      timer->stamp(TIME_BOND);
    }
    if (level_angle == ilevel && force->angle) {
      force->angle->compute(eflag,vflag);
      timer->stamp(TIME_BOND);
    }
    if (level_dihedral == ilevel && force->dihedral) {
      force->dihedral->compute(eflag,vflag);
      timer->stamp(TIME_BOND);
    }
    if (level_improper == ilevel && force->improper) {
      force->improper->compute(eflag,vflag);
      timer->stamp(TIME_BOND);
    }
    if (level_kspace == ilevel && kspace_compute_flag) {
      force->kspace->compute(eflag,vflag);
      timer->stamp(Timer::KSPACE);
    }

    if (newton[ilevel]) {
      comm->reverse_comm();
      timer->stamp(Timer::COMM);
    }
    timer->stamp();
    if (modify->n_post_force_respa)
      modify->post_force_respa(vflag,ilevel,iloop);
    modify->final_integrate_respa(ilevel,iloop);
    timer->stamp(Timer::MODIFY);
  }

  copy_f_flevel(ilevel);
}

/* ----------------------------------------------------------------------
   clear force on own & ghost atoms
------------------------------------------------------------------------- */

void Respa::force_clear(int newtonflag)
{
  if (external_force_clear) return;

  // clear global force array
  // nall includes ghosts only if newton flag is set

  int nall;
  if (newtonflag) nall = atom->nlocal + atom->nghost;
  else nall = atom->nlocal;

  size_t nbytes = sizeof(double) * nall;

  if (nbytes > 0 ) {
    memset(&(atom->f[0][0]),0,3*nbytes);
    if (torqueflag)  memset(&(atom->torque[0][0]),0,3*nbytes);
    if (erforceflag) memset(&(atom->erforce[0]),  0,  nbytes);
    if (e_flag)      memset(&(atom->de[0]),       0,  nbytes);
    if (rho_flag)    memset(&(atom->drho[0]),     0,  nbytes);
  }
}

/* ----------------------------------------------------------------------
   copy force components from atom->f to FixRespa->f_level
------------------------------------------------------------------------- */

void Respa::copy_f_flevel(int ilevel)
{
  double ***f_level = fix_respa->f_level;
  double **f = atom->f;
  int n = atom->nlocal;

  for (int i = 0; i < n; i++) {
    f_level[i][ilevel][0] = f[i][0];
    f_level[i][ilevel][1] = f[i][1];
    f_level[i][ilevel][2] = f[i][2];
  }
}

/* ----------------------------------------------------------------------
   copy force components from FixRespa->f_level to atom->f
------------------------------------------------------------------------- */

void Respa::copy_flevel_f(int ilevel)
{
  double ***f_level = fix_respa->f_level;
  double **f = atom->f;
  int n = atom->nlocal;

  for (int i = 0; i < n; i++) {
    f[i][0] = f_level[i][ilevel][0];
    f[i][1] = f_level[i][ilevel][1];
    f[i][2] = f_level[i][ilevel][2];
  }
}

/* ----------------------------------------------------------------------
   sum all force components from FixRespa->f_level to create full atom->f
------------------------------------------------------------------------- */

void Respa::sum_flevel_f()
{
  copy_flevel_f(0);

  double ***f_level = fix_respa->f_level;
  double **f = atom->f;
  int n = atom->nlocal;

  for (int ilevel = 1; ilevel < nlevels; ilevel++) {
    for (int i = 0; i < n; i++) {
      f[i][0] += f_level[i][ilevel][0];
      f[i][1] += f_level[i][ilevel][1];
      f[i][2] += f_level[i][ilevel][2];
    }
  }
}<|MERGE_RESOLUTION|>--- conflicted
+++ resolved
@@ -47,7 +47,7 @@
   if (narg < 1) error->all(FLERR,"Illegal run_style respa command");
 
   nlevels = atoi(arg[0]);
-  if (nlevels <= 1) error->all(FLERR,"Respa levels must be > 1");
+  if (nlevels < 1) error->all(FLERR,"Respa levels must be >= 1");
 
   if (narg < nlevels) error->all(FLERR,"Illegal run_style respa command");
   loop = new int[nlevels];
@@ -561,15 +561,11 @@
           timer->stamp(Timer::MODIFY);
         }
         neighbor->build();
-<<<<<<< HEAD
         timer->stamp(Timer::NEIGHBOR);
-=======
-        timer->stamp(TIME_NEIGHBOR);
       } else if (ilevel == 0) {
         timer->stamp();
         comm->forward_comm();
-        timer->stamp(TIME_COMM);
->>>>>>> 10cdb7dc
+        timer->stamp(Timer::COMM);
       }
 
     } else if (ilevel == 0) {
@@ -591,7 +587,22 @@
     }
 
     timer->stamp();
-<<<<<<< HEAD
+    if (level_pair == ilevel && pair_compute_flag) {
+      force->pair->compute(eflag,vflag);
+      timer->stamp(Timer::PAIR);
+    }
+    if (level_inner == ilevel && pair_compute_flag) {
+      force->pair->compute_inner();
+      timer->stamp(Timer::PAIR);
+    }
+    if (level_middle == ilevel && pair_compute_flag) {
+      force->pair->compute_middle();
+      timer->stamp(Timer::PAIR);
+    }
+    if (level_outer == ilevel && pair_compute_flag) {
+      force->pair->compute_outer(eflag,vflag);
+      timer->stamp(Timer::PAIR);
+    }
     if (level_bond == ilevel && force->bond) {
       force->bond->compute(eflag,vflag);
       timer->stamp(Timer::BOND);
@@ -607,40 +618,6 @@
     if (level_improper == ilevel && force->improper) {
       force->improper->compute(eflag,vflag);
       timer->stamp(Timer::BOND);
-    }
-=======
->>>>>>> 10cdb7dc
-    if (level_pair == ilevel && pair_compute_flag) {
-      force->pair->compute(eflag,vflag);
-      timer->stamp(Timer::PAIR);
-    }
-    if (level_inner == ilevel && pair_compute_flag) {
-      force->pair->compute_inner();
-      timer->stamp(Timer::PAIR);
-    }
-    if (level_middle == ilevel && pair_compute_flag) {
-      force->pair->compute_middle();
-      timer->stamp(Timer::PAIR);
-    }
-    if (level_outer == ilevel && pair_compute_flag) {
-      force->pair->compute_outer(eflag,vflag);
-      timer->stamp(Timer::PAIR);
-    }
-    if (level_bond == ilevel && force->bond) {
-      force->bond->compute(eflag,vflag);
-      timer->stamp(TIME_BOND);
-    }
-    if (level_angle == ilevel && force->angle) {
-      force->angle->compute(eflag,vflag);
-      timer->stamp(TIME_BOND);
-    }
-    if (level_dihedral == ilevel && force->dihedral) {
-      force->dihedral->compute(eflag,vflag);
-      timer->stamp(TIME_BOND);
-    }
-    if (level_improper == ilevel && force->improper) {
-      force->improper->compute(eflag,vflag);
-      timer->stamp(TIME_BOND);
     }
     if (level_kspace == ilevel && kspace_compute_flag) {
       force->kspace->compute(eflag,vflag);
