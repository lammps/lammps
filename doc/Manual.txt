<HEAD>
<TITLE>LAMMPS-ICMS Users Manual</TITLE>
<TITLE>LAMMPS Users Manual</TITLE>
<META NAME="docnumber" CONTENT="8 Apr 2014 version">
<META NAME="author" CONTENT="http://lammps.sandia.gov - Sandia National Laboratories">
<META NAME="copyright" CONTENT="Copyright (2003) Sandia Corporation.  This software and manual is distributed under the GNU General Public License.">
</HEAD>

<BODY>

"LAMMPS WWW Site"_lws - "LAMMPS Documentation"_ld - "LAMMPS Commands"_lc :c

:link(lws,http://lammps.sandia.gov)
:link(ld,Manual.html)
:link(lc,Section_commands.html#comm)

:line

<H1></H1>

<<<<<<< HEAD
LAMMPS-ICMS Documentation :c,h3
5 Apr 2014 version :c,h4
=======
LAMMPS Documentation :c,h3
8 Apr 2014 version :c,h4
>>>>>>> 51f4c3b0

Version info: :h4

The LAMMPS "version" is the date when it was released, such as 1 May
2010. LAMMPS is updated continuously.  Whenever we fix a bug or add a
feature, we release it immediately, and post a notice on "this page of
the WWW site"_bug.  Each dated copy of LAMMPS contains all the
features and bug-fixes up to and including that version date. The
version date is printed to the screen and logfile every time you run
LAMMPS. It is also in the file src/version.h and in the LAMMPS
directory name created when you unpack a tarball, and at the top of
the first page of the manual (this page).

LAMMPS-ICMS is an experimental variant of LAMMPS with additional
features made available for testing before they will be submitted
for inclusion into the official LAMMPS tree. The source code is 
based on the official LAMMPS svn repository mirror at the Institute
for Computational Molecular Science at Temple University and generally
kept up-to-date as much as possible. Sometimes, e.g. when additional
development work is needed to adapt the upstream changes into
LAMMPS-ICMS it can take longer until synchronization; and occasionally,
e.g. in case of the rewrite of the multi-threading support, the
development will be halted except for important bugfixes until
all features of LAMMPS-ICMS fully compatible with the upstream
version or replaced by alternate implementations.

If you browse the HTML doc pages on the LAMMPS WWW site, they always
describe the most current version of upstream LAMMPS, but may be
missing some new features in LAMMPS-ICMS. :ulb,l

If you browse the HTML doc pages included in your tarball, they
describe the version you have, however, not all new features in
LAMMPS-ICMS are documented immediately. :l

The "PDF file"_Manual.pdf on the WWW site or in the tarball is updated
about once per month.  This is because it is large, and we don't want
it to be part of every patch. :l

There is also a "Developer.pdf"_Developer.pdf file in the doc
directory, which describes the internal structure and algorithms of
LAMMPS.  :ule,l

LAMMPS stands for Large-scale Atomic/Molecular Massively Parallel
Simulator.

LAMMPS is a classical molecular dynamics simulation code designed to
run efficiently on parallel computers.  It was developed at Sandia
National Laboratories, a US Department of Energy facility, with
funding from the DOE.  It is an open-source code, distributed freely
under the terms of the GNU Public License (GPL).

The primary developers of LAMMPS are "Steve Plimpton"_sjp, Aidan
Thompson, and Paul Crozier who can be contacted at
sjplimp,athomps,pscrozi at sandia.gov.  The "LAMMPS WWW Site"_lws at
http://lammps.sandia.gov has more information about the code and its
uses.

:link(bug,http://lammps.sandia.gov/bug.html)
:link(sjp,http://www.sandia.gov/~sjplimp)

:line

The LAMMPS documentation is organized into the following sections.  If
you find errors or omissions in this manual or have suggestions for
useful information to add, please send an email to the developers so
we can improve the LAMMPS documentation.

Once you are familiar with LAMMPS, you may want to bookmark "this
page"_Section_commands.html#comm at Section_commands.html#comm since
it gives quick access to documentation for all LAMMPS commands.

"PDF file"_Manual.pdf of the entire manual, generated by
"htmldoc"_http://www.easysw.com/htmldoc

"Introduction"_Section_intro.html :olb,l
  1.1 "What is LAMMPS"_intro_1 :ulb,b
  1.2 "LAMMPS features"_intro_2 :b
  1.3 "LAMMPS non-features"_intro_3 :b
  1.4 "Open source distribution"_intro_4 :b
  1.5 "Acknowledgments and citations"_intro_5 :ule,b
"Getting started"_Section_start.html :l
  2.1 "What's in the LAMMPS distribution"_start_1 :ulb,b
  2.2 "Making LAMMPS"_start_2 :b
  2.3 "Making LAMMPS with optional packages"_start_3 :b
  2.4 "Building LAMMPS via the Make.py script"_start_4 :b
  2.5 "Building LAMMPS as a library"_start_5 :b
  2.6 "Running LAMMPS"_start_6 :b
  2.7 "Command-line options"_start_7 :b
  2.8 "Screen output"_start_8 :b
  2.9 "Tips for users of previous versions"_start_9 :ule,b
"Commands"_Section_commands.html :l
  3.1 "LAMMPS input script"_cmd_1 :ulb,b
  3.2 "Parsing rules"_cmd_2 :b
  3.3 "Input script structure"_cmd_3 :b
  3.4 "Commands listed by category"_cmd_4 :b
  3.5 "Commands listed alphabetically"_cmd_5 :ule,b
"Packages"_Section_packages.html :l
  4.1 "Standard packages"_pkg_1 :ulb,b
  4.2 "User packages"_pkg_2 :ule,b
"Accelerating LAMMPS performance"_Section_accelerate.html :l
  5.1 "Measuring performance"_acc_1 :ulb,b
  5.2 "General strategies"_acc_2 :b
  5.3 "Packages with optimized styles"_acc_3 :b
  5.4 "OPT package"_acc_4 :b
  5.5 "USER-OMP package"_acc_5 :b
  5.6 "GPU package"_acc_6 :b
  5.7 "USER-CUDA package"_acc_7 :b
  5.8 "Comparison of GPU and USER-CUDA packages"_acc_8 :ule,b
"How-to discussions"_Section_howto.html :l
  6.1 "Restarting a simulation"_howto_1 :ulb,b
  6.2 "2d simulations"_howto_2 :b
  6.3 "CHARMM and AMBER force fields"_howto_3 :b
  6.4 "Running multiple simulations from one input script"_howto_4 :b
  6.5 "Multi-replica simulations"_howto_5 :b
  6.6 "Granular models"_howto_6 :b
  6.7 "TIP3P water model"_howto_7 :b
  6.8 "TIP4P water model"_howto_8 :b
  6.9 "SPC water model"_howto_9 :b
  6.10 "Coupling LAMMPS to other codes"_howto_10 :b
  6.11 "Visualizing LAMMPS snapshots"_howto_11 :b
  6.12 "Triclinic (non-orthogonal) simulation boxes"_howto_12 :b
  6.13 "NEMD simulations"_howto_13 :b
  6.14 "Finite-size spherical and aspherical particles"_howto_14 :b
  6.15 "Output from LAMMPS (thermo, dumps, computes, fixes, variables)"_howto_15 :b
  6.16 "Thermostatting, barostatting, and compute temperature"_howto_16 :b
  6.17 "Walls"_howto_17 :b
  6.18 "Elastic constants"_howto_18 :b
  6.19 "Library interface to LAMMPS"_howto_19 :b
  6.20 "Calculating thermal conductivity"_howto_20 :b
  6.21 "Calculating viscosity"_howto_21 :b
  6.22 "Calculating a diffusion coefficient"_howto_22 :ule,b
"Example problems"_Section_example.html :l
"Performance & scalability"_Section_perf.html :l
"Additional tools"_Section_tools.html :l
"Modifying & extending LAMMPS"_Section_modify.html :l
  10.1 "Atom styles"_mod_1 :ulb,b
  10.2 "Bond, angle, dihedral, improper potentials"_mod_2 :b
  10.3 "Compute styles"_mod_3 :b
  10.4 "Dump styles"_mod_4 :b
  10.5 "Dump custom output options"_mod_5 :b
  10.6 "Fix styles"_mod_6 :b
  10.7 "Input script commands"_mod_7 :b
  10.8 "Kspace computations"_mod_8 :b
  10.9 "Minimization styles"_mod_9 :b
  10.10 "Pairwise potentials"_mod_10 :b
  10.11 "Region styles"_mod_11 :b
  10.12 "Body styles"_mod_12 :b
  10.13 "Thermodynamic output options"_mod_13 :b
  10.14 "Variable options"_mod_14 :b
  10.15 "Submitting new features for inclusion in LAMMPS"_mod_15 :ule,b
"Python interface"_Section_python.html :l
  11.1 "Building LAMMPS as a shared library"_py_1 :ulb,b
  11.2 "Installing the Python wrapper into Python"_py_2 :b
  11.3 "Extending Python with MPI to run in parallel"_py_3 :b
  11.4 "Testing the Python-LAMMPS interface"_py_4 :b
  11.5 "Using LAMMPS from Python"_py_5 :b
  11.6 "Example Python scripts that use LAMMPS"_py_6 :ule,b
"Errors"_Section_errors.html :l
  12.1 "Common problems"_err_1 :ulb,b
  12.2 "Reporting bugs"_err_2 :b
  12.3 "Error & warning messages"_err_3 :ule,b
"Future and history"_Section_history.html :l
  13.1 "Coming attractions"_hist_1 :ulb,b
  13.2 "Past versions"_hist_2 :ule,b
:ole

:link(intro_1,Section_intro.html#intro_1)
:link(intro_2,Section_intro.html#intro_2)
:link(intro_3,Section_intro.html#intro_3)
:link(intro_4,Section_intro.html#intro_4)
:link(intro_5,Section_intro.html#intro_5)

:link(start_1,Section_start.html#start_1)
:link(start_2,Section_start.html#start_2)
:link(start_3,Section_start.html#start_3)
:link(start_4,Section_start.html#start_4)
:link(start_5,Section_start.html#start_5)
:link(start_6,Section_start.html#start_6)
:link(start_7,Section_start.html#start_7)
:link(start_8,Section_start.html#start_8)
:link(start_9,Section_start.html#start_9)

:link(cmd_1,Section_commands.html#cmd_1)
:link(cmd_2,Section_commands.html#cmd_2)
:link(cmd_3,Section_commands.html#cmd_3)
:link(cmd_4,Section_commands.html#cmd_4)
:link(cmd_5,Section_commands.html#cmd_5)

:link(pkg_1,Section_packages.html#pkg_1)
:link(pkg_2,Section_packages.html#pkg_2)

:link(acc_1,Section_accelerate.html#acc_1)
:link(acc_2,Section_accelerate.html#acc_2)
:link(acc_3,Section_accelerate.html#acc_3)
:link(acc_4,Section_accelerate.html#acc_4)
:link(acc_5,Section_accelerate.html#acc_5)
:link(acc_6,Section_accelerate.html#acc_6)
:link(acc_7,Section_accelerate.html#acc_7)
:link(acc_8,Section_accelerate.html#acc_8)

:link(howto_1,Section_howto.html#howto_1)
:link(howto_2,Section_howto.html#howto_2)
:link(howto_3,Section_howto.html#howto_3)
:link(howto_4,Section_howto.html#howto_4)
:link(howto_5,Section_howto.html#howto_5)
:link(howto_6,Section_howto.html#howto_6)
:link(howto_7,Section_howto.html#howto_7)
:link(howto_8,Section_howto.html#howto_8)
:link(howto_9,Section_howto.html#howto_9)
:link(howto_10,Section_howto.html#howto_10)
:link(howto_11,Section_howto.html#howto_11)
:link(howto_12,Section_howto.html#howto_12)
:link(howto_13,Section_howto.html#howto_13)
:link(howto_14,Section_howto.html#howto_14)
:link(howto_15,Section_howto.html#howto_15)
:link(howto_16,Section_howto.html#howto_16)
:link(howto_17,Section_howto.html#howto_17)
:link(howto_18,Section_howto.html#howto_18)
:link(howto_19,Section_howto.html#howto_19)
:link(howto_20,Section_howto.html#howto_20)
:link(howto_21,Section_howto.html#howto_21)

:link(mod_1,Section_modify.html#mod_1)
:link(mod_2,Section_modify.html#mod_2)
:link(mod_3,Section_modify.html#mod_3)
:link(mod_4,Section_modify.html#mod_4)
:link(mod_5,Section_modify.html#mod_5)
:link(mod_6,Section_modify.html#mod_6)
:link(mod_7,Section_modify.html#mod_7)
:link(mod_8,Section_modify.html#mod_8)
:link(mod_9,Section_modify.html#mod_9)
:link(mod_10,Section_modify.html#mod_10)
:link(mod_11,Section_modify.html#mod_11)
:link(mod_12,Section_modify.html#mod_12)
:link(mod_13,Section_modify.html#mod_13)
:link(mod_14,Section_modify.html#mod_14)
:link(mod_15,Section_modify.html#mod_15)

:link(py_1,Section_python.html#py_1)
:link(py_2,Section_python.html#py_2)
:link(py_3,Section_python.html#py_3)
:link(py_4,Section_python.html#py_4)
:link(py_5,Section_python.html#py_5)
:link(py_6,Section_python.html#py_6)

:link(err_1,Section_errors.html#err_1)
:link(err_2,Section_errors.html#err_2)
:link(err_3,Section_errors.html#err_3)

:link(hist_1,Section_history.html#hist_1)
:link(hist_2,Section_history.html#hist_2)

</BODY><|MERGE_RESOLUTION|>--- conflicted
+++ resolved
@@ -18,13 +18,8 @@
 
 <H1></H1>
 
-<<<<<<< HEAD
 LAMMPS-ICMS Documentation :c,h3
-5 Apr 2014 version :c,h4
-=======
-LAMMPS Documentation :c,h3
 8 Apr 2014 version :c,h4
->>>>>>> 51f4c3b0
 
 Version info: :h4
 
