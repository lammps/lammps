--- conflicted
+++ resolved
@@ -1,95 +1,46 @@
-<<<<<<< HEAD
-/* -*- c++ -*- ----------------------------------------------------------
-   LAMMPS - Large-scale Atomic/Molecular Massively Parallel Simulator
-   http://lammps.sandia.gov, Sandia National Laboratories
-   Steve Plimpton, sjplimp@sandia.gov
-
-   Copyright (2003) Sandia Corporation.  Under the terms of Contract
-   DE-AC04-94AL85000 with Sandia Corporation, the U.S. Government retains
-   certain rights in this software.  This software is distributed under
-   the GNU General Public License.
-
-   See the README file in the top-level LAMMPS directory.
-------------------------------------------------------------------------- */
-
-#ifdef KSPACE_CLASS
-
-KSpaceStyle(msm/omp,MSMOMP)
-
-#else
-
-#ifndef LMP_MSM_OMP_H
-#define LMP_MSM_OMP_H
-
-#include "msm.h"
-#include "thr_omp.h"
-
-namespace LAMMPS_NS {
-
-  class MSMOMP : public MSM, public ThrOMP {
- public:
-  MSMOMP(class LAMMPS *, int, char **);
-  virtual ~MSMOMP () {};
-
- protected:
-  virtual void direct(int);
-  virtual void compute(int,int);
-
- private:
-  template <int, int, int> void direct_eval(int);
-  template <int> void direct_peratom(int);
-
-};
-
-}
-
-#endif
-#endif
-=======
-/* -*- c++ -*- ----------------------------------------------------------
-   LAMMPS - Large-scale Atomic/Molecular Massively Parallel Simulator
-   http://lammps.sandia.gov, Sandia National Laboratories
-   Steve Plimpton, sjplimp@sandia.gov
-
-   Copyright (2003) Sandia Corporation.  Under the terms of Contract
-   DE-AC04-94AL85000 with Sandia Corporation, the U.S. Government retains
-   certain rights in this software.  This software is distributed under
-   the GNU General Public License.
-
-   See the README file in the top-level LAMMPS directory.
-------------------------------------------------------------------------- */
-
-#ifdef KSPACE_CLASS
-
-KSpaceStyle(msm/omp,MSMOMP)
-
-#else
-
-#ifndef LMP_MSM_OMP_H
-#define LMP_MSM_OMP_H
-
-#include "msm.h"
-#include "thr_omp.h"
-
-namespace LAMMPS_NS {
-
-  class MSMOMP : public MSM, public ThrOMP {
- public:
-  MSMOMP(class LAMMPS *, int, char **);
-  virtual ~MSMOMP () {};
-
- protected:
-  virtual void direct(int);
-  virtual void compute(int,int);
-
- private:
-  template <int, int, int> void direct_eval(int);
-  template <int> void direct_peratom(int);
-
-};
-
-}
-
-#endif
-#endif
->>>>>>> 0a97cb8e
+/* -*- c++ -*- ----------------------------------------------------------
+   LAMMPS - Large-scale Atomic/Molecular Massively Parallel Simulator
+   http://lammps.sandia.gov, Sandia National Laboratories
+   Steve Plimpton, sjplimp@sandia.gov
+
+   Copyright (2003) Sandia Corporation.  Under the terms of Contract
+   DE-AC04-94AL85000 with Sandia Corporation, the U.S. Government retains
+   certain rights in this software.  This software is distributed under
+   the GNU General Public License.
+
+   See the README file in the top-level LAMMPS directory.
+------------------------------------------------------------------------- */
+
+#ifdef KSPACE_CLASS
+
+KSpaceStyle(msm/omp,MSMOMP)
+
+#else
+
+#ifndef LMP_MSM_OMP_H
+#define LMP_MSM_OMP_H
+
+#include "msm.h"
+#include "thr_omp.h"
+
+namespace LAMMPS_NS {
+
+  class MSMOMP : public MSM, public ThrOMP {
+ public:
+  MSMOMP(class LAMMPS *, int, char **);
+  virtual ~MSMOMP () {};
+
+ protected:
+  virtual void direct(int);
+  virtual void compute(int,int);
+
+ private:
+  template <int, int, int> void direct_eval(int);
+  template <int> void direct_peratom(int);
+
+};
+
+}
+
+#endif
+#endif