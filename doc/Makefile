--- conflicted
+++ resolved
@@ -127,15 +127,12 @@
 			do grep -q $$s lammps.book || \
 			echo doc file $$s missing in src/lammps.book; done; \
 		rm *.html; \
-<<<<<<< HEAD
 		cd Developer; \
 		. $(VENV)/bin/activate ;\
 		pdflatex -shell-escape developer; \
 		pdflatex -shell-escape developer; \
 		pdflatex -shell-escape developer; \
 		mv developer.pdf ../../Developer.pdf; \
-=======
->>>>>>> 527ec615
 	)
 
 old: utils/txt2html/txt2html.exe
