// clang-format off
/* ----------------------------------------------------------------------
   LAMMPS - Large-scale Atomic/Molecular Massively Parallel Simulator
   https://www.lammps.org/, Sandia National Laboratories
   Steve Plimpton, sjplimp@sandia.gov

   Copyright (2003) Sandia Corporation.  Under the terms of Contract
   DE-AC04-94AL85000 with Sandia Corporation, the U.S. Government retains
   certain rights in this software.  This software is distributed under
   the GNU General Public License.

   See the README file in the top-level LAMMPS directory.
------------------------------------------------------------------------- */

#include "npair.h"
#include <cmath>
#include "neighbor.h"
#include "neigh_request.h"
#include "nbin.h"
#include "nstencil.h"
#include "atom.h"
#include "update.h"
#include "memory.h"
#include "error.h"

using namespace LAMMPS_NS;

/* ---------------------------------------------------------------------- */

NPair::NPair(LAMMPS *lmp)
  : Pointers(lmp), nb(nullptr), ns(nullptr), bins(nullptr), stencil(nullptr)
{
  last_build = -1;
  mycutneighsq = nullptr;
  molecular = atom->molecular;
  copymode = 0;
  execution_space = Host;
}

/* ---------------------------------------------------------------------- */

NPair::~NPair()
{
  if (copymode) return;

  memory->destroy(mycutneighsq);
}

/* ---------------------------------------------------------------------- */

void NPair::post_constructor(NeighRequest *nrq)
{
  cutoff_custom = 0.0;
  if (nrq->cut) cutoff_custom = nrq->cutoff;
}

/* ----------------------------------------------------------------------
   copy needed info from Neighbor class to this build class
   done once per run
------------------------------------------------------------------------- */

void NPair::copy_neighbor_info()
{
  // general params

  includegroup = neighbor->includegroup;
  exclude = neighbor->exclude;
  skin = neighbor->skin;
  cutneighsq = neighbor->cutneighsq;
  cutneighghostsq = neighbor->cutneighghostsq;
  cut_inner_sq = neighbor->cut_inner_sq;
  cut_middle_sq = neighbor->cut_middle_sq;
  cut_middle_inside_sq = neighbor->cut_middle_inside_sq;
  bboxlo = neighbor->bboxlo;
  bboxhi = neighbor->bboxhi;

  // exclusion info

  nex_type = neighbor->nex_type;
  ex1_type = neighbor->ex1_type;
  ex2_type = neighbor->ex2_type;
  ex_type = neighbor->ex_type;

  nex_group = neighbor->nex_group;
  ex1_group = neighbor->ex1_group;
  ex2_group = neighbor->ex2_group;
  ex1_bit = neighbor->ex1_bit;
  ex2_bit = neighbor->ex2_bit;

  nex_mol = neighbor->nex_mol;
  ex_mol_group = neighbor->ex_mol_group;
  ex_mol_bit = neighbor->ex_mol_bit;
  ex_mol_intra = neighbor->ex_mol_intra;

  // special info

  special_flag = neighbor->special_flag;

  // multi info

  ncollections = neighbor->ncollections;
  cutcollectionsq = neighbor->cutcollectionsq;

  // overwrite per-type Neighbor cutoffs with custom value set by requestor
  // only works for style = BIN (checked by Neighbor class)

  if (cutoff_custom > 0.0) {
    memory->destroy(mycutneighsq);
    int n = atom->ntypes;
    memory->create(mycutneighsq,n+1,n+1,"npair:cutneighsq");
    int i,j;
    for (i = 1; i <= n; i++)
      for (j = 1; j <= n; j++)
        mycutneighsq[i][j] = cutoff_custom * cutoff_custom;
    cutneighsq = mycutneighsq;
  }
}

/* ----------------------------------------------------------------------
   copy info from NBin class to this build class
------------------------------------------------------------------------- */

void NPair::copy_bin_info()
{
  nbinx = nb->nbinx;
  nbiny = nb->nbiny;
  nbinz = nb->nbinz;
  mbins = nb->mbins;
  mbinx = nb->mbinx;
  mbiny = nb->mbiny;
  mbinz = nb->mbinz;
  mbinxlo = nb->mbinxlo;
  mbinylo = nb->mbinylo;
  mbinzlo = nb->mbinzlo;

  bininvx = nb->bininvx;
  bininvy = nb->bininvy;
  bininvz = nb->bininvz;

  atom2bin = nb->atom2bin;
  bins = nb->bins;
  binhead = nb->binhead;

<<<<<<< HEAD
  //USER-CAC package arrays
  quad2bin = nb->quad2bin;
  bin_ncontent = nb->bin_ncontent;
  bin_content = nb->bin_content;
  nbin_element_overlap = nb->nbin_element_overlap;
  bin_element_overlap = nb->bin_element_overlap;
=======
  nbinx_multi = nb->nbinx_multi;
  nbiny_multi = nb->nbiny_multi;
  nbinz_multi = nb->nbinz_multi;
  mbins_multi = nb->mbins_multi;
  mbinx_multi = nb->mbinx_multi;
  mbiny_multi = nb->mbiny_multi;
  mbinz_multi = nb->mbinz_multi;
  mbinxlo_multi = nb->mbinxlo_multi;
  mbinylo_multi = nb->mbinylo_multi;
  mbinzlo_multi = nb->mbinzlo_multi;

  bininvx_multi = nb->bininvx_multi;
  bininvy_multi = nb->bininvy_multi;
  bininvz_multi = nb->bininvz_multi;

  binhead_multi = nb->binhead_multi;
>>>>>>> dc08058e
}

/* ----------------------------------------------------------------------
   copy info from NStencil class to this build class
------------------------------------------------------------------------- */

void NPair::copy_stencil_info()
{
  nstencil = ns->nstencil;
  stencil = ns->stencil;
  stencilxyz = ns->stencilxyz;
  nstencil_multi_old = ns->nstencil_multi_old;
  stencil_multi_old = ns->stencil_multi_old;
  distsq_multi_old = ns->distsq_multi_old;

  nstencil_multi = ns->nstencil_multi;
  stencil_multi = ns->stencil_multi;
}

/* ----------------------------------------------------------------------
   copy info from NBin and NStencil classes to this build class
------------------------------------------------------------------------- */

void NPair::build_setup()
{
  if (nb) copy_bin_info();
  if (ns) copy_stencil_info();

  // set here, since build_setup() always called before build()
  last_build = update->ntimestep;
}

/* ----------------------------------------------------------------------
   test if atom pair i,j is excluded from neighbor list
   due to type, group, molecule settings from neigh_modify command
   return 1 if should be excluded, 0 if included
------------------------------------------------------------------------- */

int NPair::exclusion(int i, int j, int itype, int jtype,
                     int *mask, tagint *molecule) const {
  int m;

  if (nex_type && ex_type[itype][jtype]) return 1;

  if (nex_group) {
    for (m = 0; m < nex_group; m++) {
      if (mask[i] & ex1_bit[m] && mask[j] & ex2_bit[m]) return 1;
      if (mask[i] & ex2_bit[m] && mask[j] & ex1_bit[m]) return 1;
    }
  }

  if (nex_mol) {
    for (m = 0; m < nex_mol; m++)

      // intra-chain: exclude i-j pair if in same molecule
      // inter-chain: exclude i-j pair if in different molecules

      if (ex_mol_intra[m]) {
        if (mask[i] & ex_mol_bit[m] && mask[j] & ex_mol_bit[m] &&
            molecule[i] == molecule[j]) return 1;
      } else {
        if (mask[i] & ex_mol_bit[m] && mask[j] & ex_mol_bit[m] &&
            molecule[i] != molecule[j]) return 1;
      }
  }

  return 0;
}

/* ----------------------------------------------------------------------
   same as coord2bin in Nbin, but also return ix,iy,iz offsets in each dim
   used by some of the ghost neighbor lists
------------------------------------------------------------------------- */

int NPair::coord2bin(double *x, int &ix, int &iy, int &iz)
{
  if (!std::isfinite(x[0]) || !std::isfinite(x[1]) || !std::isfinite(x[2]))
    error->one(FLERR,"Non-numeric positions - simulation unstable");

  if (x[0] >= bboxhi[0])
    ix = static_cast<int> ((x[0]-bboxhi[0])*bininvx) + nbinx;
  else if (x[0] >= bboxlo[0]) {
    ix = static_cast<int> ((x[0]-bboxlo[0])*bininvx);
    ix = MIN(ix,nbinx-1);
  } else
    ix = static_cast<int> ((x[0]-bboxlo[0])*bininvx) - 1;

  if (x[1] >= bboxhi[1])
    iy = static_cast<int> ((x[1]-bboxhi[1])*bininvy) + nbiny;
  else if (x[1] >= bboxlo[1]) {
    iy = static_cast<int> ((x[1]-bboxlo[1])*bininvy);
    iy = MIN(iy,nbiny-1);
  } else
    iy = static_cast<int> ((x[1]-bboxlo[1])*bininvy) - 1;

  if (x[2] >= bboxhi[2])
    iz = static_cast<int> ((x[2]-bboxhi[2])*bininvz) + nbinz;
  else if (x[2] >= bboxlo[2]) {
    iz = static_cast<int> ((x[2]-bboxlo[2])*bininvz);
    iz = MIN(iz,nbinz-1);
  } else
    iz = static_cast<int> ((x[2]-bboxlo[2])*bininvz) - 1;

  ix -= mbinxlo;
  iy -= mbinylo;
  iz -= mbinzlo;
  return iz*mbiny*mbinx + iy*mbinx + ix;
}


/* ----------------------------------------------------------------------
   multi version of coord2bin for a given collection
------------------------------------------------------------------------- */

int NPair::coord2bin(double *x, int ic)
{
  int ix,iy,iz;
  int ibin;

  if (!std::isfinite(x[0]) || !std::isfinite(x[1]) || !std::isfinite(x[2]))
    error->one(FLERR,"Non-numeric positions - simulation unstable");

  if (x[0] >= bboxhi[0])
    ix = static_cast<int> ((x[0]-bboxhi[0])*bininvx_multi[ic]) + nbinx_multi[ic];
  else if (x[0] >= bboxlo[0]) {
    ix = static_cast<int> ((x[0]-bboxlo[0])*bininvx_multi[ic]);
    ix = MIN(ix,nbinx_multi[ic]-1);
  } else
    ix = static_cast<int> ((x[0]-bboxlo[0])*bininvx_multi[ic]) - 1;

  if (x[1] >= bboxhi[1])
    iy = static_cast<int> ((x[1]-bboxhi[1])*bininvy_multi[ic]) + nbiny_multi[ic];
  else if (x[1] >= bboxlo[1]) {
    iy = static_cast<int> ((x[1]-bboxlo[1])*bininvy_multi[ic]);
    iy = MIN(iy,nbiny_multi[ic]-1);
  } else
    iy = static_cast<int> ((x[1]-bboxlo[1])*bininvy_multi[ic]) - 1;

  if (x[2] >= bboxhi[2])
    iz = static_cast<int> ((x[2]-bboxhi[2])*bininvz_multi[ic]) + nbinz_multi[ic];
  else if (x[2] >= bboxlo[2]) {
    iz = static_cast<int> ((x[2]-bboxlo[2])*bininvz_multi[ic]);
    iz = MIN(iz,nbinz_multi[ic]-1);
  } else
    iz = static_cast<int> ((x[2]-bboxlo[2])*bininvz_multi[ic]) - 1;

  ix -= mbinxlo_multi[ic];
  iy -= mbinylo_multi[ic];
  iz -= mbinzlo_multi[ic];
  ibin = iz*mbiny_multi[ic]*mbinx_multi[ic] + iy*mbinx_multi[ic] + ix;
  return ibin;
}<|MERGE_RESOLUTION|>--- conflicted
+++ resolved
@@ -141,14 +141,6 @@
   bins = nb->bins;
   binhead = nb->binhead;
 
-<<<<<<< HEAD
-  //USER-CAC package arrays
-  quad2bin = nb->quad2bin;
-  bin_ncontent = nb->bin_ncontent;
-  bin_content = nb->bin_content;
-  nbin_element_overlap = nb->nbin_element_overlap;
-  bin_element_overlap = nb->bin_element_overlap;
-=======
   nbinx_multi = nb->nbinx_multi;
   nbiny_multi = nb->nbiny_multi;
   nbinz_multi = nb->nbinz_multi;
@@ -165,7 +157,13 @@
   bininvz_multi = nb->bininvz_multi;
 
   binhead_multi = nb->binhead_multi;
->>>>>>> dc08058e
+
+  //USER-CAC package arrays
+  quad2bin = nb->quad2bin;
+  bin_ncontent = nb->bin_ncontent;
+  bin_content = nb->bin_content;
+  nbin_element_overlap = nb->nbin_element_overlap;
+  bin_element_overlap = nb->bin_element_overlap;
 }
 
 /* ----------------------------------------------------------------------
