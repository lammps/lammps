// clang-format off
/* ----------------------------------------------------------------------
   LAMMPS - Large-scale Atomic/Molecular Massively Parallel Simulator
   https://www.lammps.org/, Sandia National Laboratories
   LAMMPS development team: developers@lammps.org

   Copyright (2003) Sandia Corporation.  Under the terms of Contract
   DE-AC04-94AL85000 with Sandia Corporation, the U.S. Government retains
   certain rights in this software.  This software is distributed under
   the GNU General Public License.

   See the README file in the top-level LAMMPS directory.
------------------------------------------------------------------------- */

#include "atom_vec_atomic_kokkos.h"

#include "atom_kokkos.h"
#include "atom_masks.h"
#include "comm_kokkos.h"
#include "domain.h"
#include "error.h"
#include "fix.h"
#include "memory_kokkos.h"
#include "modify.h"

using namespace LAMMPS_NS;

/* ---------------------------------------------------------------------- */

AtomVecAtomicKokkos::AtomVecAtomicKokkos(LAMMPS *lmp) : AtomVec(lmp),
AtomVecKokkos(lmp), AtomVecAtomic(lmp)
{
  unpack_exchange_indices_flag = 1;
}

/* ----------------------------------------------------------------------
   grow atom arrays
   n = 0 grows arrays by DELTA
   n > 0 allocates arrays to size n
------------------------------------------------------------------------- */

void AtomVecAtomicKokkos::grow(int n)
{
  auto DELTA = LMP_KOKKOS_AV_DELTA;
  int step = MAX(DELTA,nmax*0.01);
  if (n == 0) nmax += step;
  else nmax = n;
  atomKK->nmax = nmax;
  if (nmax < 0 || nmax > MAXSMALLINT)
    error->one(FLERR,"Per-processor system is too big");

  atomKK->sync(Device,ALL_MASK);
  atomKK->modified(Device,ALL_MASK);

  memoryKK->grow_kokkos(atomKK->k_tag,atomKK->tag,nmax,"atom:tag");
  memoryKK->grow_kokkos(atomKK->k_type,atomKK->type,nmax,"atom:type");
  memoryKK->grow_kokkos(atomKK->k_mask,atomKK->mask,nmax,"atom:mask");
  memoryKK->grow_kokkos(atomKK->k_image,atomKK->image,nmax,"atom:image");

  memoryKK->grow_kokkos(atomKK->k_x,atomKK->x,nmax,"atom:x");
  memoryKK->grow_kokkos(atomKK->k_v,atomKK->v,nmax,"atom:v");
  memoryKK->grow_kokkos(atomKK->k_f,atomKK->f,nmax,"atom:f");

  grow_pointers();
  atomKK->sync(Host,ALL_MASK);

  if (atom->nextra_grow)
    for (int iextra = 0; iextra < atom->nextra_grow; iextra++)
      modify->fix[atom->extra_grow[iextra]]->grow_arrays(nmax);
}

/* ----------------------------------------------------------------------
   reset local array ptrs
------------------------------------------------------------------------- */

void AtomVecAtomicKokkos::grow_pointers()
{
  tag = atomKK->tag;
  d_tag = atomKK->k_tag.d_view;
  h_tag = atomKK->k_tag.h_view;

  type = atomKK->type;
  d_type = atomKK->k_type.d_view;
  h_type = atomKK->k_type.h_view;
  mask = atomKK->mask;
  d_mask = atomKK->k_mask.d_view;
  h_mask = atomKK->k_mask.h_view;
  image = atomKK->image;
  d_image = atomKK->k_image.d_view;
  h_image = atomKK->k_image.h_view;

  x = atomKK->x;
  d_x = atomKK->k_x.d_view;
  h_x = atomKK->k_x.h_view;
  v = atomKK->v;
  d_v = atomKK->k_v.d_view;
  h_v = atomKK->k_v.h_view;
  f = atomKK->f;
  d_f = atomKK->k_f.d_view;
  h_f = atomKK->k_f.h_view;
}

/* ----------------------------------------------------------------------
   sort atom arrays on device
------------------------------------------------------------------------- */

void AtomVecAtomicKokkos::sort_kokkos(Kokkos::BinSort<KeyViewType, BinOp> &Sorter)
{
  atomKK->sync(Device, ALL_MASK & ~F_MASK);

  Sorter.sort(LMPDeviceType(), d_tag);
  Sorter.sort(LMPDeviceType(), d_type);
  Sorter.sort(LMPDeviceType(), d_mask);
  Sorter.sort(LMPDeviceType(), d_image);
  Sorter.sort(LMPDeviceType(), d_x);
  Sorter.sort(LMPDeviceType(), d_v);

  atomKK->modified(Device, ALL_MASK & ~F_MASK);
}

/* ---------------------------------------------------------------------- */

template<class DeviceType,int PBC_FLAG>
struct AtomVecAtomicKokkos_PackBorder {
  typedef DeviceType device_type;

  typename ArrayTypes<DeviceType>::t_xfloat_2d _buf;
  const typename ArrayTypes<DeviceType>::t_int_2d_const _list;
  const int _iswap;
  const typename ArrayTypes<DeviceType>::t_x_array_randomread _x;
  const typename ArrayTypes<DeviceType>::t_tagint_1d _tag;
  const typename ArrayTypes<DeviceType>::t_int_1d _type;
  const typename ArrayTypes<DeviceType>::t_int_1d _mask;
  X_FLOAT _dx,_dy,_dz;

  AtomVecAtomicKokkos_PackBorder(
    const typename ArrayTypes<DeviceType>::t_xfloat_2d &buf,
    const typename ArrayTypes<DeviceType>::t_int_2d_const &list,
    const int &iswap,
    const typename ArrayTypes<DeviceType>::t_x_array &x,
    const typename ArrayTypes<DeviceType>::t_tagint_1d &tag,
    const typename ArrayTypes<DeviceType>::t_int_1d &type,
    const typename ArrayTypes<DeviceType>::t_int_1d &mask,
    const X_FLOAT &dx, const X_FLOAT &dy, const X_FLOAT &dz):
    _buf(buf),_list(list),_iswap(iswap),
    _x(x),_tag(tag),_type(type),_mask(mask),
    _dx(dx),_dy(dy),_dz(dz) {}

  KOKKOS_INLINE_FUNCTION
  void operator() (const int& i) const {
    const int j = _list(_iswap,i);
    if (PBC_FLAG == 0) {
      _buf(i,0) = _x(j,0);
      _buf(i,1) = _x(j,1);
      _buf(i,2) = _x(j,2);
      _buf(i,3) = d_ubuf(_tag(j)).d;
      _buf(i,4) = d_ubuf(_type(j)).d;
      _buf(i,5) = d_ubuf(_mask(j)).d;
    } else {
      _buf(i,0) = _x(j,0) + _dx;
      _buf(i,1) = _x(j,1) + _dy;
      _buf(i,2) = _x(j,2) + _dz;
      _buf(i,3) = d_ubuf(_tag(j)).d;
      _buf(i,4) = d_ubuf(_type(j)).d;
      _buf(i,5) = d_ubuf(_mask(j)).d;
    }
  }
};

/* ---------------------------------------------------------------------- */

int AtomVecAtomicKokkos::pack_border_kokkos(int n, DAT::tdual_int_2d k_sendlist, DAT::tdual_xfloat_2d buf,int iswap,
                               int pbc_flag, int *pbc, ExecutionSpace space)
{
  X_FLOAT dx,dy,dz;

  if (pbc_flag != 0) {
    if (domain->triclinic == 0) {
      dx = pbc[0]*domain->xprd;
      dy = pbc[1]*domain->yprd;
      dz = pbc[2]*domain->zprd;
    } else {
      dx = pbc[0];
      dy = pbc[1];
      dz = pbc[2];
    }
    if (space==Host) {
      AtomVecAtomicKokkos_PackBorder<LMPHostType,1> f(
        buf.view<LMPHostType>(), k_sendlist.view<LMPHostType>(),
        iswap,h_x,h_tag,h_type,h_mask,dx,dy,dz);
      Kokkos::parallel_for(n,f);
    } else {
      AtomVecAtomicKokkos_PackBorder<LMPDeviceType,1> f(
        buf.view<LMPDeviceType>(), k_sendlist.view<LMPDeviceType>(),
        iswap,d_x,d_tag,d_type,d_mask,dx,dy,dz);
      Kokkos::parallel_for(n,f);
    }

  } else {
    dx = dy = dz = 0;
    if (space==Host) {
      AtomVecAtomicKokkos_PackBorder<LMPHostType,0> f(
        buf.view<LMPHostType>(), k_sendlist.view<LMPHostType>(),
        iswap,h_x,h_tag,h_type,h_mask,dx,dy,dz);
      Kokkos::parallel_for(n,f);
    } else {
      AtomVecAtomicKokkos_PackBorder<LMPDeviceType,0> f(
        buf.view<LMPDeviceType>(), k_sendlist.view<LMPDeviceType>(),
        iswap,d_x,d_tag,d_type,d_mask,dx,dy,dz);
      Kokkos::parallel_for(n,f);
    }
  }
  return n*6;
}

/* ---------------------------------------------------------------------- */

template<class DeviceType>
struct AtomVecAtomicKokkos_UnpackBorder {
  typedef DeviceType device_type;

  const typename ArrayTypes<DeviceType>::t_xfloat_2d_const _buf;
  typename ArrayTypes<DeviceType>::t_x_array _x;
  typename ArrayTypes<DeviceType>::t_tagint_1d _tag;
  typename ArrayTypes<DeviceType>::t_int_1d _type;
  typename ArrayTypes<DeviceType>::t_int_1d _mask;
  int _first;


  AtomVecAtomicKokkos_UnpackBorder(
      const typename ArrayTypes<DeviceType>::t_xfloat_2d_const &buf,
      typename ArrayTypes<DeviceType>::t_x_array &x,
      typename ArrayTypes<DeviceType>::t_tagint_1d &tag,
      typename ArrayTypes<DeviceType>::t_int_1d &type,
      typename ArrayTypes<DeviceType>::t_int_1d &mask,
      const int& first):
      _buf(buf),_x(x),_tag(tag),_type(type),_mask(mask),_first(first) {
  };

  KOKKOS_INLINE_FUNCTION
  void operator() (const int& i) const {
    _x(i+_first,0) = _buf(i,0);
    _x(i+_first,1) = _buf(i,1);
    _x(i+_first,2) = _buf(i,2);
    _tag(i+_first) = (tagint) d_ubuf(_buf(i,3)).i;
    _type(i+_first) = (int) d_ubuf(_buf(i,4)).i;
    _mask(i+_first) = (int) d_ubuf(_buf(i,5)).i;
  }
};

/* ---------------------------------------------------------------------- */

void AtomVecAtomicKokkos::unpack_border_kokkos(const int &n, const int &first,
                     const DAT::tdual_xfloat_2d &buf,ExecutionSpace space) {
  atomKK->modified(space,X_MASK|TAG_MASK|TYPE_MASK|MASK_MASK);
  while (first+n >= nmax) grow(0);
  if (space==Host) {
    struct AtomVecAtomicKokkos_UnpackBorder<LMPHostType> f(buf.view<LMPHostType>(),h_x,h_tag,h_type,h_mask,first);
    Kokkos::parallel_for(n,f);
  } else {
    struct AtomVecAtomicKokkos_UnpackBorder<LMPDeviceType> f(buf.view<LMPDeviceType>(),d_x,d_tag,d_type,d_mask,first);
    Kokkos::parallel_for(n,f);
  }

  atomKK->modified(space,X_MASK|TAG_MASK|TYPE_MASK|MASK_MASK);
}

/* ---------------------------------------------------------------------- */

template<class DeviceType>
struct AtomVecAtomicKokkos_PackExchangeFunctor {
  typedef DeviceType device_type;
  typedef ArrayTypes<DeviceType> AT;
  typename AT::t_x_array_randomread _x;
  typename AT::t_v_array_randomread _v;
  typename AT::t_tagint_1d_randomread _tag;
  typename AT::t_int_1d_randomread _type;
  typename AT::t_int_1d_randomread _mask;
  typename AT::t_imageint_1d_randomread _image;
  typename AT::t_x_array _xw;
  typename AT::t_v_array _vw;
  typename AT::t_tagint_1d _tagw;
  typename AT::t_int_1d _typew;
  typename AT::t_int_1d _maskw;
  typename AT::t_imageint_1d _imagew;

  typename AT::t_xfloat_2d_um _buf;
  typename AT::t_int_1d_const _sendlist;
  typename AT::t_int_1d_const _copylist;
  int _size_exchange;

  AtomVecAtomicKokkos_PackExchangeFunctor(
    const AtomKokkos* atom,
    const typename AT::tdual_xfloat_2d buf,
    typename AT::tdual_int_1d sendlist,
    typename AT::tdual_int_1d copylist):
    _size_exchange(atom->avecKK->size_exchange),
    _x(atom->k_x.view<DeviceType>()),
    _v(atom->k_v.view<DeviceType>()),
    _tag(atom->k_tag.view<DeviceType>()),
    _type(atom->k_type.view<DeviceType>()),
    _mask(atom->k_mask.view<DeviceType>()),
    _image(atom->k_image.view<DeviceType>()),
    _xw(atom->k_x.view<DeviceType>()),
    _vw(atom->k_v.view<DeviceType>()),
    _tagw(atom->k_tag.view<DeviceType>()),
    _typew(atom->k_type.view<DeviceType>()),
    _maskw(atom->k_mask.view<DeviceType>()),
    _imagew(atom->k_image.view<DeviceType>()),
    _sendlist(sendlist.template view<DeviceType>()),
    _copylist(copylist.template view<DeviceType>()) {
    const int maxsendlist = (buf.template view<DeviceType>().extent(0)*buf.template view<DeviceType>().extent(1))/_size_exchange;

    buffer_view<DeviceType>(_buf,buf,maxsendlist,_size_exchange);
  }

  KOKKOS_INLINE_FUNCTION
  void operator() (const int &mysend) const {
    const int i = _sendlist(mysend);
    _buf(mysend,0) = _size_exchange;
    _buf(mysend,1) = _x(i,0);
    _buf(mysend,2) = _x(i,1);
    _buf(mysend,3) = _x(i,2);
    _buf(mysend,4) = _v(i,0);
    _buf(mysend,5) = _v(i,1);
    _buf(mysend,6) = _v(i,2);
    _buf(mysend,7) = d_ubuf(_tag[i]).d;
    _buf(mysend,8) = d_ubuf(_type[i]).d;
    _buf(mysend,9) = d_ubuf(_mask[i]).d;
    _buf(mysend,10) = d_ubuf(_image[i]).d;
    const int j = _copylist(mysend);

    if (j>-1) {
    _xw(i,0) = _x(j,0);
    _xw(i,1) = _x(j,1);
    _xw(i,2) = _x(j,2);
    _vw(i,0) = _v(j,0);
    _vw(i,1) = _v(j,1);
    _vw(i,2) = _v(j,2);
    _tagw[i] = _tag(j);
    _typew[i] = _type(j);
    _maskw[i] = _mask(j);
    _imagew[i] = _image(j);
    }
  }
};

/* ---------------------------------------------------------------------- */

int AtomVecAtomicKokkos::pack_exchange_kokkos(const int &nsend,DAT::tdual_xfloat_2d &k_buf, DAT::tdual_int_1d k_sendlist,DAT::tdual_int_1d k_copylist,ExecutionSpace space)
{
  size_exchange = 11;

  if (nsend > (int) (k_buf.view<LMPHostType>().extent(0)*k_buf.view<LMPHostType>().extent(1))/size_exchange) {
    int newsize = nsend*size_exchange/k_buf.view<LMPHostType>().extent(1)+1;
    k_buf.resize(newsize,k_buf.view<LMPHostType>().extent(1));
  }
  if (space == Host) {
    AtomVecAtomicKokkos_PackExchangeFunctor<LMPHostType> f(atomKK,k_buf,k_sendlist,k_copylist);
    Kokkos::parallel_for(nsend,f);
    return nsend*size_exchange;
  } else {
    AtomVecAtomicKokkos_PackExchangeFunctor<LMPDeviceType> f(atomKK,k_buf,k_sendlist,k_copylist);
    Kokkos::parallel_for(nsend,f);
    return nsend*size_exchange;
  }
}

/* ---------------------------------------------------------------------- */

template<class DeviceType,int OUTPUT_INDICES>
struct AtomVecAtomicKokkos_UnpackExchangeFunctor {
  typedef DeviceType device_type;
  typedef ArrayTypes<DeviceType> AT;
  typename AT::t_x_array _x;
  typename AT::t_v_array _v;
  typename AT::t_tagint_1d _tag;
  typename AT::t_int_1d _type;
  typename AT::t_int_1d _mask;
  typename AT::t_imageint_1d _image;

  typename AT::t_xfloat_2d_um _buf;
  typename AT::t_int_1d _nlocal;
  typename AT::t_int_1d _indices;
  int _dim;
  X_FLOAT _lo,_hi;
  int _size_exchange;

  AtomVecAtomicKokkos_UnpackExchangeFunctor(
    const AtomKokkos* atom,
    const typename AT::tdual_xfloat_2d buf,
    typename AT::tdual_int_1d nlocal,
    typename AT::tdual_int_1d indices,
    int dim, X_FLOAT lo, X_FLOAT hi):
      _size_exchange(atom->avecKK->size_exchange),
      _x(atom->k_x.view<DeviceType>()),
      _v(atom->k_v.view<DeviceType>()),
      _tag(atom->k_tag.view<DeviceType>()),
      _type(atom->k_type.view<DeviceType>()),
      _mask(atom->k_mask.view<DeviceType>()),
      _image(atom->k_image.view<DeviceType>()),
      _indices(indices.template view<DeviceType>()),
      _nlocal(nlocal.template view<DeviceType>()),_dim(dim),
      _lo(lo),_hi(hi) {
        const int maxsendlist = (buf.template view<DeviceType>().extent(0)*
                                 buf.template view<DeviceType>().extent(1))/_size_exchange;
        buffer_view<DeviceType>(_buf,buf,maxsendlist,_size_exchange);
  }

  KOKKOS_INLINE_FUNCTION
  void operator() (const int &myrecv) const {
    X_FLOAT x = _buf(myrecv,_dim+1);
    int i = -1;
    if (x >= _lo && x < _hi) {
      i = Kokkos::atomic_fetch_add(&_nlocal(0),1);
      _x(i,0) = _buf(myrecv,1);
      _x(i,1) = _buf(myrecv,2);
      _x(i,2) = _buf(myrecv,3);
      _v(i,0) = _buf(myrecv,4);
      _v(i,1) = _buf(myrecv,5);
      _v(i,2) = _buf(myrecv,6);
      _tag[i] = (tagint) d_ubuf(_buf(myrecv,7)).i;
      _type[i] = (int) d_ubuf(_buf(myrecv,8)).i;
      _mask[i] = (int) d_ubuf(_buf(myrecv,9)).i;
      _image[i] = (imageint) d_ubuf(_buf(myrecv,10)).i;
    }
    if (OUTPUT_INDICES)
      _indices(myrecv) = i;
  }
};

/* ---------------------------------------------------------------------- */

<<<<<<< HEAD
int AtomVecAtomicKokkos::unpack_exchange_kokkos(DAT::tdual_xfloat_2d &k_buf,int nrecv,int nlocal,int dim,X_FLOAT lo,X_FLOAT hi,ExecutionSpace space) {
  while (nlocal + nrecv/11 >= nmax) grow(0);

  if (space == Host) {
    k_count.h_view(0) = nlocal;
    AtomVecAtomicKokkos_UnpackExchangeFunctor<LMPHostType> f(atomKK,k_buf,k_count,dim,lo,hi);
    Kokkos::parallel_for(nrecv/11,f);
    return k_count.h_view(0);
  } else {
    k_count.h_view(0) = nlocal;
    k_count.modify<LMPHostType>();
    k_count.sync<LMPDeviceType>();
    AtomVecAtomicKokkos_UnpackExchangeFunctor<LMPDeviceType> f(atomKK,k_buf,k_count,dim,lo,hi);
    Kokkos::parallel_for(nrecv/11,f);
    k_count.modify<LMPDeviceType>();
    k_count.sync<LMPHostType>();

    return k_count.h_view(0);
  }
}

/* ---------------------------------------------------------------------- */

int AtomVecAtomicKokkos::unpack_exchange(double *buf)
{
  int nlocal = atom->nlocal;
  if (nlocal == nmax) grow(0);
  atomKK->modified(Host,X_MASK | V_MASK | TAG_MASK | TYPE_MASK |
           MASK_MASK | IMAGE_MASK);

  int m = 1;
  h_x(nlocal,0) = buf[m++];
  h_x(nlocal,1) = buf[m++];
  h_x(nlocal,2) = buf[m++];
  h_v(nlocal,0) = buf[m++];
  h_v(nlocal,1) = buf[m++];
  h_v(nlocal,2) = buf[m++];
  h_tag(nlocal) = (tagint) ubuf(buf[m++]).i;
  h_type(nlocal) = (int) ubuf(buf[m++]).i;
  h_mask(nlocal) = (int) ubuf(buf[m++]).i;
  h_image(nlocal) = (imageint) ubuf(buf[m++]).i;

  if (atom->nextra_grow)
    for (int iextra = 0; iextra < atom->nextra_grow; iextra++)
      m += modify->fix[atom->extra_grow[iextra]]->
        unpack_exchange(nlocal,&buf[m]);

  atom->nlocal++;
  return m;
}

/* ----------------------------------------------------------------------
   size of restart data for all atoms owned by this proc
   include extra data stored by fixes
------------------------------------------------------------------------- */

int AtomVecAtomicKokkos::size_restart()
=======
int AtomVecAtomicKokkos::unpack_exchange_kokkos(DAT::tdual_xfloat_2d &k_buf, int nrecv, int nlocal,
                                                int dim, X_FLOAT lo, X_FLOAT hi, ExecutionSpace space,
                                                DAT::tdual_int_1d &k_indices)
>>>>>>> 554db7da
{
  while (nlocal + nrecv/size_exchange >= nmax) grow(0);

  if (space == Host) {
    if (k_indices.h_view.data()) {
      k_count.h_view(0) = nlocal;
      AtomVecAtomicKokkos_UnpackExchangeFunctor<LMPHostType,1>
        f(atomKK,k_buf,k_count,k_indices,dim,lo,hi);
      Kokkos::parallel_for(nrecv/size_exchange,f);
    } else {
      k_count.h_view(0) = nlocal;
      AtomVecAtomicKokkos_UnpackExchangeFunctor<LMPHostType,0>
        f(atomKK,k_buf,k_count,k_indices,dim,lo,hi);
      Kokkos::parallel_for(nrecv/size_exchange,f);
    }
  } else {
    if (k_indices.h_view.data()) {
      k_count.h_view(0) = nlocal;
      k_count.modify<LMPHostType>();
      k_count.sync<LMPDeviceType>();
      AtomVecAtomicKokkos_UnpackExchangeFunctor<LMPDeviceType,1>
        f(atomKK,k_buf,k_count,k_indices,dim,lo,hi);
      Kokkos::parallel_for(nrecv/size_exchange,f);
      k_count.modify<LMPDeviceType>();
      k_count.sync<LMPHostType>();
    } else {
      k_count.h_view(0) = nlocal;
      k_count.modify<LMPHostType>();
      k_count.sync<LMPDeviceType>();
      AtomVecAtomicKokkos_UnpackExchangeFunctor<LMPDeviceType,0>
        f(atomKK,k_buf,k_count,k_indices,dim,lo,hi);
      Kokkos::parallel_for(nrecv/size_exchange,f);
      k_count.modify<LMPDeviceType>();
      k_count.sync<LMPHostType>();
    }
  }

  return k_count.h_view(0);
}

/* ---------------------------------------------------------------------- */

void AtomVecAtomicKokkos::sync(ExecutionSpace space, unsigned int mask)
{
  if (space == Device) {
    if (mask & X_MASK) atomKK->k_x.sync<LMPDeviceType>();
    if (mask & V_MASK) atomKK->k_v.sync<LMPDeviceType>();
    if (mask & F_MASK) atomKK->k_f.sync<LMPDeviceType>();
    if (mask & TAG_MASK) atomKK->k_tag.sync<LMPDeviceType>();
    if (mask & TYPE_MASK) atomKK->k_type.sync<LMPDeviceType>();
    if (mask & MASK_MASK) atomKK->k_mask.sync<LMPDeviceType>();
    if (mask & IMAGE_MASK) atomKK->k_image.sync<LMPDeviceType>();
  } else {
    if (mask & X_MASK) atomKK->k_x.sync<LMPHostType>();
    if (mask & V_MASK) atomKK->k_v.sync<LMPHostType>();
    if (mask & F_MASK) atomKK->k_f.sync<LMPHostType>();
    if (mask & TAG_MASK) atomKK->k_tag.sync<LMPHostType>();
    if (mask & TYPE_MASK) atomKK->k_type.sync<LMPHostType>();
    if (mask & MASK_MASK) atomKK->k_mask.sync<LMPHostType>();
    if (mask & IMAGE_MASK) atomKK->k_image.sync<LMPHostType>();
  }
}

/* ---------------------------------------------------------------------- */

void AtomVecAtomicKokkos::sync_overlapping_device(ExecutionSpace space, unsigned int mask)
{
  if (space == Device) {
    if ((mask & X_MASK) && atomKK->k_x.need_sync<LMPDeviceType>())
      perform_async_copy<DAT::tdual_x_array>(atomKK->k_x,space);
    if ((mask & V_MASK) && atomKK->k_v.need_sync<LMPDeviceType>())
      perform_async_copy<DAT::tdual_v_array>(atomKK->k_v,space);
    if ((mask & F_MASK) && atomKK->k_f.need_sync<LMPDeviceType>())
      perform_async_copy<DAT::tdual_f_array>(atomKK->k_f,space);
    if ((mask & TAG_MASK) && atomKK->k_tag.need_sync<LMPDeviceType>())
      perform_async_copy<DAT::tdual_tagint_1d>(atomKK->k_tag,space);
    if ((mask & TYPE_MASK) && atomKK->k_type.need_sync<LMPDeviceType>())
      perform_async_copy<DAT::tdual_int_1d>(atomKK->k_type,space);
    if ((mask & MASK_MASK) && atomKK->k_mask.need_sync<LMPDeviceType>())
      perform_async_copy<DAT::tdual_int_1d>(atomKK->k_mask,space);
    if ((mask & IMAGE_MASK) && atomKK->k_image.need_sync<LMPDeviceType>())
      perform_async_copy<DAT::tdual_imageint_1d>(atomKK->k_image,space);
  } else {
    if ((mask & X_MASK) && atomKK->k_x.need_sync<LMPHostType>())
      perform_async_copy<DAT::tdual_x_array>(atomKK->k_x,space);
    if ((mask & V_MASK) && atomKK->k_v.need_sync<LMPHostType>())
      perform_async_copy<DAT::tdual_v_array>(atomKK->k_v,space);
    if ((mask & F_MASK) && atomKK->k_f.need_sync<LMPHostType>())
      perform_async_copy<DAT::tdual_f_array>(atomKK->k_f,space);
    if ((mask & TAG_MASK) && atomKK->k_tag.need_sync<LMPHostType>())
      perform_async_copy<DAT::tdual_tagint_1d>(atomKK->k_tag,space);
    if ((mask & TYPE_MASK) && atomKK->k_type.need_sync<LMPHostType>())
      perform_async_copy<DAT::tdual_int_1d>(atomKK->k_type,space);
    if ((mask & MASK_MASK) && atomKK->k_mask.need_sync<LMPHostType>())
      perform_async_copy<DAT::tdual_int_1d>(atomKK->k_mask,space);
    if ((mask & IMAGE_MASK) && atomKK->k_image.need_sync<LMPHostType>())
      perform_async_copy<DAT::tdual_imageint_1d>(atomKK->k_image,space);
  }
}

/* ---------------------------------------------------------------------- */

void AtomVecAtomicKokkos::modified(ExecutionSpace space, unsigned int mask)
{
  if (space == Device) {
    if (mask & X_MASK) atomKK->k_x.modify<LMPDeviceType>();
    if (mask & V_MASK) atomKK->k_v.modify<LMPDeviceType>();
    if (mask & F_MASK) atomKK->k_f.modify<LMPDeviceType>();
    if (mask & TAG_MASK) atomKK->k_tag.modify<LMPDeviceType>();
    if (mask & TYPE_MASK) atomKK->k_type.modify<LMPDeviceType>();
    if (mask & MASK_MASK) atomKK->k_mask.modify<LMPDeviceType>();
    if (mask & IMAGE_MASK) atomKK->k_image.modify<LMPDeviceType>();
  } else {
    if (mask & X_MASK) atomKK->k_x.modify<LMPHostType>();
    if (mask & V_MASK) atomKK->k_v.modify<LMPHostType>();
    if (mask & F_MASK) atomKK->k_f.modify<LMPHostType>();
    if (mask & TAG_MASK) atomKK->k_tag.modify<LMPHostType>();
    if (mask & TYPE_MASK) atomKK->k_type.modify<LMPHostType>();
    if (mask & MASK_MASK) atomKK->k_mask.modify<LMPHostType>();
    if (mask & IMAGE_MASK) atomKK->k_image.modify<LMPHostType>();
  }
}<|MERGE_RESOLUTION|>--- conflicted
+++ resolved
@@ -431,69 +431,9 @@
 
 /* ---------------------------------------------------------------------- */
 
-<<<<<<< HEAD
-int AtomVecAtomicKokkos::unpack_exchange_kokkos(DAT::tdual_xfloat_2d &k_buf,int nrecv,int nlocal,int dim,X_FLOAT lo,X_FLOAT hi,ExecutionSpace space) {
-  while (nlocal + nrecv/11 >= nmax) grow(0);
-
-  if (space == Host) {
-    k_count.h_view(0) = nlocal;
-    AtomVecAtomicKokkos_UnpackExchangeFunctor<LMPHostType> f(atomKK,k_buf,k_count,dim,lo,hi);
-    Kokkos::parallel_for(nrecv/11,f);
-    return k_count.h_view(0);
-  } else {
-    k_count.h_view(0) = nlocal;
-    k_count.modify<LMPHostType>();
-    k_count.sync<LMPDeviceType>();
-    AtomVecAtomicKokkos_UnpackExchangeFunctor<LMPDeviceType> f(atomKK,k_buf,k_count,dim,lo,hi);
-    Kokkos::parallel_for(nrecv/11,f);
-    k_count.modify<LMPDeviceType>();
-    k_count.sync<LMPHostType>();
-
-    return k_count.h_view(0);
-  }
-}
-
-/* ---------------------------------------------------------------------- */
-
-int AtomVecAtomicKokkos::unpack_exchange(double *buf)
-{
-  int nlocal = atom->nlocal;
-  if (nlocal == nmax) grow(0);
-  atomKK->modified(Host,X_MASK | V_MASK | TAG_MASK | TYPE_MASK |
-           MASK_MASK | IMAGE_MASK);
-
-  int m = 1;
-  h_x(nlocal,0) = buf[m++];
-  h_x(nlocal,1) = buf[m++];
-  h_x(nlocal,2) = buf[m++];
-  h_v(nlocal,0) = buf[m++];
-  h_v(nlocal,1) = buf[m++];
-  h_v(nlocal,2) = buf[m++];
-  h_tag(nlocal) = (tagint) ubuf(buf[m++]).i;
-  h_type(nlocal) = (int) ubuf(buf[m++]).i;
-  h_mask(nlocal) = (int) ubuf(buf[m++]).i;
-  h_image(nlocal) = (imageint) ubuf(buf[m++]).i;
-
-  if (atom->nextra_grow)
-    for (int iextra = 0; iextra < atom->nextra_grow; iextra++)
-      m += modify->fix[atom->extra_grow[iextra]]->
-        unpack_exchange(nlocal,&buf[m]);
-
-  atom->nlocal++;
-  return m;
-}
-
-/* ----------------------------------------------------------------------
-   size of restart data for all atoms owned by this proc
-   include extra data stored by fixes
-------------------------------------------------------------------------- */
-
-int AtomVecAtomicKokkos::size_restart()
-=======
 int AtomVecAtomicKokkos::unpack_exchange_kokkos(DAT::tdual_xfloat_2d &k_buf, int nrecv, int nlocal,
                                                 int dim, X_FLOAT lo, X_FLOAT hi, ExecutionSpace space,
                                                 DAT::tdual_int_1d &k_indices)
->>>>>>> 554db7da
 {
   while (nlocal + nrecv/size_exchange >= nmax) grow(0);
 
