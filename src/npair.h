/* -*- c++ -*- ----------------------------------------------------------
   LAMMPS - Large-scale Atomic/Molecular Massively Parallel Simulator
   https://www.lammps.org/, Sandia National Laboratories
   Steve Plimpton, sjplimp@sandia.gov

   Copyright (2003) Sandia Corporation.  Under the terms of Contract
   DE-AC04-94AL85000 with Sandia Corporation, the U.S. Government retains
   certain rights in this software.  This software is distributed under
   the GNU General Public License.

   See the README file in the top-level LAMMPS directory.
------------------------------------------------------------------------- */

#ifndef LMP_NPAIR_H
#define LMP_NPAIR_H

#include "pointers.h"

namespace LAMMPS_NS {

class NPair : protected Pointers {
 public:
  int istyle;            // 1-N index into pairnames
  class NBin *nb;        // ptr to NBin instance I depend on
  class NStencil *ns;    // ptr to NStencil instance I depend on
  bigint last_build;     // last timestep build performed

  double cutoff_custom;    // cutoff set by requestor

  NPair(class LAMMPS *);
  virtual ~NPair();
  void post_constructor(class NeighRequest *);
  virtual void copy_neighbor_info();
  void build_setup();
  virtual void build(class NeighList *) = 0;
  virtual bigint memory_usage() {return 0;}
  virtual int pack_forward_comm(int, int *, double *, int, int *){}
  virtual void unpack_forward_comm(int, int, double *){}
  virtual int pack_reverse_comm(int, int, double *){}
  virtual void unpack_reverse_comm(int, int *, double *){}

 protected:
  double **mycutneighsq;    // per-type cutoffs when user specified

  // data from Neighbor class

  int includegroup;
  int exclude;
  double skin;
  double **cutneighsq;
  double **cutneighghostsq;
  double cut_inner_sq;
  double cut_middle_sq;
  double cut_middle_inside_sq;
  double *bboxlo, *bboxhi;
  int ncollections;
  double **cutcollectionsq;

  // exclusion data from Neighbor class

  int nex_type;                // # of entries in type exclusion list
  int *ex1_type, *ex2_type;    // pairs of types to exclude
  int **ex_type;               // 2d array of excluded type pairs

  int nex_group;                 // # of entries in group exclusion list
  int *ex1_group, *ex2_group;    // pairs of group #'s to exclude
  int *ex1_bit, *ex2_bit;        // pairs of group bits to exclude

  int nex_mol;          // # of entries in molecule exclusion list
  int *ex_mol_bit;      // molecule group bits to exclude
  int *ex_mol_group;    // molecule group #'s to exclude
  int *ex_mol_intra;    // 0 = exclude if in 2 molecules (inter)
                        // 1 = exclude if in same molecule (intra)

  // special data from Neighbor class

  int *special_flag;

  // data from NBin class

  int nbinx, nbiny, nbinz;
  int mbins;
  int mbinx, mbiny, mbinz;
  int mbinxlo, mbinylo, mbinzlo;
  double bininvx, bininvy, bininvz;
  int *atom2bin, *bins;
  int *binhead;

<<<<<<< HEAD
  //USER-CAC package bin arrays
  
  int *bin_ncontent;          //number of contents in each bin
  int **bin_content;          //array of local and ghost indices in each bin
  int *quad2bin;              //bin location of each local quadrature point
  int *nbin_element_overlap;  //array storing the number of bins this element overlaps
  int **bin_element_overlap;  //set of bins this element overlaps
=======
  int *nbinx_multi, *nbiny_multi, *nbinz_multi;
  int *mbins_multi;
  int *mbinx_multi, *mbiny_multi, *mbinz_multi;
  int *mbinxlo_multi, *mbinylo_multi, *mbinzlo_multi;
  double *bininvx_multi, *bininvy_multi, *bininvz_multi;
  int **binhead_multi;
>>>>>>> dc08058e

  // data from NStencil class

  int nstencil;
  int *stencil;
  int **stencilxyz;
  int *nstencil_multi_old;
  int **stencil_multi_old;
  double **distsq_multi_old;

  int **nstencil_multi;
  int ***stencil_multi;

  // data common to all NPair variants

  int molecular;

  // methods for all NPair variants

  virtual void copy_bin_info();
  virtual void copy_stencil_info();

  int exclusion(int, int, int, int, int *, tagint *) const;    // test for pair exclusion
  int coord2bin(double *);                                     // mapping atom coord to a bin
  int coord2bin(double *, int &, int &, int &);                // ditto

  int coord2bin(double *, int);    // mapping atom coord to group bin

  // find_special: determine if atom j is in special list of atom i
  // if it is not, return 0
  // if it is and special flag is 0 (both coeffs are 0.0), return -1
  // if it is and special flag is 1 (both coeffs are 1.0), return 0
  // if it is and special flag is 2 (otherwise), return 1,2,3
  //   for which level of neighbor it is (and which coeff it maps to)

  inline int find_special(const tagint *list, const int *nspecial, const tagint tag) const
  {
    const int n1 = nspecial[0];
    const int n2 = nspecial[1];
    const int n3 = nspecial[2];

    for (int i = 0; i < n3; i++) {
      if (list[i] == tag) {
        if (i < n1) {
          if (special_flag[1] == 0)
            return -1;
          else if (special_flag[1] == 1)
            return 0;
          else
            return 1;
        } else if (i < n2) {
          if (special_flag[2] == 0)
            return -1;
          else if (special_flag[2] == 1)
            return 0;
          else
            return 2;
        } else {
          if (special_flag[3] == 0)
            return -1;
          else if (special_flag[3] == 1)
            return 0;
          else
            return 3;
        }
      }
    }
    return 0;
  };

  int copymode;
  ExecutionSpace execution_space;
};

}    // namespace LAMMPS_NS

#endif

/* ERROR/WARNING messages:

E: Non-numeric positions - simulation unstable

UNDOCUMENTED

*/<|MERGE_RESOLUTION|>--- conflicted
+++ resolved
@@ -86,7 +86,13 @@
   int *atom2bin, *bins;
   int *binhead;
 
-<<<<<<< HEAD
+  int *nbinx_multi, *nbiny_multi, *nbinz_multi;
+  int *mbins_multi;
+  int *mbinx_multi, *mbiny_multi, *mbinz_multi;
+  int *mbinxlo_multi, *mbinylo_multi, *mbinzlo_multi;
+  double *bininvx_multi, *bininvy_multi, *bininvz_multi;
+  int **binhead_multi;
+
   //USER-CAC package bin arrays
   
   int *bin_ncontent;          //number of contents in each bin
@@ -94,14 +100,6 @@
   int *quad2bin;              //bin location of each local quadrature point
   int *nbin_element_overlap;  //array storing the number of bins this element overlaps
   int **bin_element_overlap;  //set of bins this element overlaps
-=======
-  int *nbinx_multi, *nbiny_multi, *nbinz_multi;
-  int *mbins_multi;
-  int *mbinx_multi, *mbiny_multi, *mbinz_multi;
-  int *mbinxlo_multi, *mbinylo_multi, *mbinzlo_multi;
-  double *bininvx_multi, *bininvy_multi, *bininvz_multi;
-  int **binhead_multi;
->>>>>>> dc08058e
 
   // data from NStencil class
 
