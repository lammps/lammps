// clang-format off
/* ----------------------------------------------------------------------
   LAMMPS - Large-scale Atomic/Molecular Massively Parallel Simulator
   https://www.lammps.org/, Sandia National Laboratories
   Steve Plimpton, sjplimp@sandia.gov

   Copyright (2003) Sandia Corporation.  Under the terms of Contract
   DE-AC04-94AL85000 with Sandia Corporation, the U.S. Government retains
   certain rights in this software.  This software is distributed under
   the GNU General Public License.

   See the README file in the top-level LAMMPS directory.
------------------------------------------------------------------------- */

/* ----------------------------------------------------------------------
   Contributing author (triclinic) : Pieter in 't Veld (SNL)
------------------------------------------------------------------------- */

#include "comm_brick.h"

#include "atom.h"
#include "atom_vec.h"
#include "compute.h"
#include "domain.h"
#include "dump.h"
#include "error.h"
#include "fix.h"
#include "memory.h"
#include "neighbor.h"
#include "pair.h"

#include <cmath>
#include <cstring>
#include <vector>

using namespace LAMMPS_NS;

#define BUFFACTOR 1.5
#define BUFMIN 1024
#define BIG 1.0e20

/* ---------------------------------------------------------------------- */

CommBrick::CommBrick(LAMMPS *lmp) :
  Comm(lmp),
  sendnum(nullptr), recvnum(nullptr), sendproc(nullptr), recvproc(nullptr),
  size_forward_recv(nullptr), size_reverse_send(nullptr), size_reverse_recv(nullptr),
  slablo(nullptr), slabhi(nullptr), multilo(nullptr), multihi(nullptr),
  multioldlo(nullptr), multioldhi(nullptr), cutghostmulti(nullptr), cutghostmultiold(nullptr),
  pbc_flag(nullptr), pbc(nullptr), firstrecv(nullptr), sendlist(nullptr),
  localsendlist(nullptr), maxsendlist(nullptr), buf_send(nullptr), buf_recv(nullptr)
{
  style = 0;
  layout = Comm::LAYOUT_UNIFORM;
<<<<<<< HEAD
  pbc_flag = NULL;
  comm_style = (const char*) "brick";
=======
  pbc_flag = nullptr;
>>>>>>> dc08058e
  init_buffers();
}

/* ---------------------------------------------------------------------- */

CommBrick::~CommBrick()
{
  free_swap();
  if (mode == Comm::MULTI) {
    free_multi();
    memory->destroy(cutghostmulti);
  }

  if (mode == Comm::MULTIOLD) {
    free_multiold();
    memory->destroy(cutghostmultiold);
  }

  if (sendlist) for (int i = 0; i < maxswap; i++) memory->destroy(sendlist[i]);
  if (localsendlist) memory->destroy(localsendlist);
  memory->sfree(sendlist);
  memory->destroy(maxsendlist);

  memory->destroy(buf_send);
  memory->destroy(buf_recv);
}

/* ---------------------------------------------------------------------- */
//IMPORTANT: we *MUST* pass "*oldcomm" to the Comm initializer here, as
//           the code below *requires* that the (implicit) copy constructor
//           for Comm is run and thus creating a shallow copy of "oldcomm".
//           The call to Comm::copy_arrays() then converts the shallow copy
//           into a deep copy of the class with the new layout.

CommBrick::CommBrick(LAMMPS * /*lmp*/, Comm *oldcomm) : Comm(*oldcomm)
{
  if (oldcomm->layout == Comm::LAYOUT_TILED)
    error->all(FLERR,"Cannot change to comm_style brick from tiled layout");
  style = 0;
  layout = oldcomm->layout;
  comm_style = (const char*) "brick";
  Comm::copy_arrays(oldcomm);
  init_buffers();
}

/* ----------------------------------------------------------------------
   initialize comm buffers and other data structs local to CommBrick
------------------------------------------------------------------------- */

void CommBrick::init_buffers()
{
  multilo = multihi = nullptr;
  cutghostmulti = nullptr;

  multioldlo = multioldhi = nullptr;
  cutghostmultiold = nullptr;

  buf_send = buf_recv = nullptr;
  maxsend = maxrecv = BUFMIN;
  grow_send(maxsend,2);
  memory->create(buf_recv,maxrecv,"comm:buf_recv");

  nswap = 0;
  maxswap = 6;
  allocate_swap(maxswap);

  sendlist = (int **) memory->smalloc(maxswap*sizeof(int *),"comm:sendlist");
  memory->create(maxsendlist,maxswap,"comm:maxsendlist");
  for (int i = 0; i < maxswap; i++) {
    maxsendlist[i] = BUFMIN;
    memory->create(sendlist[i],BUFMIN,"comm:sendlist[i]");
  }
}

/* ---------------------------------------------------------------------- */

void CommBrick::init()
{
  Comm::init();

  int bufextra_old = bufextra;
  init_exchange();
  if (bufextra > bufextra_old) grow_send(maxsend+bufextra,2);

  // memory for multi style communication
  // allocate in setup

  if (mode == Comm::MULTI) {
    // If inconsitent # of collections, destroy any preexisting arrays (may be missized)
    if (ncollections != neighbor->ncollections) {
      ncollections = neighbor->ncollections;
      if (multilo != nullptr) {
        free_multi();
        memory->destroy(cutghostmulti);
      }
    }

    // delete any old user cutoffs if # of collections chanaged
    if (cutusermulti && ncollections != ncollections_cutoff) {
      if(me == 0) error->warning(FLERR, "cutoff/multi settings discarded, must be defined"
                                        " after customizing collections in neigh_modify");
      memory->destroy(cutusermulti);
      cutusermulti = nullptr;
    }

    if (multilo == nullptr) {
      allocate_multi(maxswap);
      memory->create(cutghostmulti,ncollections,3,"comm:cutghostmulti");
    }
  }
  if ((mode == Comm::SINGLE || mode == Comm::MULTIOLD) && multilo) {
    free_multi();
    memory->destroy(cutghostmulti);
  }

  // memory for multi/old-style communication

  if (mode == Comm::MULTIOLD && multioldlo == nullptr) {
    allocate_multiold(maxswap);
    memory->create(cutghostmultiold,atom->ntypes+1,3,"comm:cutghostmultiold");
  }
  if ((mode == Comm::SINGLE || mode == Comm::MULTI) && multioldlo) {
    free_multiold();
    memory->destroy(cutghostmultiold);
  }
}

/* ----------------------------------------------------------------------
   setup spatial-decomposition communication patterns
   function of neighbor cutoff(s) & cutghostuser & current box size
   single mode sets slab boundaries (slablo,slabhi) based on max cutoff
   multi mode sets collection-dependent slab boundaries (multilo,multihi)
   multi/old mode sets type-dependent slab boundaries (multioldlo,multioldhi)
------------------------------------------------------------------------- */

void CommBrick::setup()
{
  // cutghost[] = max distance at which ghost atoms need to be acquired
  // for orthogonal:
  //   cutghost is in box coords = neigh->cutghost in all 3 dims
  // for triclinic:
  //   neigh->cutghost = distance between tilted planes in box coords
  //   cutghost is in lamda coords = distance between those planes
  // for multi:
  //   cutghostmulti = same as cutghost, only for each atom collection
  // for multi/old:
  //   cutghostmultiold = same as cutghost, only for each atom type

  int i,j;
  int ntypes = atom->ntypes;
  double *prd,*sublo,*subhi;

  double cut = get_comm_cutoff();
  if ((cut == 0.0) && (me == 0))
    error->warning(FLERR,"Communication cutoff is 0.0. No ghost atoms "
                   "will be generated. Atoms may get lost.");

  if (mode == Comm::MULTI) {
    double **cutcollectionsq = neighbor->cutcollectionsq;

    // build collection array for atom exchange
    neighbor->build_collection(0);

    // If using multi/reduce, communicate particles a distance equal
    // to the max cutoff with equally sized or smaller collections
    // If not, communicate the maximum cutoff of the entire collection
    for (i = 0; i < ncollections; i++) {
      if (cutusermulti) {
        cutghostmulti[i][0] = cutusermulti[i];
        cutghostmulti[i][1] = cutusermulti[i];
        cutghostmulti[i][2] = cutusermulti[i];
      } else {
        cutghostmulti[i][0] = 0.0;
        cutghostmulti[i][1] = 0.0;
        cutghostmulti[i][2] = 0.0;
      }

      for (j = 0; j < ncollections; j++){
        if (multi_reduce && (cutcollectionsq[j][j] > cutcollectionsq[i][i])) continue;
        cutghostmulti[i][0] = MAX(cutghostmulti[i][0],sqrt(cutcollectionsq[i][j]));
        cutghostmulti[i][1] = MAX(cutghostmulti[i][1],sqrt(cutcollectionsq[i][j]));
        cutghostmulti[i][2] = MAX(cutghostmulti[i][2],sqrt(cutcollectionsq[i][j]));
      }
    }
  }

  if (mode == Comm::MULTIOLD) {
    double *cuttype = neighbor->cuttype;
    for (i = 1; i <= ntypes; i++) {
      double tmp = 0.0;
      if (cutusermultiold) tmp = cutusermultiold[i];
      cutghostmultiold[i][0] = MAX(tmp,cuttype[i]);
      cutghostmultiold[i][1] = MAX(tmp,cuttype[i]);
      cutghostmultiold[i][2] = MAX(tmp,cuttype[i]);
    }
  }

  if (triclinic == 0) {
    prd = domain->prd;
    sublo = domain->sublo;
    subhi = domain->subhi;
    cutghost[0] = cutghost[1] = cutghost[2] = cut;
  } else {
    prd = domain->prd_lamda;
    sublo = domain->sublo_lamda;
    subhi = domain->subhi_lamda;
    double *h_inv = domain->h_inv;
    double length0,length1,length2;
    length0 = sqrt(h_inv[0]*h_inv[0] + h_inv[5]*h_inv[5] + h_inv[4]*h_inv[4]);
    cutghost[0] = cut * length0;
    length1 = sqrt(h_inv[1]*h_inv[1] + h_inv[3]*h_inv[3]);
    cutghost[1] = cut * length1;
    length2 = h_inv[2];
    cutghost[2] = cut * length2;
    if (mode == Comm::MULTI) {
      for (i = 0; i < ncollections; i++) {
        cutghostmulti[i][0] *= length0;
        cutghostmulti[i][1] *= length1;
        cutghostmulti[i][2] *= length2;
      }
    }

    if (mode == Comm::MULTIOLD) {
      for (i = 1; i <= ntypes; i++) {
        cutghostmultiold[i][0] *= length0;
        cutghostmultiold[i][1] *= length1;
        cutghostmultiold[i][2] *= length2;
      }
    }
  }

  // recvneed[idim][0/1] = # of procs away I recv atoms from, within cutghost
  //   0 = from left, 1 = from right
  //   do not cross non-periodic boundaries, need[2] = 0 for 2d
  // sendneed[idim][0/1] = # of procs away I send atoms to
  //   0 = to left, 1 = to right
  //   set equal to recvneed[idim][1/0] of neighbor proc
  // maxneed[idim] = max procs away any proc recvs atoms in either direction
  // layout = UNIFORM = uniform sized sub-domains:
  //   maxneed is directly computable from sub-domain size
  //     limit to procgrid-1 for non-PBC
  //   recvneed = maxneed except for procs near non-PBC
  //   sendneed = recvneed of neighbor on each side
  // layout = NONUNIFORM = non-uniform sized sub-domains:
  //   compute recvneed via updown() which accounts for non-PBC
  //   sendneed = recvneed of neighbor on each side
  //   maxneed via Allreduce() of recvneed

  int *periodicity = domain->periodicity;
  int left,right;

  if (layout == Comm::LAYOUT_UNIFORM) {
    maxneed[0] = static_cast<int> (cutghost[0] * procgrid[0] / prd[0]) + 1;
    maxneed[1] = static_cast<int> (cutghost[1] * procgrid[1] / prd[1]) + 1;
    maxneed[2] = static_cast<int> (cutghost[2] * procgrid[2] / prd[2]) + 1;
    if (domain->dimension == 2) maxneed[2] = 0;
    if (!periodicity[0]) maxneed[0] = MIN(maxneed[0],procgrid[0]-1);
    if (!periodicity[1]) maxneed[1] = MIN(maxneed[1],procgrid[1]-1);
    if (!periodicity[2]) maxneed[2] = MIN(maxneed[2],procgrid[2]-1);

    if (!periodicity[0]) {
      recvneed[0][0] = MIN(maxneed[0],myloc[0]);
      recvneed[0][1] = MIN(maxneed[0],procgrid[0]-myloc[0]-1);
      left = myloc[0] - 1;
      if (left < 0) left = procgrid[0] - 1;
      sendneed[0][0] = MIN(maxneed[0],procgrid[0]-left-1);
      right = myloc[0] + 1;
      if (right == procgrid[0]) right = 0;
      sendneed[0][1] = MIN(maxneed[0],right);
    } else recvneed[0][0] = recvneed[0][1] =
             sendneed[0][0] = sendneed[0][1] = maxneed[0];

    if (!periodicity[1]) {
      recvneed[1][0] = MIN(maxneed[1],myloc[1]);
      recvneed[1][1] = MIN(maxneed[1],procgrid[1]-myloc[1]-1);
      left = myloc[1] - 1;
      if (left < 0) left = procgrid[1] - 1;
      sendneed[1][0] = MIN(maxneed[1],procgrid[1]-left-1);
      right = myloc[1] + 1;
      if (right == procgrid[1]) right = 0;
      sendneed[1][1] = MIN(maxneed[1],right);
    } else recvneed[1][0] = recvneed[1][1] =
             sendneed[1][0] = sendneed[1][1] = maxneed[1];

    if (!periodicity[2]) {
      recvneed[2][0] = MIN(maxneed[2],myloc[2]);
      recvneed[2][1] = MIN(maxneed[2],procgrid[2]-myloc[2]-1);
      left = myloc[2] - 1;
      if (left < 0) left = procgrid[2] - 1;
      sendneed[2][0] = MIN(maxneed[2],procgrid[2]-left-1);
      right = myloc[2] + 1;
      if (right == procgrid[2]) right = 0;
      sendneed[2][1] = MIN(maxneed[2],right);
    } else recvneed[2][0] = recvneed[2][1] =
             sendneed[2][0] = sendneed[2][1] = maxneed[2];

  } else {
    recvneed[0][0] = updown(0,0,myloc[0],prd[0],periodicity[0],xsplit);
    recvneed[0][1] = updown(0,1,myloc[0],prd[0],periodicity[0],xsplit);
    left = myloc[0] - 1;
    if (left < 0) left = procgrid[0] - 1;
    sendneed[0][0] = updown(0,1,left,prd[0],periodicity[0],xsplit);
    right = myloc[0] + 1;
    if (right == procgrid[0]) right = 0;
    sendneed[0][1] = updown(0,0,right,prd[0],periodicity[0],xsplit);

    recvneed[1][0] = updown(1,0,myloc[1],prd[1],periodicity[1],ysplit);
    recvneed[1][1] = updown(1,1,myloc[1],prd[1],periodicity[1],ysplit);
    left = myloc[1] - 1;
    if (left < 0) left = procgrid[1] - 1;
    sendneed[1][0] = updown(1,1,left,prd[1],periodicity[1],ysplit);
    right = myloc[1] + 1;
    if (right == procgrid[1]) right = 0;
    sendneed[1][1] = updown(1,0,right,prd[1],periodicity[1],ysplit);

    if (domain->dimension == 3) {
      recvneed[2][0] = updown(2,0,myloc[2],prd[2],periodicity[2],zsplit);
      recvneed[2][1] = updown(2,1,myloc[2],prd[2],periodicity[2],zsplit);
      left = myloc[2] - 1;
      if (left < 0) left = procgrid[2] - 1;
      sendneed[2][0] = updown(2,1,left,prd[2],periodicity[2],zsplit);
      right = myloc[2] + 1;
      if (right == procgrid[2]) right = 0;
      sendneed[2][1] = updown(2,0,right,prd[2],periodicity[2],zsplit);
    } else recvneed[2][0] = recvneed[2][1] =
             sendneed[2][0] = sendneed[2][1] = 0;

    int all[6];
    MPI_Allreduce(&recvneed[0][0],all,6,MPI_INT,MPI_MAX,world);
    maxneed[0] = MAX(all[0],all[1]);
    maxneed[1] = MAX(all[2],all[3]);
    maxneed[2] = MAX(all[4],all[5]);
  }

  // allocate comm memory

  nswap = 2 * (maxneed[0]+maxneed[1]+maxneed[2]);
  if (nswap > maxswap) grow_swap(nswap);

  // setup parameters for each exchange:
  // sendproc = proc to send to at each swap
  // recvproc = proc to recv from at each swap
  // for mode SINGLE:
  //   slablo/slabhi = boundaries for slab of atoms to send at each swap
  //   use -BIG/midpt/BIG to insure all atoms included even if round-off occurs
  //   if round-off, atoms recvd across PBC can be < or > than subbox boundary
  //   note that borders() only loops over subset of atoms during each swap
  //   treat all as PBC here, non-PBC is handled in borders() via r/s need[][]
  // for mode MULTI:
  //   multilo/multihi is same, with slablo/slabhi for each atom type
  // pbc_flag: 0 = nothing across a boundary, 1 = something across a boundary
  // pbc = -1/0/1 for PBC factor in each of 3/6 orthogonal/triclinic dirs
  // for triclinic, slablo/hi and pbc_border will be used in lamda (0-1) coords
  // 1st part of if statement is sending to the west/south/down
  // 2nd part of if statement is sending to the east/north/up

  int dim,ineed;

  int iswap = 0;
  for (dim = 0; dim < 3; dim++) {
    for (ineed = 0; ineed < 2*maxneed[dim]; ineed++) {
      pbc_flag[iswap] = 0;
      pbc[iswap][0] = pbc[iswap][1] = pbc[iswap][2] =
        pbc[iswap][3] = pbc[iswap][4] = pbc[iswap][5] = 0;

      if (ineed % 2 == 0) {
        sendproc[iswap] = procneigh[dim][0];
        recvproc[iswap] = procneigh[dim][1];
        if (mode == Comm::SINGLE) {
          if (ineed < 2) slablo[iswap] = -BIG;
          else slablo[iswap] = 0.5 * (sublo[dim] + subhi[dim]);
          slabhi[iswap] = sublo[dim] + cutghost[dim];
        } else if (mode == Comm::MULTI) {
          for (i = 0; i < ncollections; i++) {
            if (ineed < 2) multilo[iswap][i] = -BIG;
            else multilo[iswap][i] = 0.5 * (sublo[dim] + subhi[dim]);
            multihi[iswap][i] = sublo[dim] + cutghostmulti[i][dim];
          }
        } else {
          for (i = 1; i <= ntypes; i++) {
            if (ineed < 2) multioldlo[iswap][i] = -BIG;
            else multioldlo[iswap][i] = 0.5 * (sublo[dim] + subhi[dim]);
            multioldhi[iswap][i] = sublo[dim] + cutghostmultiold[i][dim];
          }
        }
        if (myloc[dim] == 0) {
          pbc_flag[iswap] = 1;
          pbc[iswap][dim] = 1;
          if (triclinic) {
            if (dim == 1) pbc[iswap][5] = 1;
            else if (dim == 2) pbc[iswap][4] = pbc[iswap][3] = 1;
          }
        }

      } else {
        sendproc[iswap] = procneigh[dim][1];
        recvproc[iswap] = procneigh[dim][0];
        if (mode == Comm::SINGLE) {
          slablo[iswap] = subhi[dim] - cutghost[dim];
          if (ineed < 2) slabhi[iswap] = BIG;
          else slabhi[iswap] = 0.5 * (sublo[dim] + subhi[dim]);
        } else if (mode == Comm::MULTI) {
          for (i = 0; i < ncollections; i++) {
            multilo[iswap][i] = subhi[dim] - cutghostmulti[i][dim];
            if (ineed < 2) multihi[iswap][i] = BIG;
            else multihi[iswap][i] = 0.5 * (sublo[dim] + subhi[dim]);
          }
        } else {
          for (i = 1; i <= ntypes; i++) {
            multioldlo[iswap][i] = subhi[dim] - cutghostmultiold[i][dim];
            if (ineed < 2) multioldhi[iswap][i] = BIG;
            else multioldhi[iswap][i] = 0.5 * (sublo[dim] + subhi[dim]);
          }
        }
        if (myloc[dim] == procgrid[dim]-1) {
          pbc_flag[iswap] = 1;
          pbc[iswap][dim] = -1;
          if (triclinic) {
            if (dim == 1) pbc[iswap][5] = -1;
            else if (dim == 2) pbc[iswap][4] = pbc[iswap][3] = -1;
          }
        }
      }

      iswap++;
    }
  }
}

/* ----------------------------------------------------------------------
   walk up/down the extent of nearby processors in dim and dir
   loc = myloc of proc to start at
   dir = 0/1 = walk to left/right
   do not cross non-periodic boundaries
   is not called for z dim in 2d
   return how many procs away are needed to encompass cutghost away from loc
------------------------------------------------------------------------- */

int CommBrick::updown(int dim, int dir, int loc,
                 double prd, int periodicity, double *split)
{
  int index,count;
  double frac,delta;

  if (dir == 0) {
    frac = cutghost[dim]/prd;
    index = loc - 1;
    delta = 0.0;
    count = 0;
    while (delta < frac) {
      if (index < 0) {
        if (!periodicity) break;
        index = procgrid[dim] - 1;
      }
      count++;
      delta += split[index+1] - split[index];
      index--;
    }

  } else {
    frac = cutghost[dim]/prd;
    index = loc + 1;
    delta = 0.0;
    count = 0;
    while (delta < frac) {
      if (index >= procgrid[dim]) {
        if (!periodicity) break;
        index = 0;
      }
      count++;
      delta += split[index+1] - split[index];
      index++;
    }
  }

  return count;
}

/* ----------------------------------------------------------------------
   forward communication of atom coords every timestep
   other per-atom attributes may also be sent via pack/unpack routines
------------------------------------------------------------------------- */

void CommBrick::forward_comm(int /*dummy*/)
{
  int n;
  MPI_Request request;
  AtomVec *avec = atom->avec;
  double **x = atom->x;
  double *buf;

  // exchange data with another proc
  // if other proc is self, just copy
  // if comm_x_only set, exchange or copy directly to x, don't unpack

  for (int iswap = 0; iswap < nswap; iswap++) {
    if (sendproc[iswap] != me) {
      if (comm_x_only) {
        if (size_forward_recv[iswap]) {
          buf = x[firstrecv[iswap]];
          MPI_Irecv(buf,size_forward_recv[iswap],MPI_DOUBLE,
                    recvproc[iswap],0,world,&request);
        }
        n = avec->pack_comm(sendnum[iswap],sendlist[iswap],
                            buf_send,pbc_flag[iswap],pbc[iswap]);
        if (n) MPI_Send(buf_send,n,MPI_DOUBLE,sendproc[iswap],0,world);
        if (size_forward_recv[iswap]) MPI_Wait(&request,MPI_STATUS_IGNORE);
      } else if (ghost_velocity) {
        if (size_forward_recv[iswap])
          MPI_Irecv(buf_recv,size_forward_recv[iswap],MPI_DOUBLE,
                    recvproc[iswap],0,world,&request);
        n = avec->pack_comm_vel(sendnum[iswap],sendlist[iswap],
                                buf_send,pbc_flag[iswap],pbc[iswap]);
        if (n) MPI_Send(buf_send,n,MPI_DOUBLE,sendproc[iswap],0,world);
        if (size_forward_recv[iswap]) MPI_Wait(&request,MPI_STATUS_IGNORE);
        avec->unpack_comm_vel(recvnum[iswap],firstrecv[iswap],buf_recv);
      } else {
        if (size_forward_recv[iswap])
          MPI_Irecv(buf_recv,size_forward_recv[iswap],MPI_DOUBLE,
                    recvproc[iswap],0,world,&request);
        n = avec->pack_comm(sendnum[iswap],sendlist[iswap],
                            buf_send,pbc_flag[iswap],pbc[iswap]);
        if (n) MPI_Send(buf_send,n,MPI_DOUBLE,sendproc[iswap],0,world);
        if (size_forward_recv[iswap]) MPI_Wait(&request,MPI_STATUS_IGNORE);
        avec->unpack_comm(recvnum[iswap],firstrecv[iswap],buf_recv);
      }

    } else {
      if (comm_x_only) {
        if (sendnum[iswap])
          avec->pack_comm(sendnum[iswap],sendlist[iswap],
                          x[firstrecv[iswap]],pbc_flag[iswap],pbc[iswap]);
      } else if (ghost_velocity) {
        avec->pack_comm_vel(sendnum[iswap],sendlist[iswap],
                            buf_send,pbc_flag[iswap],pbc[iswap]);
        avec->unpack_comm_vel(recvnum[iswap],firstrecv[iswap],buf_send);
      } else {
        avec->pack_comm(sendnum[iswap],sendlist[iswap],
                        buf_send,pbc_flag[iswap],pbc[iswap]);
        avec->unpack_comm(recvnum[iswap],firstrecv[iswap],buf_send);
      }
    }
  }
}

/* ----------------------------------------------------------------------
   reverse communication of forces on atoms every timestep
   other per-atom attributes may also be sent via pack/unpack routines
------------------------------------------------------------------------- */

void CommBrick::reverse_comm()
{
  int n;
  MPI_Request request;
  AtomVec *avec = atom->avec;
  double **f = atom->f;
  double *buf;

  // exchange data with another proc
  // if other proc is self, just copy
  // if comm_f_only set, exchange or copy directly from f, don't pack

  for (int iswap = nswap-1; iswap >= 0; iswap--) {
    if (sendproc[iswap] != me) {
      if (comm_f_only) {
        if (size_reverse_recv[iswap])
          MPI_Irecv(buf_recv,size_reverse_recv[iswap],MPI_DOUBLE,
                    sendproc[iswap],0,world,&request);
        if (size_reverse_send[iswap]) {
          buf = f[firstrecv[iswap]];
          MPI_Send(buf,size_reverse_send[iswap],MPI_DOUBLE,
                   recvproc[iswap],0,world);
        }
        if (size_reverse_recv[iswap]) MPI_Wait(&request,MPI_STATUS_IGNORE);
      } else {
        if (size_reverse_recv[iswap])
          MPI_Irecv(buf_recv,size_reverse_recv[iswap],MPI_DOUBLE,
                    sendproc[iswap],0,world,&request);
        n = avec->pack_reverse(recvnum[iswap],firstrecv[iswap],buf_send);
        if (n) MPI_Send(buf_send,n,MPI_DOUBLE,recvproc[iswap],0,world);
        if (size_reverse_recv[iswap]) MPI_Wait(&request,MPI_STATUS_IGNORE);
      }
      avec->unpack_reverse(sendnum[iswap],sendlist[iswap],buf_recv);

    } else {
      if (comm_f_only) {
        if (sendnum[iswap])
          avec->unpack_reverse(sendnum[iswap],sendlist[iswap],
                               f[firstrecv[iswap]]);
      } else {
        avec->pack_reverse(recvnum[iswap],firstrecv[iswap],buf_send);
        avec->unpack_reverse(sendnum[iswap],sendlist[iswap],buf_send);
      }
    }
  }
}

/* ----------------------------------------------------------------------
   exchange: move atoms to correct processors
   atoms exchanged with all 6 stencil neighbors
   send out atoms that have left my box, receive ones entering my box
   atoms will be lost if not inside a stencil proc's box
     can happen if atom moves outside of non-periodic boundary
     or if atom moves more than one proc away
   this routine called before every reneighboring
   for triclinic, atoms must be in lamda coords (0-1) before exchange is called
------------------------------------------------------------------------- */

void CommBrick::exchange()
{
  int i,m,nsend,nrecv,nrecv1,nrecv2,nlocal;
  double lo,hi,value;
  double **x;
  double *sublo,*subhi;
  MPI_Request request;
  AtomVec *avec = atom->avec;

  // clear global->local map for owned and ghost atoms
  // b/c atoms migrate to new procs in exchange() and
  //   new ghosts are created in borders()
  // map_set() is done at end of borders()
  // clear ghost count and any ghost bonus data internal to AtomVec

  if (map_style != Atom::MAP_NONE) atom->map_clear();
  atom->nghost = 0;
  atom->avec->clear_bonus();

  // insure send buf has extra space for a single atom
  // only need to reset if a fix can dynamically add to size of single atom

  if (maxexchange_fix_dynamic) {
    int bufextra_old = bufextra;
    init_exchange();
    if (bufextra > bufextra_old) grow_send(maxsend+bufextra,2);
  }

  // subbox bounds for orthogonal or triclinic

  if (triclinic == 0) {
    sublo = domain->sublo;
    subhi = domain->subhi;
  } else {
    sublo = domain->sublo_lamda;
    subhi = domain->subhi_lamda;
  }

  // loop over dimensions

  int dimension = domain->dimension;

  for (int dim = 0; dim < dimension; dim++) {

    // fill buffer with atoms leaving my box, using < and >=
    // when atom is deleted, fill it in with last atom

    x = atom->x;
    lo = sublo[dim];
    hi = subhi[dim];
    nlocal = atom->nlocal;
    i = nsend = 0;

    while (i < nlocal) {
      if (x[i][dim] < lo || x[i][dim] >= hi) {
        if (nsend > maxsend) grow_send(nsend,1);
        nsend += avec->pack_exchange(i,&buf_send[nsend]);
        avec->copy(nlocal-1,i,1);
        nlocal--;
      } else i++;
    }
    atom->nlocal = nlocal;

    // send/recv atoms in both directions
    // send size of message first so receiver can realloc buf_recv if needed
    // if 1 proc in dimension, no send/recv
    //   set nrecv = 0 so buf_send atoms will be lost
    // if 2 procs in dimension, single send/recv
    // if more than 2 procs in dimension, send/recv to both neighbors

    if (procgrid[dim] == 1) nrecv = 0;
    else {
      MPI_Sendrecv(&nsend,1,MPI_INT,procneigh[dim][0],0,
                   &nrecv1,1,MPI_INT,procneigh[dim][1],0,world,
                   MPI_STATUS_IGNORE);
      nrecv = nrecv1;
      if (procgrid[dim] > 2) {
        MPI_Sendrecv(&nsend,1,MPI_INT,procneigh[dim][1],0,
                     &nrecv2,1,MPI_INT,procneigh[dim][0],0,world,
                     MPI_STATUS_IGNORE);
        nrecv += nrecv2;
      }
      if (nrecv > maxrecv) grow_recv(nrecv);

      MPI_Irecv(buf_recv,nrecv1,MPI_DOUBLE,procneigh[dim][1],0,
                world,&request);
      MPI_Send(buf_send,nsend,MPI_DOUBLE,procneigh[dim][0],0,world);
      MPI_Wait(&request,MPI_STATUS_IGNORE);

      if (procgrid[dim] > 2) {
        MPI_Irecv(&buf_recv[nrecv1],nrecv2,MPI_DOUBLE,procneigh[dim][0],0,
                  world,&request);
        MPI_Send(buf_send,nsend,MPI_DOUBLE,procneigh[dim][1],0,world);
        MPI_Wait(&request,MPI_STATUS_IGNORE);
      }
    }

    // check incoming atoms to see if they are in my box
    // if so, add to my list
    // box check is only for this dimension,
    //   atom may be passed to another proc in later dims

    m = 0;
    while (m < nrecv) {
      value = buf_recv[m+dim+1];
      if (value >= lo && value < hi) m += avec->unpack_exchange(&buf_recv[m]);
      else m += static_cast<int> (buf_recv[m]);
    }
  }

  if (atom->firstgroupname) atom->first_reorder();
}

/* ----------------------------------------------------------------------
   borders: list nearby atoms to send to neighboring procs at every timestep
   one list is created for every swap that will be made
   as list is made, actually do swaps
   this does equivalent of a forward_comm(), so don't need to explicitly
     call forward_comm() on reneighboring timestep
   this routine is called before every reneighboring
   for triclinic, atoms must be in lamda coords (0-1) before borders is called
------------------------------------------------------------------------- */

void CommBrick::borders()
{
  int i,n,itype,icollection,iswap,dim,ineed,twoneed;
  int nsend,nrecv,sendflag,nfirst,nlast,ngroup,nprior;
  double lo,hi;
  int *type;
  int *collection;
  double **x;
  double *buf,*mlo,*mhi;
  MPI_Request request;
  AtomVec *avec = atom->avec;

  // After exchanging/sorting, need to reconstruct collection array for border communication
  if (mode == Comm::MULTI) neighbor->build_collection(0);

  // do swaps over all 3 dimensions

  iswap = 0;
  smax = rmax = 0;

  for (dim = 0; dim < 3; dim++) {
    nlast = 0;
    twoneed = 2*maxneed[dim];
    for (ineed = 0; ineed < twoneed; ineed++) {

      // find atoms within slab boundaries lo/hi using <= and >=
      // check atoms between nfirst and nlast
      //   for first swaps in a dim, check owned and ghost
      //   for later swaps in a dim, only check newly arrived ghosts
      // store sent atom indices in sendlist for use in future timesteps

      x = atom->x;
      if (mode == Comm::SINGLE) {
        lo = slablo[iswap];
        hi = slabhi[iswap];
      } else if (mode == Comm::MULTI) {
        collection = neighbor->collection;
        mlo = multilo[iswap];
        mhi = multihi[iswap];
      } else {
        type = atom->type;
        mlo = multioldlo[iswap];
        mhi = multioldhi[iswap];
      }
      if (ineed % 2 == 0) {
        nfirst = nlast;
        nlast = atom->nlocal + atom->nghost;
      }

      nsend = 0;

      // sendflag = 0 if I do not send on this swap
      // sendneed test indicates receiver no longer requires data
      // e.g. due to non-PBC or non-uniform sub-domains

      if (ineed/2 >= sendneed[dim][ineed % 2]) sendflag = 0;
      else sendflag = 1;

      // find send atoms according to SINGLE vs MULTI
      // all atoms eligible versus only atoms in bordergroup
      // can only limit loop to bordergroup for first sends (ineed < 2)
      // on these sends, break loop in two: owned (in group) and ghost

      if (sendflag) {
        if (!bordergroup || ineed >= 2) {
          if (mode == Comm::SINGLE) {
            for (i = nfirst; i < nlast; i++)
              if (x[i][dim] >= lo && x[i][dim] <= hi) {
                if (nsend == maxsendlist[iswap]) grow_list(iswap,nsend);
                sendlist[iswap][nsend++] = i;
              }
          } else if (mode == Comm::MULTI) {
            for (i = nfirst; i < nlast; i++) {
              icollection = collection[i];
              if (x[i][dim] >= mlo[icollection] && x[i][dim] <= mhi[icollection]) {
                if (nsend == maxsendlist[iswap]) grow_list(iswap,nsend);
                sendlist[iswap][nsend++] = i;
              }
            }
          } else {
            for (i = nfirst; i < nlast; i++) {
              itype = type[i];
              if (x[i][dim] >= mlo[itype] && x[i][dim] <= mhi[itype]) {
                if (nsend == maxsendlist[iswap]) grow_list(iswap,nsend);
                sendlist[iswap][nsend++] = i;
              }
            }
          }

        } else {
          if (mode == Comm::SINGLE) {
            ngroup = atom->nfirst;
            for (i = 0; i < ngroup; i++)
              if (x[i][dim] >= lo && x[i][dim] <= hi) {
                if (nsend == maxsendlist[iswap]) grow_list(iswap,nsend);
                sendlist[iswap][nsend++] = i;
              }
            for (i = atom->nlocal; i < nlast; i++)
              if (x[i][dim] >= lo && x[i][dim] <= hi) {
                if (nsend == maxsendlist[iswap]) grow_list(iswap,nsend);
                sendlist[iswap][nsend++] = i;
              }
          } else if (mode == Comm::MULTI) {
            ngroup = atom->nfirst;
            for (i = 0; i < ngroup; i++) {
              icollection = collection[i];
              if (x[i][dim] >= mlo[icollection] && x[i][dim] <= mhi[icollection]) {
                if (nsend == maxsendlist[iswap]) grow_list(iswap,nsend);
                sendlist[iswap][nsend++] = i;
              }
            }
            for (i = atom->nlocal; i < nlast; i++) {
              icollection = collection[i];
              if (x[i][dim] >= mlo[icollection] && x[i][dim] <= mhi[icollection]) {
                if (nsend == maxsendlist[iswap]) grow_list(iswap,nsend);
                sendlist[iswap][nsend++] = i;
              }
            }
          } else {
            ngroup = atom->nfirst;
            for (i = 0; i < ngroup; i++) {
              itype = type[i];
              if (x[i][dim] >= mlo[itype] && x[i][dim] <= mhi[itype]) {
                if (nsend == maxsendlist[iswap]) grow_list(iswap,nsend);
                sendlist[iswap][nsend++] = i;
              }
            }
            for (i = atom->nlocal; i < nlast; i++) {
              itype = type[i];
              if (x[i][dim] >= mlo[itype] && x[i][dim] <= mhi[itype]) {
                if (nsend == maxsendlist[iswap]) grow_list(iswap,nsend);
                sendlist[iswap][nsend++] = i;
              }
            }
          }
        }
      }

      // pack up list of border atoms

      if (nsend*size_border > maxsend) grow_send(nsend*size_border,0);
      if (ghost_velocity)
        n = avec->pack_border_vel(nsend,sendlist[iswap],buf_send,
                                  pbc_flag[iswap],pbc[iswap]);
      else
        n = avec->pack_border(nsend,sendlist[iswap],buf_send,
                              pbc_flag[iswap],pbc[iswap]);

      // swap atoms with other proc
      // no MPI calls except SendRecv if nsend/nrecv = 0
      // put incoming ghosts at end of my atom arrays
      // if swapping with self, simply copy, no messages

      if (sendproc[iswap] != me) {
        MPI_Sendrecv(&nsend,1,MPI_INT,sendproc[iswap],0,
                     &nrecv,1,MPI_INT,recvproc[iswap],0,world,
                     MPI_STATUS_IGNORE);
        if (nrecv*size_border > maxrecv) grow_recv(nrecv*size_border);
        if (nrecv) MPI_Irecv(buf_recv,nrecv*size_border,MPI_DOUBLE,
                             recvproc[iswap],0,world,&request);
        if (n) MPI_Send(buf_send,n,MPI_DOUBLE,sendproc[iswap],0,world);
        if (nrecv) MPI_Wait(&request,MPI_STATUS_IGNORE);
        buf = buf_recv;
      } else {
        nrecv = nsend;
        buf = buf_send;
      }

      // unpack buffer

      if (ghost_velocity)
        avec->unpack_border_vel(nrecv,atom->nlocal+atom->nghost,buf);
      else
        avec->unpack_border(nrecv,atom->nlocal+atom->nghost,buf);

      // set all pointers & counters

      smax = MAX(smax,nsend);
      rmax = MAX(rmax,nrecv);
      sendnum[iswap] = nsend;
      recvnum[iswap] = nrecv;
      size_forward_recv[iswap] = nrecv*size_forward;
      size_reverse_send[iswap] = nrecv*size_reverse;
      size_reverse_recv[iswap] = nsend*size_reverse;
      firstrecv[iswap] = atom->nlocal + atom->nghost;
      nprior = atom->nlocal + atom->nghost;
      atom->nghost += nrecv;
      if (neighbor->style == Neighbor::MULTI) neighbor->build_collection(nprior);

      iswap++;
    }
  }

  // For molecular systems we lose some bits for local atom indices due
  // to encoding of special pairs in neighbor lists. Check for overflows.

  if ((atom->molecular != Atom::ATOMIC)
      && ((atom->nlocal + atom->nghost) > NEIGHMASK))
    error->one(FLERR,"Per-processor number of atoms is too large for "
               "molecular neighbor lists");

  // insure send/recv buffers are long enough for all forward & reverse comm

  int max = MAX(maxforward*smax,maxreverse*rmax);
  if (max > maxsend) grow_send(max,0);
  max = MAX(maxforward*rmax,maxreverse*smax);
  if (max > maxrecv) grow_recv(max);

  // reset global->local map

  if (map_style != Atom::MAP_NONE) atom->map_set();
}

/* ----------------------------------------------------------------------
   forward communication invoked by a Pair
   nsize used only to set recv buffer limit
------------------------------------------------------------------------- */

void CommBrick::forward_comm_pair(Pair *pair)
{
  int iswap,n;
  double *buf;
  MPI_Request request;

  int nsize = pair->comm_forward;

  for (iswap = 0; iswap < nswap; iswap++) {

    // pack buffer

    n = pair->pack_forward_comm(sendnum[iswap],sendlist[iswap],
                                buf_send,pbc_flag[iswap],pbc[iswap]);

    // exchange with another proc
    // if self, set recv buffer to send buffer

    if (sendproc[iswap] != me) {
      if (recvnum[iswap])
        MPI_Irecv(buf_recv,nsize*recvnum[iswap],MPI_DOUBLE,
                  recvproc[iswap],0,world,&request);
      if (sendnum[iswap])
        MPI_Send(buf_send,n,MPI_DOUBLE,sendproc[iswap],0,world);
      if (recvnum[iswap]) MPI_Wait(&request,MPI_STATUS_IGNORE);
      buf = buf_recv;
    } else buf = buf_send;

    // unpack buffer

    pair->unpack_forward_comm(recvnum[iswap],firstrecv[iswap],buf);
  }
}

/* ----------------------------------------------------------------------
   reverse communication invoked by a Pair
   nsize used only to set recv buffer limit
------------------------------------------------------------------------- */

void CommBrick::reverse_comm_pair(Pair *pair)
{
  int iswap,n;
  double *buf;
  MPI_Request request;

  int nsize = MAX(pair->comm_reverse,pair->comm_reverse_off);

  for (iswap = nswap-1; iswap >= 0; iswap--) {

    // pack buffer

    n = pair->pack_reverse_comm(recvnum[iswap],firstrecv[iswap],buf_send);

    // exchange with another proc
    // if self, set recv buffer to send buffer

    if (sendproc[iswap] != me) {
      if (sendnum[iswap])
        MPI_Irecv(buf_recv,nsize*sendnum[iswap],MPI_DOUBLE,sendproc[iswap],0,
                  world,&request);
      if (recvnum[iswap])
        MPI_Send(buf_send,n,MPI_DOUBLE,recvproc[iswap],0,world);
      if (sendnum[iswap]) MPI_Wait(&request,MPI_STATUS_IGNORE);
      buf = buf_recv;
    } else buf = buf_send;

    // unpack buffer

    pair->unpack_reverse_comm(sendnum[iswap],sendlist[iswap],buf);
  }
}

/* ----------------------------------------------------------------------
   forward communication invoked by a Fix
   size/nsize used only to set recv buffer limit
   size = 0 (default) -> use comm_forward from Fix
   size > 0 -> Fix passes max size per atom
   the latter is only useful if Fix does several comm modes,
     some are smaller than max stored in its comm_forward
------------------------------------------------------------------------- */

void CommBrick::forward_comm_fix(Fix *fix, int size)
{
  int iswap,n,nsize;
  double *buf;
  MPI_Request request;

  if (size) nsize = size;
  else nsize = fix->comm_forward;

  for (iswap = 0; iswap < nswap; iswap++) {

    // pack buffer

    n = fix->pack_forward_comm(sendnum[iswap],sendlist[iswap],
                               buf_send,pbc_flag[iswap],pbc[iswap]);

    // exchange with another proc
    // if self, set recv buffer to send buffer

    if (sendproc[iswap] != me) {
      if (recvnum[iswap])
        MPI_Irecv(buf_recv,nsize*recvnum[iswap],MPI_DOUBLE,recvproc[iswap],0,
                  world,&request);
      if (sendnum[iswap])
        MPI_Send(buf_send,n,MPI_DOUBLE,sendproc[iswap],0,world);
      if (recvnum[iswap]) MPI_Wait(&request,MPI_STATUS_IGNORE);
      buf = buf_recv;
    } else buf = buf_send;

    // unpack buffer

    fix->unpack_forward_comm(recvnum[iswap],firstrecv[iswap],buf);
  }
}

/* ----------------------------------------------------------------------
   reverse communication invoked by a Fix
   size/nsize used only to set recv buffer limit
   size = 0 (default) -> use comm_forward from Fix
   size > 0 -> Fix passes max size per atom
   the latter is only useful if Fix does several comm modes,
     some are smaller than max stored in its comm_forward
------------------------------------------------------------------------- */

void CommBrick::reverse_comm_fix(Fix *fix, int size)
{
  int iswap,n,nsize;
  double *buf;
  MPI_Request request;

  if (size) nsize = size;
  else nsize = fix->comm_reverse;

  for (iswap = nswap-1; iswap >= 0; iswap--) {

    // pack buffer

    n = fix->pack_reverse_comm(recvnum[iswap],firstrecv[iswap],buf_send);

    // exchange with another proc
    // if self, set recv buffer to send buffer

    if (sendproc[iswap] != me) {
      if (sendnum[iswap])
        MPI_Irecv(buf_recv,nsize*sendnum[iswap],MPI_DOUBLE,sendproc[iswap],0,
                  world,&request);
      if (recvnum[iswap])
        MPI_Send(buf_send,n,MPI_DOUBLE,recvproc[iswap],0,world);
      if (sendnum[iswap]) MPI_Wait(&request,MPI_STATUS_IGNORE);
      buf = buf_recv;
    } else buf = buf_send;

    // unpack buffer

    fix->unpack_reverse_comm(sendnum[iswap],sendlist[iswap],buf);
  }
}

/* ----------------------------------------------------------------------
   reverse communication invoked by a Fix with variable size data
   query fix for pack size to insure buf_send is big enough
   handshake sizes before each Irecv/Send to insure buf_recv is big enough
------------------------------------------------------------------------- */

void CommBrick::reverse_comm_fix_variable(Fix *fix)
{
  int iswap,nsend,nrecv;
  double *buf;
  MPI_Request request;

  for (iswap = nswap-1; iswap >= 0; iswap--) {

    // pack buffer

    nsend = fix->pack_reverse_comm_size(recvnum[iswap],firstrecv[iswap]);
    if (nsend > maxsend) grow_send(nsend,0);
    nsend = fix->pack_reverse_comm(recvnum[iswap],firstrecv[iswap],buf_send);

    // exchange with another proc
    // if self, set recv buffer to send buffer

    if (sendproc[iswap] != me) {
      MPI_Sendrecv(&nsend,1,MPI_INT,recvproc[iswap],0,
                   &nrecv,1,MPI_INT,sendproc[iswap],0,world,
                   MPI_STATUS_IGNORE);

      if (sendnum[iswap]) {
        if (nrecv > maxrecv) grow_recv(nrecv);
        MPI_Irecv(buf_recv,maxrecv,MPI_DOUBLE,sendproc[iswap],0,
                  world,&request);
      }
      if (recvnum[iswap])
        MPI_Send(buf_send,nsend,MPI_DOUBLE,recvproc[iswap],0,world);
      if (sendnum[iswap]) MPI_Wait(&request,MPI_STATUS_IGNORE);
      buf = buf_recv;
    } else buf = buf_send;

    // unpack buffer

    fix->unpack_reverse_comm(sendnum[iswap],sendlist[iswap],buf);
  }
}

/* ----------------------------------------------------------------------
   forward communication invoked by a Compute
   nsize used only to set recv buffer limit
------------------------------------------------------------------------- */

void CommBrick::forward_comm_compute(Compute *compute)
{
  int iswap,n;
  double *buf;
  MPI_Request request;

  int nsize = compute->comm_forward;

  for (iswap = 0; iswap < nswap; iswap++) {

    // pack buffer

    n = compute->pack_forward_comm(sendnum[iswap],sendlist[iswap],
                                   buf_send,pbc_flag[iswap],pbc[iswap]);

    // exchange with another proc
    // if self, set recv buffer to send buffer

    if (sendproc[iswap] != me) {
      if (recvnum[iswap])
        MPI_Irecv(buf_recv,nsize*recvnum[iswap],MPI_DOUBLE,recvproc[iswap],0,
                  world,&request);
      if (sendnum[iswap])
        MPI_Send(buf_send,n,MPI_DOUBLE,sendproc[iswap],0,world);
      if (recvnum[iswap]) MPI_Wait(&request,MPI_STATUS_IGNORE);
      buf = buf_recv;
    } else buf = buf_send;

    // unpack buffer

    compute->unpack_forward_comm(recvnum[iswap],firstrecv[iswap],buf);
  }
}

/* ----------------------------------------------------------------------
   reverse communication invoked by a Compute
   nsize used only to set recv buffer limit
------------------------------------------------------------------------- */

void CommBrick::reverse_comm_compute(Compute *compute)
{
  int iswap,n;
  double *buf;
  MPI_Request request;

  int nsize = compute->comm_reverse;

  for (iswap = nswap-1; iswap >= 0; iswap--) {

    // pack buffer

    n = compute->pack_reverse_comm(recvnum[iswap],firstrecv[iswap],buf_send);

    // exchange with another proc
    // if self, set recv buffer to send buffer

    if (sendproc[iswap] != me) {
      if (sendnum[iswap])
        MPI_Irecv(buf_recv,nsize*sendnum[iswap],MPI_DOUBLE,sendproc[iswap],0,
                  world,&request);
      if (recvnum[iswap])
        MPI_Send(buf_send,n,MPI_DOUBLE,recvproc[iswap],0,world);
      if (sendnum[iswap]) MPI_Wait(&request,MPI_STATUS_IGNORE);
      buf = buf_recv;
    } else buf = buf_send;

    // unpack buffer

    compute->unpack_reverse_comm(sendnum[iswap],sendlist[iswap],buf);
  }
}

/* ----------------------------------------------------------------------
   forward communication invoked by a Dump
   nsize used only to set recv buffer limit
------------------------------------------------------------------------- */

void CommBrick::forward_comm_dump(Dump *dump)
{
  int iswap,n;
  double *buf;
  MPI_Request request;

  int nsize = dump->comm_forward;

  for (iswap = 0; iswap < nswap; iswap++) {

    // pack buffer

    n = dump->pack_forward_comm(sendnum[iswap],sendlist[iswap],
                                buf_send,pbc_flag[iswap],pbc[iswap]);

    // exchange with another proc
    // if self, set recv buffer to send buffer

    if (sendproc[iswap] != me) {
      if (recvnum[iswap])
        MPI_Irecv(buf_recv,nsize*recvnum[iswap],MPI_DOUBLE,recvproc[iswap],0,
                  world,&request);
      if (sendnum[iswap])
        MPI_Send(buf_send,n,MPI_DOUBLE,sendproc[iswap],0,world);
      if (recvnum[iswap]) MPI_Wait(&request,MPI_STATUS_IGNORE);
      buf = buf_recv;
    } else buf = buf_send;

    // unpack buffer

    dump->unpack_forward_comm(recvnum[iswap],firstrecv[iswap],buf);
  }
}

/* ----------------------------------------------------------------------
   reverse communication invoked by a Dump
   nsize used only to set recv buffer limit
------------------------------------------------------------------------- */

void CommBrick::reverse_comm_dump(Dump *dump)
{
  int iswap,n;
  double *buf;
  MPI_Request request;

  int nsize = dump->comm_reverse;

  for (iswap = nswap-1; iswap >= 0; iswap--) {

    // pack buffer

    n = dump->pack_reverse_comm(recvnum[iswap],firstrecv[iswap],buf_send);

    // exchange with another proc
    // if self, set recv buffer to send buffer

    if (sendproc[iswap] != me) {
      if (sendnum[iswap])
        MPI_Irecv(buf_recv,nsize*sendnum[iswap],MPI_DOUBLE,sendproc[iswap],0,
                  world,&request);
      if (recvnum[iswap])
        MPI_Send(buf_send,n,MPI_DOUBLE,recvproc[iswap],0,world);
      if (sendnum[iswap]) MPI_Wait(&request,MPI_STATUS_IGNORE);
      buf = buf_recv;
    } else buf = buf_send;

    // unpack buffer

    dump->unpack_reverse_comm(sendnum[iswap],sendlist[iswap],buf);
  }
}

/* ----------------------------------------------------------------------
   forward communication of N values in per-atom array
------------------------------------------------------------------------- */

void CommBrick::forward_comm_array(int nsize, double **array)
{
  int i,j,k,m,iswap,last;
  double *buf;
  MPI_Request request;

  // insure send/recv bufs are big enough for nsize
  // based on smax/rmax from most recent borders() invocation

  if (nsize > maxforward) {
    maxforward = nsize;
    if (maxforward*smax > maxsend) grow_send(maxforward*smax,0);
    if (maxforward*rmax > maxrecv) grow_recv(maxforward*rmax);
  }

  for (iswap = 0; iswap < nswap; iswap++) {

    // pack buffer

    m = 0;
    for (i = 0; i < sendnum[iswap]; i++) {
      j = sendlist[iswap][i];
      for (k = 0; k < nsize; k++)
        buf_send[m++] = array[j][k];
    }

    // exchange with another proc
    // if self, set recv buffer to send buffer

    if (sendproc[iswap] != me) {
      if (recvnum[iswap])
        MPI_Irecv(buf_recv,nsize*recvnum[iswap],MPI_DOUBLE,recvproc[iswap],0,
                  world,&request);
      if (sendnum[iswap])
        MPI_Send(buf_send,nsize*sendnum[iswap],MPI_DOUBLE,
                 sendproc[iswap],0,world);
      if (recvnum[iswap]) MPI_Wait(&request,MPI_STATUS_IGNORE);
      buf = buf_recv;
    } else buf = buf_send;

    // unpack buffer

    m = 0;
    last = firstrecv[iswap] + recvnum[iswap];
    for (i = firstrecv[iswap]; i < last; i++)
      for (k = 0; k < nsize; k++)
        array[i][k] = buf[m++];
  }
}

/* ----------------------------------------------------------------------
   exchange info provided with all 6 stencil neighbors
------------------------------------------------------------------------- */

int CommBrick::exchange_variable(int n, double *inbuf, double *&outbuf)
{
  int nsend,nrecv,nrecv1,nrecv2;
  MPI_Request request;

  nrecv = n;
  if (nrecv > maxrecv) grow_recv(nrecv);
  memcpy(buf_recv,inbuf,nrecv*sizeof(double));

  // loop over dimensions

  for (int dim = 0; dim < 3; dim++) {

    // no exchange if only one proc in a dimension

    if (procgrid[dim] == 1) continue;

    // send/recv info in both directions using same buf_recv
    // if 2 procs in dimension, single send/recv
    // if more than 2 procs in dimension, send/recv to both neighbors

    nsend = nrecv;
    MPI_Sendrecv(&nsend,1,MPI_INT,procneigh[dim][0],0,
                 &nrecv1,1,MPI_INT,procneigh[dim][1],0,world,MPI_STATUS_IGNORE);
    nrecv += nrecv1;
    if (procgrid[dim] > 2) {
      MPI_Sendrecv(&nsend,1,MPI_INT,procneigh[dim][1],0,
                   &nrecv2,1,MPI_INT,procneigh[dim][0],0,world,
                   MPI_STATUS_IGNORE);
      nrecv += nrecv2;
    } else nrecv2 = 0;

    if (nrecv > maxrecv) grow_recv(nrecv);

    MPI_Irecv(&buf_recv[nsend],nrecv1,MPI_DOUBLE,procneigh[dim][1],0,
              world,&request);
    MPI_Send(buf_recv,nsend,MPI_DOUBLE,procneigh[dim][0],0,world);
    MPI_Wait(&request,MPI_STATUS_IGNORE);

    if (procgrid[dim] > 2) {
      MPI_Irecv(&buf_recv[nsend+nrecv1],nrecv2,MPI_DOUBLE,procneigh[dim][0],0,
                world,&request);
      MPI_Send(buf_recv,nsend,MPI_DOUBLE,procneigh[dim][1],0,world);
      MPI_Wait(&request,MPI_STATUS_IGNORE);
    }
  }

  outbuf = buf_recv;
  return nrecv;
}

/* ----------------------------------------------------------------------
   realloc the size of the send buffer as needed with BUFFACTOR and bufextra
   flag = 0, don't need to realloc with copy, just free/malloc w/ BUFFACTOR
   flag = 1, realloc with BUFFACTOR
   flag = 2, free/malloc w/out BUFFACTOR
------------------------------------------------------------------------- */

void CommBrick::grow_send(int n, int flag)
{
  if (flag == 0) {
    maxsend = static_cast<int> (BUFFACTOR * n);
    memory->destroy(buf_send);
    memory->create(buf_send,maxsend+bufextra,"comm:buf_send");
  } else if (flag == 1) {
    maxsend = static_cast<int> (BUFFACTOR * n);
    memory->grow(buf_send,maxsend+bufextra,"comm:buf_send");
  } else {
    memory->destroy(buf_send);
    memory->grow(buf_send,maxsend+bufextra,"comm:buf_send");
  }
}

/* ----------------------------------------------------------------------
   free/malloc the size of the recv buffer as needed with BUFFACTOR
------------------------------------------------------------------------- */

void CommBrick::grow_recv(int n)
{
  maxrecv = static_cast<int> (BUFFACTOR * n);
  memory->destroy(buf_recv);
  memory->create(buf_recv,maxrecv,"comm:buf_recv");
}

/* ----------------------------------------------------------------------
   realloc the size of the iswap sendlist as needed with BUFFACTOR
------------------------------------------------------------------------- */

void CommBrick::grow_list(int iswap, int n)
{
  maxsendlist[iswap] = static_cast<int> (BUFFACTOR * n);
  memory->grow(sendlist[iswap],maxsendlist[iswap],"comm:sendlist[iswap]");
}

/* ----------------------------------------------------------------------
   realloc the buffers needed for swaps
------------------------------------------------------------------------- */

void CommBrick::grow_swap(int n)
{
  free_swap();
  allocate_swap(n);
  if (mode == Comm::MULTI) {
    free_multi();
    allocate_multi(n);
  }

  if (mode == Comm::MULTIOLD) {
    free_multiold();
    allocate_multiold(n);
  }


  sendlist = (int **)
    memory->srealloc(sendlist,n*sizeof(int *),"comm:sendlist");
  memory->grow(maxsendlist,n,"comm:maxsendlist");
  for (int i = maxswap; i < n; i++) {
    maxsendlist[i] = BUFMIN;
    memory->create(sendlist[i],BUFMIN,"comm:sendlist[i]");
  }
  maxswap = n;
}

/* ----------------------------------------------------------------------
   allocation of swap info
------------------------------------------------------------------------- */

void CommBrick::allocate_swap(int n)
{
  memory->create(sendnum,n,"comm:sendnum");
  memory->create(recvnum,n,"comm:recvnum");
  memory->create(sendproc,n,"comm:sendproc");
  memory->create(recvproc,n,"comm:recvproc");
  memory->create(size_forward_recv,n,"comm:size");
  memory->create(size_reverse_send,n,"comm:size");
  memory->create(size_reverse_recv,n,"comm:size");
  memory->create(slablo,n,"comm:slablo");
  memory->create(slabhi,n,"comm:slabhi");
  memory->create(firstrecv,n,"comm:firstrecv");
  memory->create(pbc_flag,n,"comm:pbc_flag");
  memory->create(pbc,n,6,"comm:pbc");
}

/* ----------------------------------------------------------------------
   allocation of multi-collection swap info
------------------------------------------------------------------------- */

void CommBrick::allocate_multi(int n)
{
  multilo = memory->create(multilo,n,ncollections,"comm:multilo");
  multihi = memory->create(multihi,n,ncollections,"comm:multihi");
}

/* ----------------------------------------------------------------------
   allocation of multi/old-type swap info
------------------------------------------------------------------------- */

void CommBrick::allocate_multiold(int n)
{
  multioldlo = memory->create(multioldlo,n,atom->ntypes+1,"comm:multioldlo");
  multioldhi = memory->create(multioldhi,n,atom->ntypes+1,"comm:multioldhi");
}


/* ----------------------------------------------------------------------
   free memory for swaps
------------------------------------------------------------------------- */

void CommBrick::free_swap()
{
  memory->destroy(sendnum);
  memory->destroy(recvnum);
  memory->destroy(sendproc);
  memory->destroy(recvproc);
  memory->destroy(size_forward_recv);
  memory->destroy(size_reverse_send);
  memory->destroy(size_reverse_recv);
  memory->destroy(slablo);
  memory->destroy(slabhi);
  memory->destroy(firstrecv);
  memory->destroy(pbc_flag);
  memory->destroy(pbc);
}

/* ----------------------------------------------------------------------
   free memory for multi-collection swaps
------------------------------------------------------------------------- */

void CommBrick::free_multi()
{
  memory->destroy(multilo);
  memory->destroy(multihi);
  multilo = multihi = nullptr;
}

/* ----------------------------------------------------------------------
   free memory for multi/old-type swaps
------------------------------------------------------------------------- */

void CommBrick::free_multiold()
{
  memory->destroy(multioldlo);
  memory->destroy(multioldhi);
  multioldlo = multioldhi = nullptr;
}

/* ----------------------------------------------------------------------
   extract data potentially useful to other classes
------------------------------------------------------------------------- */

void *CommBrick::extract(const char *str, int &dim)
{
  dim = 0;
  if (strcmp(str,"localsendlist") == 0) {
    int i, iswap, isend;
    dim = 1;
    if (!localsendlist)
      memory->create(localsendlist,atom->nlocal,"comm:localsendlist");
    else
      memory->grow(localsendlist,atom->nlocal,"comm:localsendlist");

    for (i = 0; i < atom->nlocal; i++)
      localsendlist[i] = 0;

    for (iswap = 0; iswap < nswap; iswap++)
      for (isend = 0; isend < sendnum[iswap]; isend++)
        if (sendlist[iswap][isend] < atom->nlocal)
          localsendlist[sendlist[iswap][isend]] = 1;

    return (void *) localsendlist;
  }

  return nullptr;
}

/* ----------------------------------------------------------------------
   return # of bytes of allocated memory
------------------------------------------------------------------------- */

double CommBrick::memory_usage()
{
  double bytes = 0;
  bytes += (double)nprocs * sizeof(int);    // grid2proc
  for (int i = 0; i < nswap; i++)
    bytes += memory->usage(sendlist[i],maxsendlist[i]);
  bytes += memory->usage(buf_send,maxsend+bufextra);
  bytes += memory->usage(buf_recv,maxrecv);
  return bytes;
}<|MERGE_RESOLUTION|>--- conflicted
+++ resolved
@@ -52,12 +52,8 @@
 {
   style = 0;
   layout = Comm::LAYOUT_UNIFORM;
-<<<<<<< HEAD
-  pbc_flag = NULL;
+  pbc_flag = nullptr;
   comm_style = (const char*) "brick";
-=======
-  pbc_flag = nullptr;
->>>>>>> dc08058e
   init_buffers();
 }
 
