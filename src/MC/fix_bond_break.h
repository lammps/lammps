--- conflicted
+++ resolved
@@ -69,11 +69,7 @@
   void break_angles(int, tagint, tagint);
   void break_dihedrals(int, tagint, tagint);
   void break_impropers(int, tagint, tagint);
-<<<<<<< HEAD
-  void recreate_special(int);
-=======
   void rebuild_special_one(int);
->>>>>>> 066e7598
   int dedup(int, int, tagint *);
   
   // DEBUG
