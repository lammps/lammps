--- conflicted
+++ resolved
@@ -19,24 +19,6 @@
 #include <cctype>
 #include <map>
 #include <string>
-<<<<<<< HEAD
-#include "lammps.h"
-#include "style_angle.h"
-#include "style_atom.h"
-#include "style_bond.h"
-#include "style_comm.h"
-#include "style_command.h"
-#include "style_compute.h"
-#include "style_dihedral.h"
-#include "style_dump.h"
-#include "style_fix.h"
-#include "style_improper.h"
-#include "style_integrate.h"
-#include "style_kspace.h"
-#include "style_minimize.h"
-#include "style_pair.h"
-#include "style_region.h"
-=======
 #include "style_angle.h"     // IWYU pragma: keep
 #include "style_atom.h"      // IWYU pragma: keep
 #include "style_bond.h"      // IWYU pragma: keep
@@ -51,7 +33,6 @@
 #include "style_minimize.h"  // IWYU pragma: keep
 #include "style_pair.h"      // IWYU pragma: keep
 #include "style_region.h"    // IWYU pragma: keep
->>>>>>> a12b959f
 #include "universe.h"
 #include "input.h"
 #include "info.h"
