--- conflicted
+++ resolved
@@ -316,14 +316,9 @@
       }
 
       if (eflag) {
-<<<<<<< HEAD
 	evdwl -= (spi[0]*fmi[0] + spi[1]*fmi[1] + spi[2]*fmi[2]);
 	evdwl *= hbar;
 	emag[i] += evdwl;
-=======
-        evdwl -= (spi[0]*fmi[0] + spi[1]*fmi[1] + spi[2]*fmi[2]);
-        evdwl *= hbar;
->>>>>>> 89886032
       } else evdwl = 0.0;
 
       if (evflag) ev_tally_xyz(i,j,nlocal,newton_pair,
@@ -380,10 +375,9 @@
     } else error->all(FLERR,"Wrong type number");
   }
 
-  // if interaction applies to type ii,
+  // if interaction applies to type of ii,
   // locflag = 1 and compute pair interaction
 
-  //i = ilist[ii];
   if (locflag == 1) {
 
     xi[0] = x[ii][0];
