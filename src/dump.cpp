--- conflicted
+++ resolved
@@ -141,19 +141,12 @@
 
   if (strchr(filename,'*')) multifile = 1;
 
-<<<<<<< HEAD
-  char *suffix = filename + strlen(filename) - strlen(".bin");
-  if (suffix > filename && strcmp(suffix,".bin") == 0) binary = 1;
-  suffix = filename + strlen(filename) - strlen(".gz");
-  if (suffix > filename && strcmp(suffix,".gz") == 0) compressed = 1;
-
-  vtime = -1;
-  last_time = 0.0;
-=======
   if (utils::strmatch(filename, "\\.bin$")) binary = 1;
   if (utils::strmatch(filename, "\\.gz$")
       || utils::strmatch(filename, "\\.zst$")) compressed = 1;
->>>>>>> 54884c97
+
+  vtime = -1;
+  last_time = 0.0;
 }
 
 /* ---------------------------------------------------------------------- */
@@ -1132,7 +1125,7 @@
 
     } else if (strcmp(arg[iarg],"vtime") == 0) {
       if (iarg+2 > narg) error->all(FLERR,"Illegal dump_modify command");
-      vtime = force->numeric(FLERR, arg[iarg+1]);
+      vtime = utils::numeric(FLERR, arg[iarg+1],false,lmp);
       if (vtime < 0) error->all(FLERR,"Illegal dump_modify command");
       last_time = vtime;
       iarg += 2;
