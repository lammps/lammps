--- conflicted
+++ resolved
@@ -40,45 +40,8 @@
   int command;
   int neigh;
 
-<<<<<<< HEAD
-  // kind of list requested, one flag is 1, others are 0
-  // NOTE: should make only the first 3 settings be unique,
-  //         allow others as add-on flags
-  //       this will require changed flags in pair requestors
-  //       this will lead to simpler logic in Neighbor::choose_build()
-
-  int half;              // 1 if half neigh list (set by default)
-  int full;              // 1 if full neigh list
-  int half_from_full;    // 1 if half list computed from previous full list
-  int gran;              // 1 if granular list
-  int granhistory;       // 1 if history info for granular contact pairs
-  int respainner;        // 1 if a rRESPA inner list
-  int respamiddle;       // 1 if a rRESPA middle list
-  int respaouter;        // 1 if a rRESPA outer list
-
-  // command_style only set if command = 1
-  // allows print_pair_info() to access command name
-
-  const char *command_style;
-
-  // -----------------
-  // optional settings, set by caller, all are 0 by default
-  // -----------------
-
-  // 0 if needed every reneighboring during run
-  // 1 if occasionally needed by a fix, compute, etc
-
-  int occasional;
-
-  // 0 if use force::newton_pair setting
-  // 1 if override with pair newton on
-  // 2 if override with pair newton off
-
-  int newton;
-=======
   // half/full setting, determines which neighbors appear in list
   // one flag is 1, other is 0
->>>>>>> 49e83b43
 
   int half;              // half neigh list (set by default)
   int full;              // full neigh list
