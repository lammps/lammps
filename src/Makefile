# LAMMPS multiple-machine -*- Makefile -*-

SHELL = /bin/bash
PYTHON = python

#.IGNORE:

# Definitions

ROOT =	 lmp
EXE =	 lmp_$@
ARLIB =  liblammps_$@.a
SHLIB =	 liblammps_$@.so
ARLINK = liblammps.a
SHLINK = liblammps.so

OBJDIR =   Obj_$@
OBJSHDIR = Obj_shared_$@

SRC =	$(wildcard *.cpp)
INC =	$(wildcard *.h)
OBJ = 	$(SRC:.cpp=.o)

SRCLIB = $(filter-out main.cpp,$(SRC))
OBJLIB = $(filter-out main.o,$(OBJ))

# Command-line options for mode: exe (default), shexe, lib, shlib

mode = exe
objdir = $(OBJDIR)

ifeq ($(mode),shexe)
objdir = $(OBJSHDIR)
endif

ifeq ($(mode),lib)
objdir = $(OBJDIR)
endif

ifeq ($(mode),shlib)
objdir = $(OBJSHDIR)
endif

# Package variables

PACKAGE = asphere body class2 colloid compress coreshell dipole gpu \
          granular kim kokkos kspace manybody mc meam misc molecule mpiio \
          opt peri poems python qeq replica rigid shock snap srd \
          voronoi

PACKUSER = user-atc user-awpmd user-cg-cmm user-colvars \
	   user-diffraction user-dpd user-drude user-eff user-fep user-h5md \
	   user-hadress user-intel user-lb user-manifold user-mgpt \
	   user-misc user-molfile user-omp user-phonon user-qmmm user-qtb \
	   user-quip user-reaxc user-smd user-smtbq user-sph user-tally \
	   user-vtk

<<<<<<< HEAD
PACKLIB = compress gpu kim kokkos meam mpiio poems python voronoi \
	  user-atc user-awpmd user-colvars user-h5md user-intel \
	  user-lb user-molfile user-qmmm user-quip user-smd user-vtk
=======
PACKLIB = compress gpu kim kokkos meam mpiio poems python reax voronoi \
	  user-atc user-awpmd user-colvars user-h5md user-lb user-molfile \
	  user-qmmm user-quip user-vtk
>>>>>>> a6ceebf5

PACKALL = $(PACKAGE) $(PACKUSER)

PACKAGEUC = $(shell echo $(PACKAGE) | tr a-z A-Z)
PACKUSERUC = $(shell echo $(PACKUSER) | tr a-z A-Z)

YESDIR = $(shell echo $(@:yes-%=%) | tr a-z A-Z)
NODIR  = $(shell echo $(@:no-%=%) | tr a-z A-Z)

# List of all targets

help:
	@echo ''
	@echo 'make clean-all           delete all object files'
	@echo 'make clean-machine       delete object files for one machine'
	@echo 'make mpi-stubs           build dummy MPI library in STUBS'
	@echo 'make install-python      install LAMMPS wrapper in Python'
	@echo 'make tar                 create lmp_src.tar.gz of src dir and packages'
	@echo ''
	@echo 'make package                 list available packages'
	@echo 'make package-status (ps)     status of all packages'
	@echo 'make yes-package             install a single pgk in src dir'
	@echo 'make no-package              remove a single pkg from src dir'
	@echo 'make yes-all                 install all pgks in src dir'
	@echo 'make no-all                  remove all pkgs from src dir'
	@echo 'make yes-standard (yes-std)  install all standard pkgs'
	@echo 'make no-standard (no-std)    remove all standard pkgs'
	@echo 'make yes-user                install all user pkgs'
	@echo 'make no-user                 remove all user pkgs'
	@echo 'make no-lib                  remove all pkgs with external libs'
	@echo ''
	@echo 'make package-update (pu) replace src files with updated package files'
	@echo 'make package-overwrite   replace package files with src files'
	@echo 'make package-diff (pd)   diff src files against package files'
	@echo 'make purge               purge obsolete copies of source files'
	@echo ''
	@echo 'make machine             build LAMMPS for machine'
	@echo 'make mode=lib machine    build LAMMPS as static lib for machine'
	@echo 'make mode=shlib machine  build LAMMPS as shared lib for machine'
	@echo 'make mode=shexe machine  build LAMMPS as shared exe for machine'
	@echo 'make makelist            create Makefile.list used by old makes'
	@echo 'make -f Makefile.list machine     build LAMMPS for machine (old)'
	@echo ''
	@echo 'machine is one of these from src/MAKE:'
	@echo ''
	@files="`ls MAKE/Makefile.*`"; \
	  for file in $$files; do head -1 $$file; done
	@echo ''
	@echo '... or one of these from src/MAKE/OPTIONS:'
	@echo ''
	@files="`ls MAKE/OPTIONS/Makefile.*`"; \
	  for file in $$files; do head -1 $$file; done
	@echo ''
	@echo '... or one of these from src/MAKE/MACHINES:'
	@echo ''
	@files="`ls MAKE/MACHINES/Makefile.*`"; \
	  for file in $$files; do head -1 $$file; done
	@echo ''
	@echo '... or one of these from src/MAKE/MINE:'
	@echo ''
	@files="`ls MAKE/MINE/Makefile.* 2>/dev/null`"; \
	  for file in $$files; do head -1 $$file; done
	@echo ''

# Build LAMMPS in one of 4 modes
# exe =   exe with static compile in Obj_machine (default)
# shexe = exe with shared compile in Obj_shared_machine
# lib =   static lib in Obj_machine
# shlib = shared lib in Obj_shared_machine

.DEFAULT:
	@if [ $@ = "serial" -a ! -f STUBS/libmpi_stubs.a ]; \
	  then $(MAKE) mpi-stubs; fi
	@test -f MAKE/Makefile.$@ -o -f MAKE/OPTIONS/Makefile.$@ -o \
	  -f MAKE/MACHINES/Makefile.$@ -o -f MAKE/MINE/Makefile.$@
	@if [ ! -d $(objdir) ]; then mkdir $(objdir); fi
	@$(SHELL) Make.sh style
	@if [ -f MAKE/MACHINES/Makefile.$@ ]; \
	  then cp MAKE/MACHINES/Makefile.$@ $(objdir)/Makefile; fi
	@if [ -f MAKE/OPTIONS/Makefile.$@ ]; \
	  then cp MAKE/OPTIONS/Makefile.$@ $(objdir)/Makefile; fi
	@if [ -f MAKE/Makefile.$@ ]; \
	  then cp MAKE/Makefile.$@ $(objdir)/Makefile; fi
	@if [ -f MAKE/MINE/Makefile.$@ ]; \
	  then cp MAKE/MINE/Makefile.$@ $(objdir)/Makefile; fi
	@if [ ! -e Makefile.package ]; \
	  then cp Makefile.package.empty Makefile.package; fi
	@if [ ! -e Makefile.package.settings ]; \
	  then cp Makefile.package.settings.empty Makefile.package.settings; fi
	@cp Makefile.package Makefile.package.settings $(objdir)
	@cd $(objdir); rm -f .depend; \
	$(MAKE) $(MFLAGS) "SRC = $(SRC)" "INC = $(INC)" depend || :
ifeq ($(mode),exe)
	@cd $(objdir); \
	$(MAKE) $(MFLAGS) "OBJ = $(OBJ)" "INC = $(INC)" "SHFLAGS =" \
	  "EXE = ../$(EXE)" ../$(EXE)
endif
ifeq ($(mode),shexe)
	@cd $(objdir); \
	$(MAKE) $(MFLAGS) "OBJ = $(OBJ)" "INC = $(INC)" \
	  "EXE = ../$(EXE)" ../$(EXE)
endif
ifeq ($(mode),lib)
	@cd $(objdir); \
	$(MAKE) $(MFLAGS) "OBJ = $(OBJLIB)" "INC = $(INC)" "SHFLAGS =" \
	  "EXE = ../$(ARLIB)" lib
	@rm -f $(ARLINK)
	@ln -s $(ARLIB) $(ARLINK)
endif
ifeq ($(mode),shlib)
	@cd $(objdir); \
	$(MAKE) $(MFLAGS) "OBJ = $(OBJLIB)" "INC = $(INC)" \
	  "EXE = ../$(SHLIB)" shlib
	@rm -f $(SHLINK)
	@ln -s $(SHLIB) $(SHLINK)
endif

# Remove machine-specific object files

clean:
	@echo 'make clean-all           delete all object files'
	@echo 'make clean-machine       delete object files for one machine'

clean-all:
	rm -rf Obj_*

clean-%:
	rm -rf Obj_$(@:clean-%=%) Obj_shared_$(@:clean-%=%)

test-clean:
	@cd ../test/; $(MAKE) $(MFLAGS) clean; cd ..

test-%:
	$(MAKE) $(MFLAGS) $(@:test-%=%)
	@cd ../test/; $(MAKE) $(MFLAGS) test MACH=$(@:test-%=%) MPICMD="$(MPICMD)" LMPFLAGS="$(LMPFLAGS)" TAG=$(TAG) || exit 1 ; cd ..

# Create Makefile.list

makelist:
	@$(SHELL) Make.sh style
	@$(SHELL) Make.sh Makefile.list

# Make MPI STUBS library

mpi-stubs:
	@cd STUBS; $(MAKE) clean; $(MAKE)

# install LAMMPS shared lib and Python wrapper for Python usage

install-python:
	@$(PYTHON) ../python/install.py

# Create a tarball of src dir and packages

tar:
	@cd STUBS; $(MAKE) clean
	@cd ..; tar cvzf src/$(ROOT)_src.tar.gz \
	  src/Make* src/Package.sh src/Depend.sh src/Install.sh \
	  src/MAKE src/DEPEND src/*.cpp src/*.h src/STUBS \
	  $(patsubst %,src/%,$(PACKAGEUC)) $(patsubst %,src/%,$(PACKUSERUC)) \
          --exclude=*/.svn
	@cd STUBS; $(MAKE)
	@echo "Created $(ROOT)_src.tar.gz"

# Package management

package:
	@echo 'Standard packages:' $(PACKAGE)
	@echo ''
	@echo 'User-contributed packages:' $(PACKUSER)
	@echo ''
	@echo 'make package                 list available packages'
	@echo 'make package-status (ps)     status of all packages'
	@echo 'make yes-package             install a single pgk in src dir'
	@echo 'make no-package              remove a single pkg from src dir'
	@echo 'make yes-all                 install all pgks in src dir'
	@echo 'make no-all                  remove all pkgs from src dir'
	@echo 'make yes-standard (yes-std)  install all standard pkgs'
	@echo 'make no-standard (no-srd)    remove all standard pkgs'
	@echo ''
	@echo 'make yes-user                install all user pkgs'
	@echo 'make no-user                 remove all user pkgs'
	@echo 'make no-lib                  remove all pkgs with external libs'
	@echo 'make package-update (pu)  replace src files with package files'
	@echo 'make package-overwrite    replace package files with src files'
	@echo 'make package-diff (pd)    diff src files against package file'

yes-all:
	@for p in $(PACKALL); do $(MAKE) yes-$$p; done

no-all:
	@for p in $(PACKALL); do $(MAKE) no-$$p; done

yes-standard yes-std:
	@for p in $(PACKAGE); do $(MAKE) yes-$$p; done

no-standard no-std:
	@for p in $(PACKAGE); do $(MAKE) no-$$p; done

yes-user:
	@for p in $(PACKUSER); do $(MAKE) yes-$$p; done

no-user:
	@for p in $(PACKUSER); do $(MAKE) no-$$p; done

no-lib:
	@for p in $(PACKLIB); do $(MAKE) no-$$p; done

yes-%:
	@if [ ! -e Makefile.package ]; \
	  then cp Makefile.package.empty Makefile.package; fi
	@if [ ! -e Makefile.package.settings ]; \
	  then cp Makefile.package.settings.empty Makefile.package.settings; fi
	@if [ ! -e $(YESDIR) ]; then \
	  echo "Package $(@:yes-%=%) does not exist"; \
	elif [ -e $(YESDIR)/Install.sh ]; then \
	  echo "Installing package $(@:yes-%=%)"; \
	  cd $(YESDIR); $(SHELL) Install.sh 1; cd ..; \
		$(SHELL) Depend.sh $(YESDIR) 1; \
	else \
	  echo "Installing package $(@:yes-%=%)"; \
	  cd $(YESDIR); $(SHELL) ../Install.sh 1; cd ..; \
		$(SHELL) Depend.sh $(YESDIR) 1; \
	fi;

no-%:
	@if [ ! -e $(NODIR) ]; then \
	  echo "Package $(@:no-%=%) does not exist"; \
	elif [ -e $(NODIR)/Install.sh ]; then \
	  echo "Uninstalling package $(@:no-%=%)"; \
	  cd $(NODIR); $(SHELL) Install.sh 0; cd ..; \
		$(SHELL) Depend.sh $(NODIR) 0; \
	else \
	  echo "Uninstalling package $(@:no-%=%)"; \
	  cd $(NODIR); $(SHELL) ../Install.sh 0; cd ..; \
		$(SHELL) Depend.sh $(NODIR) 0; \
        fi;

# status = list src files that differ from package files
# update = replace src files with newer package files
# overwrite = overwrite package files with newer src files
# diff = show differences between src and package files
# purge = delete obsolete and auto-generated package files

package-status ps:
	@for p in $(PACKAGEUC); do $(SHELL) Package.sh $$p status; done
	@echo ''
	@for p in $(PACKUSERUC); do $(SHELL) Package.sh $$p status; done

package-update pu:
	@for p in $(PACKAGEUC); do $(SHELL) Package.sh $$p update; done
	@echo ''
	@for p in $(PACKUSERUC); do $(SHELL) Package.sh $$p update; done

package-overwrite:
	@for p in $(PACKAGEUC); do $(SHELL) Package.sh $$p overwrite; done
	@echo ''
	@for p in $(PACKUSERUC); do $(SHELL) Package.sh $$p overwrite; done

package-diff pd:
	@for p in $(PACKAGEUC); do $(SHELL) Package.sh $$p diff; done
	@echo ''
	@for p in $(PACKUSERUC); do $(SHELL) Package.sh $$p diff; done

purge: Purge.list
	@echo 'Purging obsolete and auto-generated source files'
	@for f in `grep -v '#' Purge.list` ;		\
	    do test -f $$f && rm $$f && echo $$f || : ;		\
	done<|MERGE_RESOLUTION|>--- conflicted
+++ resolved
@@ -44,9 +44,9 @@
 # Package variables
 
 PACKAGE = asphere body class2 colloid compress coreshell dipole gpu \
-          granular kim kokkos kspace manybody mc meam misc molecule mpiio \
-          opt peri poems python qeq replica rigid shock snap srd \
-          voronoi
+	  granular kim \
+	  kokkos kspace manybody mc meam misc molecule mpiio opt peri poems \
+	  python qeq replica rigid shock snap srd voronoi
 
 PACKUSER = user-atc user-awpmd user-cg-cmm user-colvars \
 	   user-diffraction user-dpd user-drude user-eff user-fep user-h5md \
@@ -55,15 +55,9 @@
 	   user-quip user-reaxc user-smd user-smtbq user-sph user-tally \
 	   user-vtk
 
-<<<<<<< HEAD
 PACKLIB = compress gpu kim kokkos meam mpiio poems python voronoi \
 	  user-atc user-awpmd user-colvars user-h5md user-intel \
 	  user-lb user-molfile user-qmmm user-quip user-smd user-vtk
-=======
-PACKLIB = compress gpu kim kokkos meam mpiio poems python reax voronoi \
-	  user-atc user-awpmd user-colvars user-h5md user-lb user-molfile \
-	  user-qmmm user-quip user-vtk
->>>>>>> a6ceebf5
 
 PACKALL = $(PACKAGE) $(PACKUSER)
 
