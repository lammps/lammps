--- conflicted
+++ resolved
@@ -296,15 +296,10 @@
       }
 
       if (eflag) {
-<<<<<<< HEAD
 	evdwl -= (spi[0]*fmi[0] + spi[1]*fmi[1] + spi[2]*fmi[2]);
 	evdwl *= 0.5*hbar;
 	//evdwl *= hbar;
 	emag[i] += evdwl;
-=======
-        evdwl -= (spi[0]*fmi[0] + spi[1]*fmi[1] + spi[2]*fmi[2]);
-        evdwl *= 0.5*hbar;
->>>>>>> 634c0537
       } else evdwl = 0.0;
 
       if (evflag) ev_tally_xyz(i,j,nlocal,newton_pair,
@@ -416,12 +411,9 @@
   fmi[0] += 2.0*Jex*spj[0];
   fmi[1] += 2.0*Jex*spj[1];
   fmi[2] += 2.0*Jex*spj[2];
-<<<<<<< HEAD
   //fmi[0] += Jex*spj[0];
   //fmi[1] += Jex*spj[1];
   //fmi[2] += Jex*spj[2];
-=======
->>>>>>> 634c0537
 }
 
 /* ----------------------------------------------------------------------
