--- conflicted
+++ resolved
@@ -59,11 +59,8 @@
   // set child class defaults
 
   scalar_flag = vector_flag = array_flag = 0;
-<<<<<<< HEAD
   thermo_modify_colname = 0;
-=======
   extscalar = extvector = extarray = -1;
->>>>>>> af540bec
   peratom_flag = local_flag = pergrid_flag = 0;
   size_vector_variable = size_array_rows_variable = 0;
 
