/* ----------------------------------------------------------------------
   LAMMPS - Large-scale Atomic/Molecular Massively Parallel Simulator
   https://www.lammps.org/ Sandia National Laboratories
   LAMMPS Development team: developers@lammps.org

   Copyright (2003) Sandia Corporation.  Under the terms of Contract
   DE-AC04-94AL85000 with Sandia Corporation, the U.S. Government retains
   certain rights in this software.  This software is distributed under
   the GNU General Public License.

   See the README file in the top-level LAMMPS directory.
------------------------------------------------------------------------- */
#ifndef TESTING_CORE__H
#define TESTING_CORE__H

#include "exceptions.h"
#include "info.h"
#include "input.h"
#include "lammps.h"
#include "platform.h"
#include "variable.h"
#include "gmock/gmock.h"
#include "gtest/gtest.h"

#include <functional>
#include <string>
#include <vector>

using LAMMPS_NS::Info;
using LAMMPS_NS::LAMMPS;
using LAMMPS_NS::LAMMPSException;

using ::testing::ContainsRegex;

#if defined(LAMMPS_SKIP_DEATH_TESTS)
#define TEST_FAILURE(errmsg, ...)                             \
    {                                                         \
        ;                                                     \
    }
#else
#define TEST_FAILURE(errmsg, ...)                             \
    {                                                         \
        ::testing::internal::CaptureStdout();                 \
        ASSERT_ANY_THROW({__VA_ARGS__});                      \
        auto mesg = ::testing::internal::GetCapturedStdout(); \
        ASSERT_THAT(mesg, ContainsRegex(errmsg));             \
    }
#endif

// whether to print verbose output (i.e. not capturing LAMMPS screen output).
extern bool verbose;

class LAMMPSTest : public ::testing::Test {
public:
    void command(const std::string &line) { lmp->input->one(line); }

    void BEGIN_HIDE_OUTPUT()
    {
        if (!verbose) ::testing::internal::CaptureStdout();
    }

    void END_HIDE_OUTPUT()
    {
        if (!verbose) ::testing::internal::GetCapturedStdout();
    }

    void BEGIN_CAPTURE_OUTPUT() { ::testing::internal::CaptureStdout(); }

    std::string END_CAPTURE_OUTPUT()
    {
        auto output = ::testing::internal::GetCapturedStdout();
        if (verbose) std::cout << output;
        return output;
    }

    void HIDE_OUTPUT(std::function<void()> f)
    {
        if (!verbose) ::testing::internal::CaptureStdout();
        try {
            f();
        } catch (LAMMPSException &e) {
            if (!verbose) std::cout << ::testing::internal::GetCapturedStdout();
            throw e;
        }
        if (!verbose) ::testing::internal::GetCapturedStdout();
    }

    std::string CAPTURE_OUTPUT(std::function<void()> f)
    {
        ::testing::internal::CaptureStdout();
        try {
            f();
        } catch (LAMMPSException &e) {
            if (verbose) std::cout << ::testing::internal::GetCapturedStdout();
            throw e;
        }
        auto output = ::testing::internal::GetCapturedStdout();
        if (verbose) std::cout << output;
        return output;
    }

    double get_variable_value(const std::string &name)
    {
        char *str    = LAMMPS_NS::utils::strdup(fmt::format("v_{}", name));
        double value = lmp->input->variable->compute_equal(str);
        delete[] str;
        return value;
    }

    std::string get_variable_string(const std::string &name)
    {
        return lmp->input->variable->retrieve(name.c_str());
    }

protected:
    std::string testbinary = "LAMMPSTest";
<<<<<<< HEAD
    LAMMPS::argv args = {"-log", "none", "-echo", "screen", "-nocite"};
=======
    LAMMPS::argv args      = {"-log", "none", "-echo", "screen", "-nocite"};
>>>>>>> 05e836f5
    LAMMPS *lmp;
    Info *info;

    void SetUp() override
    {
        LAMMPS::argv full_args = {testbinary};
        full_args.insert(full_args.end(), args.begin(), args.end());

        HIDE_OUTPUT([&] {
            lmp  = new LAMMPS(full_args, MPI_COMM_WORLD);
            info = new Info(lmp);
        });
        InitSystem();
    }

    virtual void InitSystem() {}

    void TearDown() override
    {
        HIDE_OUTPUT([&] {
            delete info;
            delete lmp;
            info = nullptr;
            lmp  = nullptr;
        });
        std::cout.flush();
    }
};

#endif<|MERGE_RESOLUTION|>--- conflicted
+++ resolved
@@ -114,11 +114,7 @@
 
 protected:
     std::string testbinary = "LAMMPSTest";
-<<<<<<< HEAD
-    LAMMPS::argv args = {"-log", "none", "-echo", "screen", "-nocite"};
-=======
     LAMMPS::argv args      = {"-log", "none", "-echo", "screen", "-nocite"};
->>>>>>> 05e836f5
     LAMMPS *lmp;
     Info *info;
 
