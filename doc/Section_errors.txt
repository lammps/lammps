--- conflicted
+++ resolved
@@ -1937,18 +1937,6 @@
 
 Only atom-style variables generate per-atom quantities, needed for
 dump output. :dd
-
-<<<<<<< HEAD
-{Dump dcd cannot dump unwrapped coords with triclinic box} :dt
-
-Cannot use unwrap option with non-orthogonal simulation box. :dd
-
-{Dump xtc cannot dump unwrapped coords with triclinic box} :dt
-=======
-{Dump dcd must use group all} :dt
->>>>>>> 76b3fd41
-
-Cannot use unwrap option with non-orthogonal simulation box. :dd
 
 {Dump dcd of non-matching # of atoms} :dt
 
