/* ----------------------------------------------------------------------
   LAMMPS - Large-scale Atomic/Molecular Massively Parallel Simulator
   https://www.lammps.org/ Sandia National Laboratories
   LAMMPS development team: developers@lammps.org

   Copyright (2003) Sandia Corporation.  Under the terms of Contract
   DE-AC04-94AL85000 with Sandia Corporation, the U.S. Government retains
   certain rights in this software.  This software is distributed under
   the GNU General Public License.

   See the README file in the top-level LAMMPS directory.
------------------------------------------------------------------------- */

/* ----------------------------------------------------------------------
   Contributing authors: Ngoc Cuong Nguyen (MIT) and Andrew Rohskopf (SNL)
------------------------------------------------------------------------- */

#include "fitpod_command.h"

#include "mlpod.h"
#include "fastpod.h"

#include "comm.h"
#include "error.h"
#include "math_special.h"
#include "memory.h"
#include "tokenizer.h"

#include <algorithm>
#include <cmath>
#include <random>
#include <string>
#include <vector>
#include <unordered_map>

using namespace LAMMPS_NS;
using MathSpecial::powint;

#define MAXLINE 1024

static constexpr double SMALL = 1.0e-10;

FitPOD::FitPOD(LAMMPS *_lmp) : Command(_lmp), podptr(nullptr), fastpodptr(nullptr)
{
}

void FitPOD::command(int narg, char **arg)
{
  if (narg < 2) utils::missing_cmd_args(FLERR, "fitpod", error);

  std::string pod_file = std::string(arg[0]);  // pod input file
  std::string data_file = std::string(arg[1]); // data input file
  std::string coeff_file; // coefficient input file

  if (narg > 2)
    coeff_file = std::string(arg[2]); // coefficient input file
  else
    coeff_file = "";

  desc.method = query_pod(pod_file);
  if (comm->me == 0) {
    if (desc.method == 0) utils::logmesg(lmp, "Regular POD descriptors are used for this potential.\n");
    if (desc.method == 1) utils::logmesg(lmp, "Fast POD descriptors are used for this potential.\n");
  }

  if (desc.method == 0) {
    podptr = new MLPOD(lmp, pod_file, coeff_file);
    read_data_files(data_file, podptr->pod.species);

//     if ((int) traindata.data_path.size() > 1)
//       allocate_memory(traindata);
//     else if ((int) testdata.data_path.size() > 1)
//       allocate_memory(testdata);
    estimate_memory_neighborstruct(traindata, podptr->pod.pbc, podptr->pod.rcut, podptr->pod.nelements);
    estimate_memory_neighborstruct(testdata, podptr->pod.pbc, podptr->pod.rcut, podptr->pod.nelements);
    allocate_memory_neighborstruct();
    estimate_memory_descriptorstruct(traindata);
    estimate_memory_descriptorstruct(testdata);
    allocate_memory_descriptorstruct(podptr->pod.nd);

    // get POD coefficients from an input file

    if (coeff_file != "") podArrayCopy(desc.c, podptr->pod.coeff, podptr->pod.nd);
    desc.nd = podptr->pod.nd;
  }

  if (desc.method == 1) {
    fastpodptr = new FASTPOD(lmp, pod_file, coeff_file);
    read_data_files(data_file, fastpodptr->species);

//     if ((int) traindata.data_path.size() > 1)
//       allocate_memory_fastpod(traindata);
//     else if ((int) testdata.data_path.size() > 1)
//       allocate_memory_fastpod(testdata);
    estimate_memory_neighborstruct(traindata, fastpodptr->pbc, fastpodptr->rcut, fastpodptr->nelements);
    estimate_memory_neighborstruct(testdata, fastpodptr->pbc, fastpodptr->rcut, fastpodptr->nelements);
    allocate_memory_neighborstruct();
    estimate_memory_fastpod(traindata);
    estimate_memory_fastpod(testdata);
    allocate_memory_descriptorstruct(fastpodptr->nd);

    if (coeff_file != "") podArrayCopy(desc.c, fastpodptr->coeff, fastpodptr->nd);
    desc.nd = fastpodptr->nd;
  }

  if (compute_descriptors==0) {
    // compute POD coefficients using least-squares method

    least_squares_fit(traindata);

    // calculate errors for the training data set

    if ((traindata.training_analysis) && ((int) traindata.data_path.size() > 1) )
      error_analysis(traindata, desc.c);

    // calculate energy and force for the training data set

<<<<<<< HEAD
  if ((traindata.training_calculation) && ((int) traindata.data_path.size() > 1) )
    energyforce_calculation(traindata, desc.c);

  if (!((testdata.data_path == traindata.data_path) && (testdata.fraction == 1.0) && (traindata.fraction == 1.0)))
  {
    // calculate errors for the test data set

    if ((testdata.test_analysis) && ((int) testdata.data_path.size() > 1) && (testdata.fraction > 0) ) {
      error_analysis(testdata, desc.c);
    }
=======
    if ((traindata.training_calculation) && ((int) traindata.data_path.size() > 1) )
      energyforce_calculation(traindata, desc.c);  

    if (!((testdata.data_path == traindata.data_path) && (testdata.fraction == 1.0) && (traindata.fraction == 1.0)))
    {  
      // calculate errors for the test data set

      if ((testdata.test_analysis) && ((int) testdata.data_path.size() > 1) && (testdata.fraction > 0) ) {
        error_analysis(testdata, desc.c);
      }
>>>>>>> a374e518

      // calculate energy and force for the test data set

<<<<<<< HEAD
    if ((testdata.test_analysis) && (testdata.test_calculation) && ((int) testdata.data_path.size() > 1) && (testdata.fraction > 0) )
      energyforce_calculation(testdata, desc.c);

    // deallocate testing data

    if ((int) testdata.data_path.size() > 1 && (testdata.test_analysis) && (testdata.fraction > 0) ){
      memory->destroy(testdata.lattice);
      memory->destroy(testdata.energy);
      memory->destroy(testdata.stress);
      memory->destroy(testdata.position);
      memory->destroy(testdata.force);
      memory->destroy(testdata.atomtype);
      memory->destroy(testdata.we);
      memory->destroy(testdata.wf);
    }
=======
      if ((testdata.test_analysis) && (testdata.test_calculation) && ((int) testdata.data_path.size() > 1) && (testdata.fraction > 0) )
        energyforce_calculation(testdata, desc.c);

      // deallocate testing data

      if ((int) testdata.data_path.size() > 1 && (testdata.test_analysis) && (testdata.fraction > 0) ){
        memory->destroy(testdata.lattice);
        memory->destroy(testdata.energy);
        memory->destroy(testdata.stress);
        memory->destroy(testdata.position);
        memory->destroy(testdata.force);
        memory->destroy(testdata.atomtype);
        memory->destroy(testdata.we);
        memory->destroy(testdata.wf);
      }    
    }
  }
  else if (compute_descriptors>0) {
    // compute and save POD descriptors
    descriptors_calculation(traindata);    
>>>>>>> a374e518
  }

  // deallocate training data

  if ((int) traindata.data_path.size() > 1){
    memory->destroy(traindata.lattice);
    memory->destroy(traindata.energy);
    memory->destroy(traindata.stress);
    memory->destroy(traindata.position);
    memory->destroy(traindata.force);
    memory->destroy(traindata.atomtype);
    memory->destroy(traindata.we);
    memory->destroy(traindata.wf);
  }

  // deallocate descriptors

  memory->destroy(desc.A);
  memory->destroy(desc.b);
  memory->destroy(desc.c);
  memory->destroy(desc.gd);
  memory->destroy(desc.gdd);

  if (desc.method == 0) memory->destroy(desc.tmpint);

  // deallocate neighbor data

  memory->destroy(nb.alist);
  memory->destroy(nb.pairnum);
  memory->destroy(nb.pairnum_cumsum);
  memory->destroy(nb.pairlist);
  memory->destroy(nb.y);

  delete podptr;
  delete fastpodptr;
}

/* ---------------------------------------------------------------------- */

int FitPOD::query_pod(std::string pod_file)
{
  int fastpod = 0;

  std::string podfilename = pod_file;
  FILE *fppod;
  if (comm->me == 0) {

    fppod = utils::open_potential(podfilename,lmp,nullptr);
    if (fppod == nullptr)
      error->one(FLERR,"Cannot open POD coefficient file {}: ",
                                   podfilename, utils::getsyserror());
  }

  // loop through lines of POD file and parse keywords

  char line[MAXLINE],*ptr;
  int eof = 0;

  while (true) {
    if (comm->me == 0) {
      ptr = fgets(line,MAXLINE,fppod);
      if (ptr == nullptr) {
        eof = 1;
        fclose(fppod);
      }
    }
    MPI_Bcast(&eof,1,MPI_INT,0,world);
    if (eof) break;
    MPI_Bcast(line,MAXLINE,MPI_CHAR,0,world);

    // words = ptrs to all words in line
    // strip single and double quotes from words

    std::vector<std::string> words;
    try {
      words = Tokenizer(utils::trim_comment(line),"\"' \t\n\r\f").as_vector();
    } catch (TokenizerException &) {
      // ignore
    }

    if (words.size() == 0) continue;

    auto keywd = words[0];

    if ((keywd != "#") && (keywd != "species") && (keywd != "pbc")) {

      if (words.size() != 2)
        error->one(FLERR,"Improper POD file.", utils::getsyserror());

      if (keywd == "threebody_angular_degree") fastpod = 1;
      if (keywd == "fourbody_angular_degree") fastpod = 1;
      if (keywd == "fivebody_angular_degree") fastpod = 1;
      if (keywd == "sixbody_angular_degree") fastpod = 1;
      if (keywd == "sevenbody_angular_degree") fastpod = 1;
    }
  }

  return fastpod;
}

int FitPOD::read_data_file(double *fitting_weights, std::string &file_format,
                             std::string &file_extension, std::string &test_path,
                             std::string &training_path, std::string &filenametag,
                             const std::string &data_file, std::string &group_weight_type,
                             std::unordered_map<std::string, double> &we_map,
                             std::unordered_map<std::string, double> &wf_map)
{
  int precision = 8;

  std::string datafilename = data_file;
  FILE *fpdata;
  if (comm->me == 0) {

    fpdata = utils::open_potential(datafilename,lmp,nullptr);
    if (fpdata == nullptr)
      error->one(FLERR,"Cannot open training data file {}: ", datafilename, utils::getsyserror());
  }

  // loop through lines of training data file and parse keywords

  char line[MAXLINE],*ptr;
  int eof = 0;
  while (true) {
    if (comm->me == 0) {
      ptr = fgets(line,MAXLINE,fpdata);
      if (ptr == nullptr) {
        eof = 1;
        fclose(fpdata);
      }
    }
    MPI_Bcast(&eof,1,MPI_INT,0,world);
    if (eof) break;
    MPI_Bcast(line,MAXLINE,MPI_CHAR,0,world);

    // words = ptrs to all words in line
    // strip single and double quotes from words

    std::vector<std::string> words;
    try {
      words = Tokenizer(utils::trim_comment(line),"\"' \t\n\r\f").as_vector();
    } catch (TokenizerException &) {
      // ignore
    }

    if (words.size() == 0) continue;

    auto keywd = words[0];

    if (words.size() != 2)
      error->one(FLERR,"Improper POD file.", utils::getsyserror());

    // settings for fitting weights

    if (keywd == "fitting_weight_energy") fitting_weights[0] = utils::numeric(FLERR,words[1],false,lmp);
    if (keywd == "fitting_weight_force") fitting_weights[1] = utils::numeric(FLERR,words[1],false,lmp);
    if (keywd == "fitting_weight_stress") fitting_weights[2] = utils::numeric(FLERR,words[1],false,lmp);
    if (keywd == "error_analysis_for_training_data_set") fitting_weights[3] = utils::numeric(FLERR,words[1],false,lmp);
    if (keywd == "error_analysis_for_test_data_set") fitting_weights[4] = utils::numeric(FLERR,words[1],false,lmp);
    if (keywd == "energy_force_calculation_for_training_data_set") fitting_weights[5] = utils::numeric(FLERR,words[1],false,lmp);
    if (keywd == "energy_force_calculation_for_test_data_set") fitting_weights[6] = utils::numeric(FLERR,words[1],false,lmp);
    if (keywd == "fraction_training_data_set") fitting_weights[7] = utils::numeric(FLERR,words[1],false,lmp);
    if (keywd == "fraction_test_data_set") fitting_weights[8] = utils::numeric(FLERR,words[1],false,lmp);
    if (keywd == "randomize_training_data_set") fitting_weights[9] = utils::numeric(FLERR,words[1],false,lmp);
    if (keywd == "randomize_test_data_set") fitting_weights[10] = utils::numeric(FLERR,words[1],false,lmp);
    if (keywd == "fitting_regularization_parameter") fitting_weights[11] = utils::numeric(FLERR,words[1],false,lmp);
    if (keywd == "precision_for_pod_coefficients") precision = utils::inumeric(FLERR,words[1],false,lmp);
    if (keywd == "save_pod_descriptors") save_descriptors = utils::inumeric(FLERR,words[1],false,lmp);
    if (keywd == "compute_pod_descriptors") compute_descriptors = utils::inumeric(FLERR,words[1],false,lmp);

    // other settings

    if (keywd == "file_format") file_format = words[1];
    if (keywd == "file_extension") file_extension = words[1];
    if (keywd == "path_to_training_data_set") training_path = words[1];
    if (keywd == "path_to_test_data_set") test_path = words[1];
    if (keywd == "basename_for_output_files") filenametag = words[1];

    // group weight table
    if (keywd == "group_weights") group_weight_type = words[1];
    if (std::strcmp(group_weight_type.c_str(), "table") == 0){
      // Read the table as a hash map.
      // Get next line.
      if (comm->me == 0) {
        ptr = fgets(line,MAXLINE,fpdata);
        if (ptr == nullptr) {
          eof = 1;
          fclose(fpdata);
        }
      }
      MPI_Bcast(&eof,1,MPI_INT,0,world);
      if (eof) break;
      MPI_Bcast(line,MAXLINE,MPI_CHAR,0,world);
      // Tokenize.
      //std::vector<std::string> words;
      try {
        words = Tokenizer(utils::trim_comment(line),"\"' \t\n\r\f").as_vector();
      } catch (TokenizerException &) {
        // ignore
      }
      int numwords = words.size();

      // Loop over group table entries.
      while (numwords == 3){

        // Insert in map.
        double we = atof(words[1].c_str());
        we_map[words[0]] = atof(words[1].c_str());
        double wf = atof(words[2].c_str());
        wf_map[words[0]] = atof(words[2].c_str());

        // Get next line.
        if (comm->me == 0) {
          ptr = fgets(line,MAXLINE,fpdata);
          if (ptr == nullptr) {
            eof = 1;
            fclose(fpdata);
          }
        }
        MPI_Bcast(&eof,1,MPI_INT,0,world);
        if (eof) break;
        MPI_Bcast(line,MAXLINE,MPI_CHAR,0,world);
        // Tokenize.
        //std::vector<std::string> words;
        try {
          words = Tokenizer(utils::trim_comment(line),"\"' \t\n\r\f").as_vector();
        } catch (TokenizerException &) {
          // ignore
        }
        numwords = words.size();
      }

    }
  }

  if (comm->me == 0) {
    utils::logmesg(lmp, "**************** Begin of Data File ****************\n");
    utils::logmesg(lmp, "file format: {}\n", file_format);
    utils::logmesg(lmp, "file extension: {}\n", file_extension);
    utils::logmesg(lmp, "path to training data set: {}\n", training_path);
    utils::logmesg(lmp, "path to test data set: {}\n", test_path);
    utils::logmesg(lmp, "basename for output files: {}\n", filenametag);
    utils::logmesg(lmp, "training fraction: {}\n", fitting_weights[7]);
    utils::logmesg(lmp, "test fraction: {}\n", fitting_weights[8]);
    utils::logmesg(lmp, "randomize training data set: {}\n", fitting_weights[9]);
    utils::logmesg(lmp, "randomize test data set: {}\n", fitting_weights[10]);
    utils::logmesg(lmp, "error analysis for training data set: {}\n", fitting_weights[3]);
    utils::logmesg(lmp, "error analysis for test data set: {}\n", fitting_weights[4]);
    utils::logmesg(lmp, "energy/force calculation for training data set: {}\n", fitting_weights[5]);
    utils::logmesg(lmp, "energy/force calculation for test data set: {}\n", fitting_weights[6]);
    utils::logmesg(lmp, "fitting weight for energy: {}\n", fitting_weights[0]);
    utils::logmesg(lmp, "fitting weight for force: {}\n", fitting_weights[1]);
    utils::logmesg(lmp, "fitting weight for stress: {}\n", fitting_weights[2]);
    utils::logmesg(lmp, "save pod descriptors: {}\n", save_descriptors);
    utils::logmesg(lmp, "compute pod descriptors: {}\n", compute_descriptors);
    utils::logmesg(lmp, "**************** End of Data File ****************\n");
  }

  return precision;
}

void FitPOD::get_exyz_files(std::vector<std::string>& files, std::vector<std::string> &group_names, const std::string &datapath,
                             const std::string &extension)
{
  auto allfiles = platform::list_directory(datapath);
  std::sort(allfiles.begin(), allfiles.end());
  for (const auto &fname : allfiles) {
    if (utils::strmatch(fname, fmt::format(".*\\.{}$", extension)))
      files.push_back(datapath + platform::filepathsep + fname);
      int start_pos_erase = fname.find(extension) - 1;
      int ext_size = extension.size() + 1;
      //std::string substr = fname.erase(start_pos_erase, ext_size);
      std::string substr = fname.substr(0, start_pos_erase);
      group_names.push_back(substr);
  }
}

int FitPOD::get_number_atom_exyz(std::vector<int>& num_atom, int& num_atom_sum, std::string file)
{
  std::string filename = std::move(file);
  FILE *fp;
  if (comm->me == 0) {
    fp = utils::open_potential(filename,lmp,nullptr);
    if (fp == nullptr)
      error->one(FLERR,"Cannot open POD coefficient file {}: ", filename, utils::getsyserror());
  }

  char line[MAXLINE],*ptr;
  int eof = 0;
  int num_configs = 0;
  num_atom_sum = 0;

  // loop over all lines of this xyz file and extract number of atoms and number of configs

  while (true) {
    if (comm->me == 0) {
      ptr = fgets(line,MAXLINE,fp);
      if (ptr == nullptr) {
        eof = 1;
        fclose(fp);
      }
    }
    MPI_Bcast(&eof,1,MPI_INT,0,world);
    if (eof) break;
    MPI_Bcast(line,MAXLINE,MPI_CHAR,0,world);

    // words = ptrs to all words in line
    // strip single and double quotes from words

    std::vector<std::string> words;
    try {
      words = Tokenizer(utils::trim_comment(line),"\"' \t\n\r\f").as_vector();
    } catch (TokenizerException &) {
      // ignore
    }

    if (words.size() == 0) continue;

    int natom;
    if (words.size() == 1) {
      natom = utils::inumeric(FLERR,words[0],false,lmp);
      num_atom.push_back(natom);
      num_configs += 1;
      num_atom_sum += natom;
    }
  }
  return num_configs;
}

int FitPOD::get_number_atoms(std::vector<int>& num_atom, std::vector<int> &num_atom_sum, std::vector<int>& num_config, std::vector<std::string> training_files)
{
  int nfiles = training_files.size(); // number of files
  int d, n;

  for (int i=0; i<nfiles; i++) {
    d = get_number_atom_exyz(num_atom, n, training_files[i]);
    num_config.push_back(d);
    num_atom_sum.push_back(n);
  }

  int num_atom_all = 0;
  for (int i=0; i< (int) num_atom.size(); i++)
    num_atom_all += num_atom[i];

  return num_atom_all;
}

void FitPOD::read_exyz_file(double *lattice, double *stress, double *energy, double *we, double *wf, double *pos, double *forces,
    int *atomtype, std::string file, std::vector<std::string> species, double we_group, double wf_group)
{

  std::string filename = std::move(file);
  FILE *fp;
  if (comm->me == 0) {
    fp = utils::open_potential(filename,lmp,nullptr);
    if (fp == nullptr)
      error->one(FLERR,"Cannot open POD coefficient file {}: ", filename, utils::getsyserror());
  }

  char line[MAXLINE],*ptr;
  int eof = 0;
  int cfi = 0;
  int nat = 0;
  int ns = species.size();

  // loop over all lines of this xyz file and extract training data

  while (true) {
    if (comm->me == 0) {
      ptr = fgets(line,MAXLINE,fp);
      if (ptr == nullptr) {
        eof = 1;
        fclose(fp);
      }
    }
    MPI_Bcast(&eof,1,MPI_INT,0,world);
    if (eof) break;
    MPI_Bcast(line,MAXLINE,MPI_CHAR,0,world);

    // words = ptrs to all words in line
    // strip single and double quotes from words

    std::vector<std::string> words;
    try {
      words = Tokenizer(utils::trim_comment(line),"\"' \t\n\r\f").as_vector();
    } catch (TokenizerException &) {
      // ignore
    }

    if (words.size() == 0) continue;

    ValueTokenizer text(utils::trim_comment(line),"\"' \t\n\r\f");
    if (text.contains("attice")) {

      // find the word containing "lattice"

      auto it = std::find_if(words.begin(), words.end(), [](const std::string& str) { return str.find("attice") != std::string::npos; });

      // get index of element from iterator

      int index = std::distance(words.begin(), it);

      if (words[index].find("=") != std::string::npos) {

        // lattice numbers start at index + 1

        for (int k = 0; k < 9; k++) {
          lattice[k + 9*cfi] = utils::numeric(FLERR,words[index+1+k],false,lmp);
        }
      } else {

        // lattice numbers start at index + 2

        for (int k = 0; k < 9; k++) {
          lattice[k + 9*cfi] = utils::numeric(FLERR,words[index+2+k],false,lmp);
        }
      }

<<<<<<< HEAD
      if (compute_descriptors != 1) {

=======
      if (compute_descriptors == 0) {
        
>>>>>>> a374e518
        // find the word containing "energy"

        it = std::find_if(words.begin(), words.end(), [](const std::string& str) { return str.find("nergy") != std::string::npos; });

        // get index of element from iterator

        index = std::distance(words.begin(), it);

        if (words[index].find("=") != std::string::npos) {

          // energy is after "=" inside this string

          std::size_t found = words[index].find("=");
          energy[cfi] = utils::numeric(FLERR,words[index].substr(found+1),false,lmp);
        } else {

          // energy is at index + 2

          energy[cfi] = utils::numeric(FLERR,words[index+2],false,lmp);
        }

        // find the word containing "stress"

        it = std::find_if(words.begin(), words.end(), [](const std::string& str) { return str.find("tress") != std::string::npos; });

        // get index of element from iterator

        index = std::distance(words.begin(), it);

        if (words[index].find("=") != std::string::npos) {

          // stress numbers start at index + 1

          for (int k = 0; k < 9; k++) {
            stress[k + 9*cfi] = utils::numeric(FLERR,words[index+1+k],false,lmp);
          }
        } else {

          // lattice numbers start at index + 2

          for (int k = 0; k < 9; k++) {
            stress[k + 9*cfi] = utils::numeric(FLERR,words[index+2+k],false,lmp);
          }
        }
      }

      // set fitting weights for this config

      we[cfi] = we_group;
      wf[cfi] = wf_group;

      cfi += 1;

    }

    // loop over atoms

    else if (words.size() > 1) {

      for (int ii = 0; ii < ns; ii++)
        if (species[ii] == words[0])
          atomtype[nat] = ii+1;

<<<<<<< HEAD
      if (compute_descriptors == 1) {
        for (int k = 0; k < 3; k++)
=======
      if (compute_descriptors> 0) {
        for (int k = 0; k < 3; k++) 
>>>>>>> a374e518
          pos[k + 3*nat] = utils::numeric(FLERR,words[1+k],false,lmp);
      }
      else {
        for (int k = 0; k < 6; k++) {
          if (k <= 2) pos[k + 3*nat] = utils::numeric(FLERR,words[1+k],false,lmp);
          if (k > 2 ) forces[k-3 + 3*nat] = utils::numeric(FLERR,words[1+k],false,lmp);
        }
      }

      nat += 1;
    }
  }
}

void FitPOD::get_data(datastruct &data, const std::vector<std::string> &species)
{
  get_exyz_files(data.data_files, data.group_names, data.data_path, data.file_extension);
  data.num_atom_sum = get_number_atoms(data.num_atom, data.num_atom_each_file, data.num_config, data.data_files);
  data.num_config_sum = data.num_atom.size();
  size_t maxname = 9;
  for (const auto &fname : data.data_files) maxname = MAX(maxname,fname.size());
  maxname -= data.data_path.size()+1;
  const std::string sepline(maxname+46, '-');
  if (comm->me == 0)
    utils::logmesg(lmp, "{}\n {:^{}} | number of configurations | number of atoms\n{}\n",
                   sepline, "data file", maxname, sepline);
  int i = 0;
  for (const auto &fname : data.data_files) {
    std::string filename = fname.substr(data.data_path.size()+1);
    data.filenames.push_back(filename);
    if (comm->me == 0)
      utils::logmesg(lmp, " {:<{}} |        {:>10}        |    {:>8}\n",
                     filename, maxname, data.num_config[i], data.num_atom_each_file[i]);
    ++i;
  }
  if (comm->me == 0) {
    utils::logmesg(lmp, "{}\n", sepline);
    utils::logmesg(lmp, "number of files: {}\n", data.data_files.size());
    utils::logmesg(lmp, "number of configurations in all files: {}\n", data.num_config_sum);
    utils::logmesg(lmp, "number of atoms in all files: {}\n", data.num_atom_sum);
  }

  if (data.data_files.size() < 1) error->all(FLERR, "Cannot fit potential without data files");

  int n = data.num_config_sum;
  memory->create(data.lattice, 9*n, "fitpod:lattice");
  memory->create(data.stress, 9*n, "fitpod:stress");
  memory->create(data.energy, n, "fitpod:energy");
  n = data.num_atom_sum;
  memory->create(data.position, 3*n, "fitpod:position");
  memory->create(data.force, 3*n, "fitpod:force");
  memory->create(data.atomtype, n, "fitpod:atomtype");
  // Group weights have same size as energy.
  memory->create(data.we, n, "fitpod:we");
  memory->create(data.wf, n, "fitpod:wf");

  double we_group, wf_group; // group weights
  int nfiles = data.data_files.size(); // number of files
  int nconfigs = 0;
  int natoms = 0;
  for (int i=0; i<nfiles; i++) {
    std::string group_name = data.group_names[i];
    // If weight maps have this group, assign weight based on map.
    // Else assign weight based on global value.
    if (data.we_map.find(group_name) != data.we_map.end())
    {
      we_group = data.we_map[group_name];
      wf_group = data.wf_map[group_name];
    } else {
      we_group = data.fitting_weights[0];
      wf_group = data.fitting_weights[1];
    }
    read_exyz_file(&data.lattice[9*nconfigs], &data.stress[9*nconfigs], &data.energy[nconfigs], &data.we[nconfigs], &data.wf[nconfigs],
        &data.position[3*natoms], &data.force[3*natoms], &data.atomtype[natoms],
        data.data_files[i], species, we_group, wf_group);
    nconfigs += data.num_config[i];
    natoms += data.num_atom_each_file[i];
  }

  int len = data.num_atom.size();
  data.num_atom_min = podArrayMin(&data.num_atom[0], len);
  data.num_atom_max = podArrayMax(&data.num_atom[0], len);
  data.num_atom_cumsum.resize(len+1);
  podCumsum(&data.num_atom_cumsum[0], &data.num_atom[0], len+1);

  data.num_config_cumsum.resize(nfiles+1);
  podCumsum(&data.num_config_cumsum[0], &data.num_config[0], nfiles+1);

  // convert all structures to triclinic system

  constexpr int DIM = 3;
  double Qmat[DIM*DIM];
  for (int ci=0; ci<len; ci++) {
    int natom = data.num_atom[ci];
    int natom_cumsum = data.num_atom_cumsum[ci];
    double *x = &data.position[DIM*natom_cumsum];
    double *f = &data.force[DIM*natom_cumsum];
    double *lattice = &data.lattice[9*ci];
    double *a1 = &lattice[0];
    double *a2 = &lattice[3];
    double *a3 = &lattice[6];

    matrix33_inverse(Qmat, a1, a2, a3);
    triclinic_lattice_conversion(a1, a2, a3, a1, a2, a3);
    matrix33_multiplication(Qmat, lattice, Qmat, DIM);
    matrix33_multiplication(x, Qmat, x, natom);
    matrix33_multiplication(f, Qmat, f, natom);
  }

  if (comm->me == 0) {
    utils::logmesg(lmp, "minimum number of atoms: {}\n", data.num_atom_min);
    utils::logmesg(lmp, "maximum number of atoms: {}\n", data.num_atom_max);
  }
}

std::vector<int> FitPOD::linspace(int start_in, int end_in, int num_in)
{

  std::vector<int> linspaced;

  double start = static_cast<double>(start_in);
  double end = static_cast<double>(end_in);
  double num = static_cast<double>(num_in);

  int elm;

  if (num == 0) { return linspaced; }
  if (num == 1)
  {
    elm = (int) std::round(start);
    linspaced.push_back(elm);
    return linspaced;
  }

  double delta = (end - start) / (num - 1);

  for(int i=0; i < num-1; ++i)
  {
    elm = (int) std::round(start + delta * i);
    linspaced.push_back(elm);
  }

  elm = (int) std::round(end);
  linspaced.push_back(elm);

  return linspaced;
}

std::vector<int> FitPOD::shuffle(int start_in, int end_in, int num_in)
{
  int sz = end_in - start_in + 1;
  std::vector<int> myvector(sz);

  for (int i = 0; i<sz; i++)
    myvector[i] = start_in + i;

  //unsigned seed = (unsigned) platform::walltime()*1.0e9;
  //std::shuffle (myvector.begin(), myvector.end(), std::default_random_engine(seed));
  std::shuffle (myvector.begin(), myvector.end(), std::random_device());

  std::vector<int> shuffle_vec(num_in);
  for (int i = 0; i<num_in; i++)
    shuffle_vec[i] = myvector[i];

  return shuffle_vec;
}

std::vector<int> FitPOD::select(int n, double fraction, int randomize)
{
  std::vector<int> selected;

  int m = (int) std::round(n*fraction);
  m = MAX(m, 1);

  selected = (randomize==1) ? shuffle(1, n, m) : linspace(1, n, m);

  return selected;
}

void FitPOD::select_data(datastruct &newdata, const datastruct &data)
{
  double fraction = data.fraction;
  int randomize = data.randomize;

  if (comm->me == 0) {
    if (randomize==1)
      utils::logmesg(lmp, "Select {} fraction of the data set at random using shuffle\n", data.fraction);
    else
      utils::logmesg(lmp, "Select {} fraction of the data set deterministically using linspace\n", data.fraction);
  }

  int nfiles = data.data_files.size();  // number of files
  std::vector<std::vector<int>> selected(nfiles);

  newdata.num_config.resize(nfiles);
  newdata.num_config_cumsum.resize(nfiles+1);
  newdata.num_atom_each_file.resize(nfiles);

  for (int file = 0; file < nfiles; file++) {
    int nconfigs = data.num_config[file];
    selected[file] = select(nconfigs, fraction, randomize);
    int ns = (int) selected[file].size(); // number of selected configurations

    newdata.num_config[file] = ns;
    int num_atom_sum = 0;
    for (int ii=0; ii < ns; ii++) { // loop over each selected configuration in a file
      int ci =  data.num_config_cumsum[file] + selected[file][ii] - 1;
      int natom = data.num_atom[ci];
      newdata.num_atom.push_back(natom);
      num_atom_sum += natom;
    }
    newdata.num_atom_each_file[file] = num_atom_sum;
  }
  int len = newdata.num_atom.size();
  newdata.num_atom_min = podArrayMin(&newdata.num_atom[0], len);
  newdata.num_atom_max = podArrayMax(&newdata.num_atom[0], len);
  newdata.num_atom_cumsum.resize(len+1);
  podCumsum(&newdata.num_atom_cumsum[0], &newdata.num_atom[0], len+1);
  newdata.num_atom_sum = newdata.num_atom_cumsum[len];
  podCumsum(&newdata.num_config_cumsum[0], &newdata.num_config[0], nfiles+1);
  newdata.num_config_sum = newdata.num_atom.size();

  int n = data.num_config_sum;
  memory->create(newdata.lattice, 9*n, "fitpod:newdata_lattice");
  memory->create(newdata.stress, 9*n, "fitpod:newdata_stress");
  memory->create(newdata.energy, n, "fitpod:newdata_energy");
  n = data.num_atom_sum;
  memory->create(newdata.position, 3*n, "fitpod:newdata_position");
  memory->create(newdata.force, 3*n, "fitpod:newdata_force");
  memory->create(newdata.atomtype, n, "fitpod:newdata_atomtype");

  int cn = 0;
  int dim = 3;
  for (int file = 0; file < nfiles; file++) {
    int ns = (int) selected[file].size(); // number of selected configurations
    for (int ii=0; ii < ns; ii++) { // loop over each selected configuration in a file
      int ci =  data.num_config_cumsum[file] + selected[file][ii] - 1;
      int natom = data.num_atom[ci];
      int natom_cumsum = data.num_atom_cumsum[ci];

      int natomnew = newdata.num_atom[cn];
      int natomnew_cumsum = newdata.num_atom_cumsum[cn];

      if (natom != natomnew)
        error->all(FLERR,"number of atoms in the new data set must be the same as that in the old data set.");

      int *atomtype = &data.atomtype[natom_cumsum];
      double *position = &data.position[dim*natom_cumsum];
      double *force = &data.force[dim*natom_cumsum];

      newdata.energy[cn] = data.energy[ci];
      for (int j=0; j<9; j++) {
        newdata.stress[j+9*cn] = data.stress[j+9*ci];
        newdata.lattice[j+9*cn] = data.lattice[j+9*ci];
      }

      for (int na=0; na<natom; na++) {
        newdata.atomtype[na+natomnew_cumsum] = atomtype[na];
        for (int j=0; j<dim; j++) {
          newdata.position[j + 3*na + dim*natomnew_cumsum] = position[j + 3*na];
          newdata.force[j + 3*na + dim*natomnew_cumsum] = force[j + 3*na];
        }
      }
      cn += 1;
    }
  }

  data.copydatainfo(newdata);
  size_t maxname = 9;
  for (const auto &fname : data.data_files) maxname = MAX(maxname,fname.size());
  maxname -= data.data_path.size()+1;

  if (comm->me == 0)
    utils::logmesg(lmp, "{:-<{}}\n {:^{}} | # configs (selected) | # atoms (selected) "
                   "| # configs (original) | # atoms (original)\n{:-<{}}\n",
                   "", maxname+90, "data_file", maxname, "", maxname+90);
  for (int i=0; i< (int) newdata.data_files.size(); i++) {
    std::string filename = newdata.data_files[i].substr(newdata.data_path.size()+1,newdata.data_files[i].size());
    newdata.filenames.emplace_back(filename.c_str());
    if (comm->me == 0)
      utils::logmesg(lmp, " {:<{}} |       {:>8}       |      {:>8}      |       {:>8}       |     {:>8}\n",
                     newdata.filenames[i], maxname, newdata.num_config[i], newdata.num_atom_each_file[i],
                     data.num_config[i], data.num_atom_each_file[i]);
  }
  if (comm->me == 0) {
    utils::logmesg(lmp, "{:-<{}}\nnumber of files: {}\n", "", maxname+90, newdata.data_files.size());
    utils::logmesg(lmp, "number of configurations in all files (selected and original): {} and {}\n", newdata.num_config_sum, data.num_config_sum);
    utils::logmesg(lmp, "number of atoms in all files (selected and original: {} and {}\n", newdata.num_atom_sum, data.num_atom_sum);
  }
}

void FitPOD::read_data_files(const std::string& data_file, const std::vector<std::string>& species)
{
  datastruct data;

  // read data input file to datastruct

  data.precision = read_data_file(data.fitting_weights, data.file_format, data.file_extension,
                      testdata.data_path, data.data_path, data.filenametag, data_file, data.group_weight_type, data.we_map, data.wf_map);

  data.training_analysis = (int) data.fitting_weights[3];
  data.test_analysis = (int) data.fitting_weights[4];
  data.training_calculation = (int) data.fitting_weights[5];
  data.test_calculation = (int) data.fitting_weights[6];
  data.fraction = data.fitting_weights[7];
  data.randomize = (int) data.fitting_weights[9];

  data.copydatainfo(traindata);

  if (data.fraction >= 1.0) {
    if (comm->me == 0)
      utils::logmesg(lmp, "**************** Begin of Training Data Set ****************\n");
    if (traindata.data_path.size() > 1)
      get_data(traindata, species);
    else
      error->all(FLERR,"data set is not found");
    if (comm->me == 0)
      utils::logmesg(lmp, "**************** End of Training Data Set ****************\n");
  } else {
    if (comm->me == 0)
      utils::logmesg(lmp, "**************** Begin of Training Data Set ****************\n");
    if (data.data_path.size() > 1)
      get_data(data, species);
    else
      error->all(FLERR,"data set is not found");
    if (comm->me == 0)
      utils::logmesg(lmp, "**************** End of Training Data Set ****************\n");

    if (comm->me == 0)
      utils::logmesg(lmp, "**************** Begin of Select Training Data Set ****************\n");
    select_data(traindata, data);
    if (comm->me == 0)
      utils::logmesg(lmp, "**************** End of Select Training Data Set ****************\n");

    memory->destroy(data.lattice);
    memory->destroy(data.energy);
    memory->destroy(data.stress);
    memory->destroy(data.position);
    memory->destroy(data.force);
    memory->destroy(data.atomtype);
  }

  testdata.fraction = traindata.fitting_weights[8];
  testdata.test_analysis = traindata.test_analysis;
  testdata.filenametag =  traindata.filenametag;

  if ((testdata.data_path == traindata.data_path) && (testdata.fraction == 1.0) && (traindata.fraction == 1.0)) {
    testdata.data_path = traindata.data_path;
  }
  else if (((int) testdata.data_path.size() > 1) && (testdata.fraction > 0) && (testdata.test_analysis)) {
    testdata.training = 0;
    testdata.file_format = traindata.file_format;
    testdata.file_extension = traindata.file_extension;
    testdata.training_analysis = traindata.training_analysis;
    testdata.training_calculation = traindata.training_calculation;
    testdata.test_calculation = traindata.test_calculation;
    testdata.randomize = (int) traindata.fitting_weights[10];

    if (testdata.fraction >= 1.0) {
      if (comm->me == 0)
        utils::logmesg(lmp, "**************** Begin of Test Data Set ****************\n");
      get_data(testdata, species);
      if (comm->me == 0)
        utils::logmesg(lmp, "**************** End of Test Data Set ****************\n");
    }
    else {
      datastruct datatm;
      testdata.copydatainfo(datatm);

      if (comm->me == 0)
        utils::logmesg(lmp, "**************** Begin of Test Data Set ****************\n");
      get_data(datatm, species);
      if (comm->me == 0)
        utils::logmesg(lmp, "**************** End of Test Data Set ****************\n");

      if (comm->me == 0)
        utils::logmesg(lmp, "**************** Begin of Select Test Data Set ****************\n");
      select_data(testdata, datatm);
      if (comm->me == 0)
        utils::logmesg(lmp, "**************** End of Select Test Data Set ****************\n");

      memory->destroy(datatm.lattice);
      memory->destroy(datatm.energy);
      memory->destroy(datatm.stress);
      memory->destroy(datatm.position);
      memory->destroy(datatm.force);
      memory->destroy(datatm.atomtype);
    }
  }
  else {
    testdata.data_path = traindata.data_path;
  }
}

int FitPOD::latticecoords(double *y, int *alist, double *x, double *a1, double *a2, double *a3, double rcut, int *pbc, int nx)
{
  int m=0, n=0, p=0;
  if (pbc[0] == 1) m = (int) ceil(rcut/a1[0]);
  if (pbc[1] == 1) n = (int) ceil(rcut/a2[1]);
  if (pbc[2] == 1) p = (int) ceil(rcut/a3[2]);

  // index for the center lattice

  int ind = m + (2*m+1)*(n) + (2*m+1)*(2*n+1)*(p);

  // number of lattices

  int nl = (2*m+1)*(2*n+1)*(2*p+1);

  for (int j=0; j<3*nx; j++)
    y[j] = x[j];
  int q = nx;

  for (int i = 0; i < (2*p+1); i++)
    for (int j = 0; j < (2*n+1); j++)
      for (int k = 0; k < (2*m+1); k++) {
        int ii = k + (2*m+1)*j + (2*m+1)*(2*n+1)*i;
        if (ii != ind) {
          double x0 = a1[0]*(k - m) + a2[0]*(j - n) + a3[0]*(i - p);
          double x1 = a1[1]*(k - m) + a2[1]*(j - n) + a3[1]*(i - p);
          double x2 = a1[2]*(k - m) + a2[2]*(j - n) + a3[2]*(i - p);
          for (int jj=0; jj<nx; jj++) {
            y[0+3*q] = x0 + x[0+3*jj];
            y[1+3*q] = x1 + x[1+3*jj];
            y[2+3*q] = x2 + x[2+3*jj];
            q = q + 1;
          }
        }
      }

  for (int i=0; i <nl; i++)
    for (int j=0; j<nx; j++)
      alist[j + nx*i] = j;

  return nl;
}

int FitPOD::podneighborlist(int *neighlist, int *numneigh, double *r, double rcutsq, int nx, int N, int dim)
{
  int k = 0;
  for (int i = 0; i<nx; i++) {
    double *ri = &r[i*dim];
    int inc = 0;
    for (int j=0; j<N; j++) {
      double *rj = &r[dim*j];
      double rijsq = (ri[0]-rj[0])*(ri[0]-rj[0]) + (ri[1]-rj[1])*(ri[1]-rj[1]) + (ri[2]-rj[2])*((ri[2]-rj[2]));
      if  ((rijsq > SMALL) && (rijsq <= rcutsq))  {
        inc += 1;
        neighlist[k] = j;
        k += 1;
      }
    }
    numneigh[i] = inc;
  }
  return k;
}

int FitPOD::podfullneighborlist(double *y, int *alist, int *neighlist, int *numneigh, int *numneighsum,
    double *x, double *a1, double *a2, double *a3, double rcut, int *pbc, int nx)
{
  double rcutsq = rcut*rcut;
  int dim = 3, nl = 0, nn = 0;

  // number of lattices

  nl = latticecoords(y, alist, x, a1, a2, a3, rcut, pbc, nx);
  int N = nx*nl;

  // total number of neighbors

  nn = podneighborlist(neighlist, numneigh, y, rcutsq, nx, N, dim);

  podCumsum(numneighsum, numneigh, nx+1);

  return nn;
}

void FitPOD::estimate_memory_neighborstruct(const datastruct &data, int *pbc, double rcut, int nelements)
{
  int dim = 3;
  int natom_max = data.num_atom_max;
  int m=0, n=0, p=0, nl=0, ny=0, na=0, np=0;

  for (int ci=0; ci<(int) data.num_atom.size(); ci++)
  {
    int natom = data.num_atom[ci];
    double *lattice = &data.lattice[9*ci];
    double *a1 = &lattice[0];
    double *a2 = &lattice[3];
    double *a3 = &lattice[6];
    if (pbc[0] == 1) m = (int) ceil(rcut/a1[0]);
    if (pbc[1] == 1) n = (int) ceil(rcut/a2[1]);
    if (pbc[2] == 1) p = (int) ceil(rcut/a3[2]);

    // number of lattices

    nl = (2*m+1)*(2*n+1)*(2*p+1);
    ny = MAX(ny,dim*natom*nl);
    na = MAX(na, natom*nl);
    np = MAX(np, natom*natom*nl);
  }

  nb.natom_max = MAX(nb.natom_max, natom_max);
  nb.sze = nelements*nelements;
  nb.sza = MAX(nb.sza, na);
  nb.szy = MAX(nb.szy, ny);
  nb.szp = MAX(nb.szp, np);
}

void FitPOD::allocate_memory_neighborstruct()
{
  memory->create(nb.y, nb.szy, "fitpod:nb_y");
  memory->create(nb.alist, nb.sza, "fitpod:nb_alist");
  memory->create(nb.pairnum, nb.natom_max, "fitpod:nb_pairnum");
  memory->create(nb.pairnum_cumsum, nb.natom_max+1, "fitpod:nb_pairnum_cumsum");
  memory->create(nb.pairlist, nb.szp, "fitpod:nb_pairlist");
}

void FitPOD::estimate_memory_descriptorstruct(const datastruct &data)
{
  int nd = podptr->pod.nd;
  int dim = 3;
  int natom_max = data.num_atom_max;
  int nd1 = podptr->pod.nd1;
  int nd2 = podptr->pod.nd2;
  int nd3 = podptr->pod.nd3;
  int nd4 = podptr->pod.nd4;
  int nelements = podptr->pod.nelements;
  int nbesselpars = podptr->pod.nbesselpars;
  int nrbf2 = podptr->pod.nbf2;
  int nabf3 = podptr->pod.nabf3;
  int nrbf3 = podptr->pod.nrbf3;
  int *pdegree2 = podptr->pod.twobody;
  int *pdegree3 = podptr->pod.threebody;
  int *pbc = podptr->pod.pbc;
  double rcut = podptr->pod.rcut;

  int Nj=0, Nij=0, Nijmax=0;
  int szd = 0, szi=0, szsnap=0;
  for (int ci=0; ci<(int) data.num_atom.size(); ci++)
  {
    int natom = data.num_atom[ci];
    int natom_cumsum = data.num_atom_cumsum[ci];
    double *x = &data.position[dim*natom_cumsum];
    double *lattice = &data.lattice[9*ci];
    double *a1 = &lattice[0];
    double *a2 = &lattice[3];
    double *a3 = &lattice[6];

    Nij = podfullneighborlist(nb.y, nb.alist, nb.pairlist, nb.pairnum, nb.pairnum_cumsum, x, a1, a2, a3, rcut, pbc, natom);
    Nijmax = MAX(Nijmax, Nij);

    int ns2 = pdegree2[0]*nbesselpars + pdegree2[1];
    int ns3 = pdegree3[0]*nbesselpars + pdegree3[1];

    int szd1 = 3*Nij+ (1+dim)*Nij*MAX(nrbf2+ns2,nrbf3+ns3) + (nabf3+1)*7;
    int szi1 = 6*Nij + 2*natom+1 + (Nj-1)*Nj;
    szd = MAX(szd, szd1);
    szi = MAX(szi, szi1);

    if (podptr->sna.twojmax>0) {
      szd1 = 0;
      szd1 += Nij*dim; // rij
      szd1 += MAX(2*podptr->sna.idxu_max*Nij, 2*podptr->sna.idxz_max*podptr->sna.ndoubles*natom); // (Ur, Ui) and (Zr, Zi)
      szd1 += 2*podptr->sna.idxu_max*dim*Nij; // dUr, dUi
      szd1 += MAX(podptr->sna.idxb_max*podptr->sna.ntriples*dim*Nij, 2*podptr->sna.idxu_max*podptr->sna.nelements*natom); // dblist and (Utotr, Utoti)
      szsnap = MAX(szsnap, szd1);
    }
  }

  szd = MAX(szsnap, szd);
  szd = MAX(natom_max*(nd1+nd2+nd3+nd4) + szd, dim*natom_max*(nd-nd1-nd2-nd3-nd4));
  szd = dim*natom_max*(nd1+nd2+nd3+nd4) + szd;

  desc.szd = MAX(desc.szd, szd);
  desc.szi = MAX(desc.szi, szi);
}

void FitPOD::allocate_memory_descriptorstruct(int nd)
{
  memory->create(desc.gd, nd, "fitpod:desc_gd");
  memory->create(desc.A, nd*nd, "fitpod:desc_A");
  memory->create(desc.b, nd, "fitpod:desc_b");
  memory->create(desc.c, nd, "fitpod:desc_c");
  memory->create(desc.gdd, desc.szd, "fitpod:desc_gdd");
  memory->create(desc.tmpint, desc.szi, "fitpod:desc_tmpint");
  podArraySetValue(desc.A, 0.0, nd*nd);
  podArraySetValue(desc.b, 0.0, nd);
  podArraySetValue(desc.c, 0.0, nd);

  if (comm->me == 0) {
    utils::logmesg(lmp, "maximum number of atoms in periodic domain: {}\n", nb.natom_max);
    utils::logmesg(lmp, "maximum number of atoms in extended domain: {}\n", nb.sza);
    utils::logmesg(lmp, "maximum number of neighbors in extended domain: {}\n", nb.szp);
    utils::logmesg(lmp, "size of double memory: {}\n", desc.szd);
    utils::logmesg(lmp, "size of int memory: {}\n", desc.szi);
    utils::logmesg(lmp, "size of descriptor matrix: {} x {}\n", nd, nd);
    utils::logmesg(lmp, "**************** End of Memory Allocation ****************\n");
  }
}

void FitPOD::estimate_memory_fastpod(const datastruct &data)
{
  int dim = 3;
  int natom_max = data.num_atom_max;
  int nelements = fastpodptr->nelements;
  int *pbc = fastpodptr->pbc;
  double rcut = fastpodptr->rcut;

  int Nij=0, Nijmax=0;
  for (int ci=0; ci<(int) data.num_atom.size(); ci++)
  {
    int natom = data.num_atom[ci];
    int natom_cumsum = data.num_atom_cumsum[ci];
    double *x = &data.position[dim*natom_cumsum];
    double *lattice = &data.lattice[9*ci];
    double *a1 = &lattice[0];
    double *a2 = &lattice[3];
    double *a3 = &lattice[6];

    Nij = podfullneighborlist(nb.y, nb.alist, nb.pairlist, nb.pairnum, nb.pairnum_cumsum, x, a1, a2, a3, rcut, pbc, natom);
    Nijmax = MAX(Nijmax, Nij);
  }

  desc.szd = MAX(desc.szd, 3*Nijmax*fastpodptr->nd);
  desc.szi = 1;
}

void FitPOD::allocate_memory(const datastruct &data)
{
  int nd = podptr->pod.nd;
  memory->create(desc.gd, nd, "fitpod:desc_gd");
  memory->create(desc.A, nd*nd, "fitpod:desc_A");
  memory->create(desc.b, nd, "fitpod:desc_b");
  memory->create(desc.c, nd, "fitpod:desc_c");
  podArraySetValue(desc.A, 0.0, nd*nd);
  podArraySetValue(desc.b, 0.0, nd);
  podArraySetValue(desc.c, 0.0, nd);

  int dim = 3;
  int natom_max = data.num_atom_max;
  int nd1 = podptr->pod.nd1;
  int nd2 = podptr->pod.nd2;
  int nd3 = podptr->pod.nd3;
  int nd4 = podptr->pod.nd4;
  int nelements = podptr->pod.nelements;
  int nbesselpars = podptr->pod.nbesselpars;
  int nrbf2 = podptr->pod.nbf2;
  int nabf3 = podptr->pod.nabf3;
  int nrbf3 = podptr->pod.nrbf3;
  int *pdegree2 = podptr->pod.twobody;
  int *pdegree3 = podptr->pod.threebody;
  int *pbc = podptr->pod.pbc;
  double rcut = podptr->pod.rcut;

  int Nj=0, Nij=0;
  int m=0, n=0, p=0, nl=0, ny=0, na=0, np=0;

  for (int ci=0; ci<(int) data.num_atom.size(); ci++)
  {
    int natom = data.num_atom[ci];
    double *lattice = &data.lattice[9*ci];
    double *a1 = &lattice[0];
    double *a2 = &lattice[3];
    double *a3 = &lattice[6];
    if (pbc[0] == 1) m = (int) ceil(rcut/a1[0]);
    if (pbc[1] == 1) n = (int) ceil(rcut/a2[1]);
    if (pbc[2] == 1) p = (int) ceil(rcut/a3[2]);

    // number of lattices

    nl = (2*m+1)*(2*n+1)*(2*p+1);
    ny = MAX(ny,dim*natom*nl);
    na = MAX(na, natom*nl);
    np = MAX(np, natom*natom*nl);
  }

  memory->create(nb.y, ny, "fitpod:nb_y");
  memory->create(nb.alist, na, "fitpod:nb_alist");
  memory->create(nb.pairnum, natom_max, "fitpod:nb_pairnum");
  memory->create(nb.pairnum_cumsum, natom_max+1, "fitpod:nb_pairnum_cumsum");
  memory->create(nb.pairlist, np, "fitpod:nb_pairlist");

  nb.natom_max = natom_max;
  nb.sze = nelements*nelements;
  nb.sza = na;
  nb.szy = ny;
  nb.szp = np;

  if (comm->me == 0)
    utils::logmesg(lmp,"**************** Begin of Memory Allocation ****************\n");

  int szd = 0, szi=0, szsnap=0;
  for (int ci=0; ci<(int) data.num_atom.size(); ci++)
  {
    int natom = data.num_atom[ci];
    int natom_cumsum = data.num_atom_cumsum[ci];
    double *x = &data.position[dim*natom_cumsum];
    double *lattice = &data.lattice[9*ci];
    double *a1 = &lattice[0];
    double *a2 = &lattice[3];
    double *a3 = &lattice[6];

    Nij = podfullneighborlist(nb.y, nb.alist, nb.pairlist, nb.pairnum, nb.pairnum_cumsum, x, a1, a2, a3, rcut, pbc, natom);

    int ns2 = pdegree2[0]*nbesselpars + pdegree2[1];
    int ns3 = pdegree3[0]*nbesselpars + pdegree3[1];

    int szd1 = 3*Nij+ (1+dim)*Nij*MAX(nrbf2+ns2,nrbf3+ns3) + (nabf3+1)*7;
    int szi1 = 6*Nij + 2*natom+1 + (Nj-1)*Nj;
    szd = MAX(szd, szd1);
    szi = MAX(szi, szi1);

    if (podptr->sna.twojmax>0) {
      szd1 = 0;
      szd1 += Nij*dim; // rij
      szd1 += MAX(2*podptr->sna.idxu_max*Nij, 2*podptr->sna.idxz_max*podptr->sna.ndoubles*natom); // (Ur, Ui) and (Zr, Zi)
      szd1 += 2*podptr->sna.idxu_max*dim*Nij; // dUr, dUi
      szd1 += MAX(podptr->sna.idxb_max*podptr->sna.ntriples*dim*Nij, 2*podptr->sna.idxu_max*podptr->sna.nelements*natom); // dblist and (Utotr, Utoti)
      szsnap = MAX(szsnap, szd1);
    }
  }

  szd = MAX(szsnap, szd);
  szd = MAX(natom_max*(nd1+nd2+nd3+nd4) + szd, dim*natom_max*(nd-nd1-nd2-nd3-nd4));
  szd = dim*natom_max*(nd1+nd2+nd3+nd4) + szd;

  // gdd includes linear descriptors derivatives, quadratic descriptors derivatives and temporary memory

  memory->create(desc.gdd, szd, "fitpod:desc_gdd");
  memory->create(desc.tmpint, szi, "fitpod:desc_tmpint");
  desc.szd = szd;
  desc.szi = szi;

  if (comm->me == 0) {
    utils::logmesg(lmp, "maximum number of atoms in periodic domain: {}\n", natom_max);
    utils::logmesg(lmp, "maximum number of atoms in extended domain: {}\n", nb.sza);
    utils::logmesg(lmp, "maximum number of neighbors in extended domain: {}\n", nb.szp);
    utils::logmesg(lmp, "size of double memory: {}\n", szd);
    utils::logmesg(lmp, "size of int memory: {}\n", szi);
    utils::logmesg(lmp, "size of descriptor matrix: {} x {}\n", nd, nd);
    utils::logmesg(lmp, "**************** End of Memory Allocation ****************\n");
  }
}

void FitPOD::allocate_memory_fastpod(const datastruct &data)
{
  int nd = fastpodptr->nd;
  memory->create(desc.gd, nd, "fitpod:desc_gd");
  memory->create(desc.A, nd*nd, "fitpod:desc_A");
  memory->create(desc.b, nd, "fitpod:desc_b");
  memory->create(desc.c, nd, "fitpod:desc_c");
  podArraySetValue(desc.A, 0.0, nd*nd);
  podArraySetValue(desc.b, 0.0, nd);
  podArraySetValue(desc.c, 0.0, nd);

  int dim = 3;
  int natom_max = data.num_atom_max;
  int nelements = fastpodptr->nelements;
  int *pbc = fastpodptr->pbc;
  double rcut = fastpodptr->rcut;

  int Nij=0, Nijmax=0;
  int m=0, n=0, p=0, nl=0, ny=0, na=0, np=0;

  for (int ci=0; ci<(int) data.num_atom.size(); ci++)
  {
    int natom = data.num_atom[ci];
    double *lattice = &data.lattice[9*ci];
    double *a1 = &lattice[0];
    double *a2 = &lattice[3];
    double *a3 = &lattice[6];
    if (pbc[0] == 1) m = (int) ceil(rcut/a1[0]);
    if (pbc[1] == 1) n = (int) ceil(rcut/a2[1]);
    if (pbc[2] == 1) p = (int) ceil(rcut/a3[2]);

    // number of lattices

    nl = (2*m+1)*(2*n+1)*(2*p+1);
    ny = MAX(ny,dim*natom*nl);
    na = MAX(na, natom*nl);
    np = MAX(np, natom*natom*nl);
  }

  memory->create(nb.y, ny, "fitpod:nb_y");
  memory->create(nb.alist, na, "fitpod:nb_alist");
  memory->create(nb.pairnum, natom_max, "fitpod:nb_pairnum");
  memory->create(nb.pairnum_cumsum, natom_max+1, "fitpod:nb_pairnum_cumsum");
  memory->create(nb.pairlist, np, "fitpod:nb_pairlist");

  nb.natom_max = natom_max;
  nb.sze = nelements*nelements;
  nb.sza = na;
  nb.szy = ny;
  nb.szp = np;

  if (comm->me == 0)
    utils::logmesg(lmp,"**************** Begin of Memory Allocation ****************\n");

  int szd = 0, szi=0, szsnap=0;
  for (int ci=0; ci<(int) data.num_atom.size(); ci++)
  {
    int natom = data.num_atom[ci];
    int natom_cumsum = data.num_atom_cumsum[ci];
    double *x = &data.position[dim*natom_cumsum];
    double *lattice = &data.lattice[9*ci];
    double *a1 = &lattice[0];
    double *a2 = &lattice[3];
    double *a3 = &lattice[6];

    Nij = podfullneighborlist(nb.y, nb.alist, nb.pairlist, nb.pairnum, nb.pairnum_cumsum, x, a1, a2, a3, rcut, pbc, natom);
    Nijmax = MAX(Nijmax, Nij);
  }

  // gdd includes linear descriptors derivatives, quadratic descriptors derivatives and temporary memory
  desc.szd = MAX(desc.szd, 3*Nijmax*nd);
  memory->create(desc.gdd, desc.szd, "fitpod:desc_gdd");

  if (comm->me == 0) {
    utils::logmesg(lmp, "maximum number of atoms in periodic domain: {}\n", natom_max);
    utils::logmesg(lmp, "maximum number of atoms in extended domain: {}\n", nb.sza);
    utils::logmesg(lmp, "maximum number of neighbors in extended domain: {}\n", nb.szp);
    utils::logmesg(lmp, "size of descriptor derivative matrix: {} x {}\n", 3*Nijmax, nd);
    utils::logmesg(lmp, "size of descriptor matrix: {} x {}\n", nd, nd);
    utils::logmesg(lmp, "**************** End of Memory Allocation ****************\n");
  }
}

void FitPOD::linear_descriptors(const datastruct &data, int ci)
{
  int dim = 3;
  int nd1 = podptr->pod.nd1;
  int nd2 = podptr->pod.nd2;
  int nd3 = podptr->pod.nd3;
  int nd4 = podptr->pod.nd4;
  int nd1234 = nd1+nd2+nd3+nd4;
  int *pbc = podptr->pod.pbc;
  double rcut = podptr->pod.rcut;

  int natom = data.num_atom[ci];
  int natom_cumsum = data.num_atom_cumsum[ci];
  int *atomtype = &data.atomtype[natom_cumsum];
  double *position = &data.position[dim*natom_cumsum];
  double *lattice = &data.lattice[9*ci];
  double *a1 = &lattice[0];
  double *a2 = &lattice[3];
  double *a3 = &lattice[6];

  // neighbor list
  int Nij = podfullneighborlist(nb.y, nb.alist, nb.pairlist, nb.pairnum, nb.pairnum_cumsum,
        position, a1, a2, a3, rcut, pbc, natom);

  int *tmpint = &desc.tmpint[0];
  double *tmpmem = &desc.gdd[dim*natom*nd1234+natom*nd1234];
  podptr->linear_descriptors(desc.gd, desc.gdd, nb.y, tmpmem, atomtype, nb.alist,
      nb.pairlist, nb.pairnum, nb.pairnum_cumsum, tmpint, natom, Nij);
}

void FitPOD::linear_descriptors_fastpod(const datastruct &data, int ci)
{
  int dim = 3;
  int *pbc = fastpodptr->pbc;
  double rcut = fastpodptr->rcut;

  int natom = data.num_atom[ci];
  int natom_cumsum = data.num_atom_cumsum[ci];
  int *atomtype = &data.atomtype[natom_cumsum];
  double *position = &data.position[dim*natom_cumsum];
  double *lattice = &data.lattice[9*ci];
  double *a1 = &lattice[0];
  double *a2 = &lattice[3];
  double *a3 = &lattice[6];

  // neighbor list
  podfullneighborlist(nb.y, nb.alist, nb.pairlist, nb.pairnum, nb.pairnum_cumsum,
          position, a1, a2, a3, rcut, pbc, natom);

  fastpodptr->descriptors(desc.gd, desc.gdd, nb.y, atomtype, nb.alist, nb.pairlist,
          nb.pairnum_cumsum, natom);
}

void FitPOD::quadratic_descriptors(const datastruct &data, int ci)
{
  int dim = 3;
  int natom = data.num_atom[ci];
  int nd1 = podptr->pod.nd1;
  int nd2 = podptr->pod.nd2;
  int nd3 = podptr->pod.nd3;
  int nd4 = podptr->pod.nd4;
  int nd22 = podptr->pod.nd22;
  int nd23 = podptr->pod.nd23;
  int nd24 = podptr->pod.nd24;
  int nd33 = podptr->pod.nd33;
  int nd34 = podptr->pod.nd34;
  int nd44 = podptr->pod.nd44;
  int nd123 = nd1+nd2+nd3;
  int nd1234 = nd1+nd2+nd3+nd4;

  double *fatom2 = &desc.gdd[dim*natom*(nd1)];
  double *fatom3 = &desc.gdd[dim*natom*(nd1+nd2)];
  double *fatom4 = &desc.gdd[dim*natom*(nd123)];

  // global descriptors for four-body quadratic22 potential

  if (nd22 > 0) {
    int nq2 = podptr->pod.quadratic22[0]*podptr->pod.nc2;
    podptr->quadratic_descriptors(&desc.gd[nd1234], &desc.gdd[dim*natom*nd1234],
        &desc.gd[nd1], fatom2, nq2, dim*natom);
  }

  // global descriptors for four-body quadratic23 potential

  if (nd23 > 0) {
    int nq2 = podptr->pod.quadratic23[0]*podptr->pod.nc2;
    int nq3 = podptr->pod.quadratic23[1]*podptr->pod.nc3;
    podptr->quadratic_descriptors(&desc.gd[nd1234+nd22], &desc.gdd[dim*natom*(nd1234+nd22)],
        &desc.gd[nd1], &desc.gd[nd1+nd2], fatom2, fatom3, nq2, nq3, dim*natom);
  }

  // global descriptors for five-body quadratic24 potential

  if (nd24 > 0) {
    int nq2 = podptr->pod.quadratic24[0]*podptr->pod.nc2;
    int nq4 = podptr->pod.quadratic24[1]*podptr->pod.nc4;
    podptr->quadratic_descriptors(&desc.gd[nd1234+nd22+nd23], &desc.gdd[dim*natom*(nd1234+nd22+nd23)],
        &desc.gd[nd1], &desc.gd[nd1+nd2+nd3], fatom2, fatom4, nq2, nq4, dim*natom);
  }

  // global descriptors for five-body quadratic33 potential

  if (nd33 > 0) {
    int nq3 = podptr->pod.quadratic33[0]*podptr->pod.nc3;
    podptr->quadratic_descriptors(&desc.gd[nd1234+nd22+nd23+nd24], &desc.gdd[dim*natom*(nd1234+nd22+nd23+nd24)],
        &desc.gd[nd1+nd2], fatom3, nq3, dim*natom);
  }

  // global descriptors for six-body quadratic34 potential

  if (nd34 > 0) {
    int nq3 = podptr->pod.quadratic34[0]*podptr->pod.nc3;
    int nq4 = podptr->pod.quadratic34[1]*podptr->pod.nc4;
    podptr->quadratic_descriptors(&desc.gd[nd1234+nd22+nd23+nd24+nd33], &desc.gdd[dim*natom*(nd1234+nd22+nd23+nd24+nd33)],
        &desc.gd[nd1+nd2], &desc.gd[nd1+nd2+nd3], fatom3, fatom4, nq3, nq4, dim*natom);
  }

  // global descriptors for seven-body quadratic44 potential

  if (nd44 > 0) {
    int nq4 = podptr->pod.quadratic44[0]*podptr->pod.nc4;
    podptr->quadratic_descriptors(&desc.gd[nd1234+nd22+nd23+nd24+nd33+nd34], &desc.gdd[dim*natom*(nd1234+nd22+nd23+nd24+nd33+nd34)],
        &desc.gd[nd1+nd2+nd3], fatom4, nq4, dim*natom);
  }

  // normalize quadratic descriptors

  for (int i=0; i<(nd22+nd23+nd24+nd33+nd34+nd44); i++)
    desc.gd[nd1234+i] = desc.gd[nd1234+i]/(natom);

  for (int i=0; i<dim*natom*(nd22+nd23+nd24+nd33+nd34+nd44); i++)
    desc.gdd[dim*natom*nd1234+i] = desc.gdd[dim*natom*nd1234+i]/(natom);
}

void FitPOD::cubic_descriptors(const datastruct &data, int ci)
{
  int dim = 3;
  int natom = data.num_atom[ci];
  int nd1 = podptr->pod.nd1;
  int nd2 = podptr->pod.nd2;
  int nd3 = podptr->pod.nd3;
  int nd4 = podptr->pod.nd4;
  int nd22 = podptr->pod.nd22;
  int nd23 = podptr->pod.nd23;
  int nd24 = podptr->pod.nd24;
  int nd33 = podptr->pod.nd33;
  int nd34 = podptr->pod.nd34;
  int nd44 = podptr->pod.nd44;
  int nd234 = podptr->pod.nd234;
  int nd333 = podptr->pod.nd333;
  int nd444 = podptr->pod.nd444;
  int nd123 = nd1+nd2+nd3;
  int nd1234 = nd1+nd2+nd3+nd4;

  // global descriptors for seven-body cubic234 potential
  if (nd234 > 0) {
    int nq2 = podptr->pod.cubic234[0]*podptr->pod.nc2;
    int nq3 = podptr->pod.cubic234[1]*podptr->pod.nc3;
    int nq4 = podptr->pod.cubic234[2]*podptr->pod.nc4;
    int np3 = nd1234+nd22+nd23+nd24+nd33+nd34+nd44;
    double *eatom2 = &desc.gd[nd1];
    double *eatom3 = &desc.gd[nd1+nd2];
    double *eatom4 = &desc.gd[nd123];
    double *fatom2 = &desc.gdd[dim*natom*(nd1)];
    double *fatom3 = &desc.gdd[dim*natom*(nd1+nd2)];
    double *fatom4 = &desc.gdd[dim*natom*(nd123)];
    podptr->cubic_descriptors(&desc.gd[np3], &desc.gdd[dim*natom*np3],
        eatom2, eatom3, eatom4, fatom2, fatom3, fatom4, nq2, nq3, nq4, dim*natom);
  }

  // global descriptors for seven-body cubic333 potential

  if (nd333 > 0) {
    int nq3 = podptr->pod.cubic333[0]*podptr->pod.nc3;
    int np3 = nd1234+nd22+nd23+nd24+nd33+nd34+nd44+nd234;
    double *eatom3 = &desc.gd[nd1+nd2];
    double *fatom3 = &desc.gdd[dim*natom*(nd1+nd2)];
    podptr->cubic_descriptors(&desc.gd[np3], &desc.gdd[dim*natom*np3],
        eatom3, fatom3, nq3, dim*natom);
  }

  // global descriptors for ten-body cubic444 potential

  if (nd444 > 0) {
    int nq4 = podptr->pod.cubic444[0]*podptr->pod.nc4;
    int np4 = nd1234+nd22+nd23+nd24+nd33+nd34+nd44+nd234+nd333;
    double *eatom4 = &desc.gd[nd123];
    double *fatom4 = &desc.gdd[dim*natom*(nd123)];
    podptr->cubic_descriptors(&desc.gd[np4], &desc.gdd[dim*natom*(np4)],
        eatom4, fatom4, nq4, dim*natom);
  }

  // normalize cubic descriptors

  int nd = podptr->pod.nd;
  for (int i=(nd1234+nd22+nd23+nd24+nd33+nd34+nd44); i<nd; i++)
    desc.gd[i] = desc.gd[i]/(natom*natom);

  for (int i=dim*natom*(nd1234+nd22+nd23+nd24+nd33+nd34+nd44); i<dim*natom*nd; i++)
    desc.gdd[i] = desc.gdd[i]/(natom*natom);
}

void FitPOD::descriptors_calculation(const datastruct &data)
{
  if (comm->me == 0)
    utils::logmesg(lmp, "**************** Begin Calculating Descriptors ****************\n");

  // loop over each configuration in the training data set

  double sz[2];
  for (int ci=0; ci < (int) data.num_atom.size(); ci++) {

    if ((ci % 100)==0) {
      if (comm->me == 0)
        utils::logmesg(lmp, "Configuration: # {}\n", ci+1);
    }

    if ((ci % comm->nprocs) == comm->me) {

      // compute linear POD descriptors

      if (desc.method==0) {
        linear_descriptors(data, ci);

        // compute quadratic POD descriptors

        quadratic_descriptors(data, ci);

        // compute cubic POD descriptors

        cubic_descriptors(data, ci);
      }
      else if (desc.method==1)
        linear_descriptors_fastpod(data, ci);
            
      std::string filename = data.data_path + "/descriptors_config" + std::to_string(ci+1) + ".bin";
      FILE *fp = fopen(filename.c_str(), "wb");
      
      sz[0] = (double) data.num_atom[ci];
      sz[1] = (double) desc.nd;
      fwrite( reinterpret_cast<char*>( sz ), sizeof(double) * (2), 1, fp);      
      fwrite( reinterpret_cast<char*>( desc.gd ), sizeof(double) * (desc.nd), 1, fp);
      if (compute_descriptors==2) {
        fwrite( reinterpret_cast<char*>( desc.gdd ), sizeof(double) * (3*data.num_atom[ci]*desc.nd), 1, fp);
      }
      fclose(fp);          
    }
  }
  
  if (comm->me == 0) 
    utils::logmesg(lmp, "**************** End Calculating Descriptors ****************\n");  
}

void FitPOD::least_squares_matrix(const datastruct &data, int ci)
{
  int dim = 3;
  int natom = data.num_atom[ci];
  int natom_cumsum = data.num_atom_cumsum[ci];
  int nd = desc.nd;
  int nforce = dim*natom;

  // compute energy weight and force weight

  double normconst = 1.0;
  if (data.normalizeenergy==1) normconst = 1.0/natom;
  double we = data.we[ci];
  double wf = data.wf[ci];
  double we2 = (we*we)*(normconst*normconst);
  double wf2 = (wf*wf);

  // get energy and force from the training data set

  double energy = data.energy[ci];
  double *force = &data.force[dim*natom_cumsum];

  // least-square matrix for all descriptors: A = A + (we*we)*(gd^T * gd)

  podKron(desc.A, desc.gd, desc.gd, we2, nd, nd);

  // least-square matrix for all descriptors derivatives: A =  A + (wf*wf) * (gdd^T * gdd)

  char cht = 'T';
  char chn = 'N';
  double one = 1.0;
  int inc1 = 1;
  DGEMM(&cht, &chn, &nd, &nd, &nforce, &wf2, desc.gdd, &nforce, desc.gdd, &nforce, &one, desc.A, &nd);

  // least-square vector for all descriptors: b = b + (we*we*energy)*gd

  double wee = we2*energy;
  for (int i = 0; i< nd; i++)
    desc.b[i] += wee*desc.gd[i];

  // least-square vector for all descriptors derivatives: b = b + (wf*wf) * (gdd^T * f)

  DGEMV(&cht, &nforce, &nd, &wf2, desc.gdd, &nforce, force, &inc1, &one, desc.b, &inc1);

}

void FitPOD::least_squares_fit(const datastruct &data)
{
  if (comm->me == 0)
    utils::logmesg(lmp, "**************** Begin of Least-Squares Fitting ****************\n");

  // loop over each configuration in the training data set

  for (int ci=0; ci < (int) data.num_atom.size(); ci++) {

    if ((ci % 100)==0) {
      if (comm->me == 0)
        utils::logmesg(lmp, "Configuration: # {}\n", ci+1);
    }

    if ((ci % comm->nprocs) == comm->me) {

      // compute linear POD descriptors

      if (desc.method==0) {
        linear_descriptors(data, ci);

        // compute quadratic POD descriptors

        quadratic_descriptors(data, ci);

        // compute cubic POD descriptors

        cubic_descriptors(data, ci);
      }
      else if (desc.method==1)
        linear_descriptors_fastpod(data, ci);

      if (save_descriptors > 0) {
        std::string filename = data.data_path + "/descriptors_config" + std::to_string(ci+1) + ".bin";
        FILE *fp = fopen(filename.c_str(), "wb");
        fwrite( reinterpret_cast<char*>( desc.gd ), sizeof(double) * (desc.nd), 1, fp);
        if (save_descriptors==2) {
          fwrite( reinterpret_cast<char*>( desc.gdd ), sizeof(double) * (3*data.num_atom[ci]*desc.nd), 1, fp);
        }
        fclose(fp);
      }

      // assemble the least-squares linear system

      least_squares_matrix(data, ci);
    }
  }

  int nd = desc.nd;

  MPI_Allreduce(MPI_IN_PLACE, desc.b, nd, MPI_DOUBLE, MPI_SUM, world);
  MPI_Allreduce(MPI_IN_PLACE, desc.A, nd*nd, MPI_DOUBLE, MPI_SUM, world);

  if (comm->me == 0) {

    // symmetrize A

    for (int i = 0; i<nd; i++)
      for (int j = i; j<nd; j++) {
        double a1 = desc.A[i + nd*j];
        double a2 = desc.A[j + nd*i];
        desc.A[i + nd*j] = 0.5*(a1+a2);
        desc.A[j + nd*i] = 0.5*(a1+a2);
      }

//     // scale A and b
//
//     double maxb = 0.0;
//     for (int i = 0; i<nd; i++)
//       maxb = (maxb > fabs(desc.b[i])) ? maxb : fabs(desc.b[i]);
//
//     maxb = 1.0/maxb;
//     for (int i = 0; i<nd; i++)
//       desc.b[i] = desc.b[i]*maxb;
//
//     for (int i = 0; i<nd*nd; i++)
//       desc.A[i] = desc.A[i]*maxb;

    double regularizing_parameter = data.fitting_weights[11];

    for (int i = 0; i<nd; i++) {
      desc.c[i] = desc.b[i];
      desc.A[i + nd*i] = desc.A[i + nd*i]*(1.0 + regularizing_parameter);
      if (desc.A[i + nd*i] < regularizing_parameter) desc.A[i + nd*i] = regularizing_parameter;
    }

    // solving the linear system A * c = b

    int nrhs=1, info;
    char chu = 'U';
    DPOSV(&chu, &nd, &nrhs, desc.A, &nd, desc.c, &nd, &info);
  }

  MPI_Bcast(desc.c, nd, MPI_DOUBLE, 0, world);

  // update coefficients in POD class to compute energy and force

  if (desc.method==1) fastpodptr->mknewcoeff(desc.c);

  if (comm->me == 0) {     // save coefficients into a text file
    std::string filename = data.filenametag + "_coefficients"  + ".pod";
    FILE *fp = fopen(filename.c_str(), "w");

    fmt::print(fp, "POD_coefficients: {}\n", nd);
    for (int count = 0; count < nd; count++) {
      fmt::print(fp, "{:<10.{}f}\n",  desc.c[count], data.precision);
    }
    fclose(fp);
    utils::logmesg(lmp, "**************** End of Least-Squares Fitting ****************\n");
  }
}

double FitPOD::energyforce_calculation(double *force, double *coeff, const datastruct &data, int ci)
{
  int dim = 3;
  int *pbc = podptr->pod.pbc;
  double rcut = podptr->pod.rcut;
  int nd1234 = podptr->pod.nd1 + podptr->pod.nd2 + podptr->pod.nd3 + podptr->pod.nd4;

  int natom = data.num_atom[ci];
  int natom_cumsum2 = data.num_atom_cumsum[ci];
  int *atomtype = &data.atomtype[natom_cumsum2];
  double *position = &data.position[dim*natom_cumsum2];
  double *lattice = &data.lattice[9*ci];
  double *a1 = &lattice[0];
  double *a2 = &lattice[3];
  double *a3 = &lattice[6];

  // neighbor list

  int Nij = podfullneighborlist(nb.y, nb.alist, nb.pairlist, nb.pairnum, nb.pairnum_cumsum,
        position, a1, a2, a3, rcut, pbc, natom);

  double *tmpmem = &desc.gdd[0];
  int *tmpint = &desc.tmpint[0];
  double *rij = &tmpmem[0]; // 3*Nij
  int *ai = &tmpint[0];   // Nij
  int *aj = &tmpint[Nij];   // Nij
  int *ti = &tmpint[2*Nij]; // Nij
  int *tj = &tmpint[3*Nij]; // Nij
  int *idxi = &tmpint[4*Nij]; // Nij
  podptr->podNeighPairs(rij, nb.y, idxi, ai, aj, ti, tj, nb.pairnum_cumsum, atomtype, nb.pairlist, nb.alist, natom);

  double *effectivecoeff = &tmpmem[3*Nij]; // 3*Nij
  podArraySetValue(effectivecoeff, 0.0, nd1234);

  double energy = podptr->energyforce_calculation(force, coeff, effectivecoeff, desc.gd, rij,
    &tmpmem[3*Nij+nd1234], nb.pairnum_cumsum, atomtype, idxi, ai, aj, ti, tj, natom, Nij);

  return energy;
}

double latticevolume(double *lattice)
{
  double *v1 = &lattice[0];
  double *v2 = &lattice[3];
  double *v3 = &lattice[6];

  double b0 = v1[1] * v2[2] - v1[2] * v2[1];
  double b1 = v1[2] * v2[0] - v1[0] * v2[2];
  double b2 = v1[0] * v2[1] - v1[1] * v2[0];

  return (b0*v3[0] + b1*v3[1] + b2*v3[2]);
}

double FitPOD::energyforce_calculation_fastpod(double *force, const datastruct &data, int ci)
{
  int dim = 3;
  int *pbc = fastpodptr->pbc;
  double rcut = fastpodptr->rcut;

  int natom = data.num_atom[ci];
  int natom_cumsum2 = data.num_atom_cumsum[ci];
  int *atomtype = &data.atomtype[natom_cumsum2];
  double *position = &data.position[dim*natom_cumsum2];
  double *lattice = &data.lattice[9*ci];
  double *a1 = &lattice[0];
  double *a2 = &lattice[3];
  double *a3 = &lattice[6];

  podfullneighborlist(nb.y, nb.alist, nb.pairlist, nb.pairnum, nb.pairnum_cumsum,
         position, a1, a2, a3, rcut, pbc, natom);

  double energy = fastpodptr->energyforce(force, nb.y, atomtype, nb.alist, nb.pairlist,
          nb.pairnum_cumsum, natom);

  return energy;
}

void FitPOD::print_analysis(const datastruct &data, double *outarray, double *errors)
{
  int nfiles = data.data_files.size();  // number of files
  int lm = 10;
  for (int i = 0; i < nfiles; i++)
    lm = MAX(lm, (int) data.filenames[i].size());
  lm = lm + 2;

  std::string filename_errors = fmt::format("{}_{}_errors.pod", data.filenametag, data.training ? "training" : "test");
  std::string filename_analysis = fmt::format("{}_{}_analysis.pod", data.filenametag, data.training ? "training" : "test");

  FILE *fp_errors = nullptr;
  FILE *fp_analysis = nullptr;
  fp_errors = fopen(filename_errors.c_str(), "w");
  fp_analysis = fopen(filename_analysis.c_str(), "w");

  std::string mystr = fmt::format("**************** Begin of Error Analysis for the {} Data Set ****************\n",
                                  data.training ? "Training" : "Test");

  utils::logmesg(lmp, mystr);
  fmt::print(fp_errors, mystr);

  std::string sa(lm+80,'-');
  sa += '\n';
  std::string sb = fmt::format(" {:^{}} | # configs |  # atoms  | MAE energy  | RMSE energy | MAE force  | RMSE force\n",
                               "File", lm);
  utils::logmesg(lmp, sa + sb + sa);
  fmt::print(fp_errors, sa + sb + sa);

  int ci=0, m=8, nc=0, nf=0;
  for (int file = 0; file < nfiles; file++) {
    fmt::print(fp_analysis, "# {}\n", data.filenames[file]);
    fmt::print(fp_analysis, "  config   # atoms       volume        energy        DFT energy     energy error   "
               "  force          DFT force       force error\n");

    int nforceall = 0;
    int nconfigs = data.num_config[file];
    nc += nconfigs;
    for (int ii=0; ii < nconfigs; ii++) { // loop over each configuration in a file
      fmt::print(fp_analysis, "{:6}   {:8}    ", outarray[m*ci], outarray[1 + m*ci]);

      double vol = latticevolume(&data.lattice[9*ci]);
      fmt::print(fp_analysis, "{:<15.10} ", vol);

      for(int count = 2; count < m; count ++)
        fmt::print(fp_analysis, "{:<15.10} ", outarray[count + m*ci]);
      fmt::print(fp_analysis, "\n");

      nforceall += 3*data.num_atom[ci];
      ci += 1;
    }
    nf += nforceall;

    int q = file+1;
    auto s = fmt::format("{:<{}} {:>10} {:>11}     {:<10.6f}    {:<10.6f}    {:<10.6f}    {:<10.6f}\n",
                         data.filenames[file], lm, nconfigs, nforceall/3,
                         errors[0 + 4*q], errors[1 + 4*q], errors[2 + 4*q], errors[3 + 4*q]);
    utils::logmesg(lmp, s);
    fmt::print(fp_errors, s);
  }
  utils::logmesg(lmp, sa);
  fmt::print(fp_errors, sa);

  auto s = fmt::format("{:<{}} {:>10} {:>11}     {:<10.6f}    {:<10.6f}    {:<10.6f}    {:<10.6f}\n",
                       "All files", lm, nc, nf/3, errors[0], errors[1], errors[2], errors[3]);
  utils::logmesg(lmp, s + sa);
  fmt::print(fp_errors, "{}", s + sa);

  mystr = fmt::format("**************** End of Error Analysis for the {} Data Set ****************\n",
                      data.training ? "Training" : "Test");

  utils::logmesg(lmp, mystr);
  fmt::print(fp_errors, mystr);

  fclose(fp_errors);
  fclose(fp_analysis);
}

void FitPOD::error_analysis(const datastruct &data, double *coeff)
{
  int dim = 3;
  int nd = desc.nd;
  double energy;
  std::vector<double> force(dim*data.num_atom_max);

  int nfiles = data.data_files.size();  // number of files
  int num_configs = data.num_atom.size(); // number of configurations in all files

  int m = 8;
  std::vector<double> outarray(m*num_configs);
  for (int i=0; i<m*num_configs; i++)
    outarray[i] = 0.0;

  std::vector<double> ssrarray(num_configs);
  for (int i=0; i<num_configs; i++)
    ssrarray[i] = 0.0;

  std::vector<double> errors(4*(nfiles+1));
  for (int i=0; i<4*(nfiles+1); i++)
    errors[i] = 0.0;

  std::vector<double> newcoeff(nd);
  for (int j=0; j<nd; j++)
    newcoeff[j] = coeff[j];

  if (comm->me == 0)
    utils::logmesg(lmp, "**************** Begin of Error Calculation ****************\n");

  int ci = 0; // configuration counter
  for (int file = 0; file < nfiles; file++) { // loop over each file in the training data set

    int nconfigs = data.num_config[file];
    for (int ii=0; ii < nconfigs; ii++) { // loop over each configuration in a file

      if ((ci % 100)==0) {
        if (comm->me == 0)
          utils::logmesg(lmp, "Configuration: # {}\n", ci+1);
      }

      if ((ci % comm->nprocs) == comm->me) {
        int natom = data.num_atom[ci];
        int nforce = dim*natom;

        if (desc.method==0) {
          int nd1 = podptr->pod.nd1;
          int nd2 = podptr->pod.nd2;
          int nd3 = podptr->pod.nd3;
          int nd4 = podptr->pod.nd4;
          int nd22 = podptr->pod.nd22;
          int nd23 = podptr->pod.nd23;
          int nd24 = podptr->pod.nd24;
          int nd33 = podptr->pod.nd33;
          int nd34 = podptr->pod.nd34;
          int nd44 = podptr->pod.nd44;
          int nd1234 = nd1+nd2+nd3+nd4;

          for (int j=nd1234; j<(nd1234+nd22+nd23+nd24+nd33+nd34+nd44); j++)
            newcoeff[j] = coeff[j]/(natom);

          for (int j=(nd1234+nd22+nd23+nd24+nd33+nd34+nd44); j<nd; j++)
            newcoeff[j] = coeff[j]/(natom*natom);

          energy = energyforce_calculation(force.data(), newcoeff.data(), data, ci);
        }
        else if (desc.method==1){
          energy = energyforce_calculation_fastpod(force.data(), data, ci);
        }

        double DFTenergy = data.energy[ci];
        int natom_cumsum = data.num_atom_cumsum[ci];
        double *DFTforce = &data.force[dim*natom_cumsum];

        outarray[0 + m*ci] = ci+1;
        outarray[1 + m*ci] = natom;
        outarray[2 + m*ci] = energy;
        outarray[3 + m*ci] = DFTenergy;
        outarray[4 + m*ci] = fabs(DFTenergy-energy)/natom;
        outarray[5 + m*ci] = podArrayNorm(force.data(), nforce);
        outarray[6 + m*ci] = podArrayNorm(DFTforce, nforce);

        double diff, sum = 0.0, ssr = 0.0;
        for (int j=0; j<dim*natom; j++) {
          diff = DFTforce[j] - force[j];
          sum += fabs(diff);
          ssr += diff*diff;
        }
        outarray[7 + m*ci] = sum/nforce;
        ssrarray[ci] = ssr;
      }

      ci += 1;
    }
  }

  MPI_Allreduce(MPI_IN_PLACE, &outarray[0], m*num_configs, MPI_DOUBLE, MPI_SUM, world);
  MPI_Allreduce(MPI_IN_PLACE, &ssrarray[0], num_configs, MPI_DOUBLE, MPI_SUM, world);

  ci = 0; // configuration counter
  int nc = 0, nf = 0;
  for (int file = 0; file < nfiles; file++) { // loop over each file in the training data set

    double emae=0.0, essr=0.0, fmae=0.0, fssr=0.0;
    int nforceall = 0;

    int nconfigs = data.num_config[file];
    nc += nconfigs;
    for (int ii=0; ii < nconfigs; ii++) { // loop over each configuration in a file

      int natom = data.num_atom[ci];
      int nforce = dim*natom;

      emae += outarray[4 + m*ci];
      essr += outarray[4 + m*ci]*outarray[4 + m*ci];
      fmae += outarray[7 + m*ci]*nforce;
      fssr += ssrarray[ci];
      nforceall += nforce;
      ci += 1;
    }

    int q = file + 1;
    if (nconfigs == 0) nconfigs = 1;
    if (nforceall == 0) nforceall = 1;
    errors[0 + 4*q] = emae/nconfigs;
    errors[1 + 4*q] = sqrt(essr/nconfigs);
    errors[2 + 4*q] = fmae/nforceall;
    errors[3 + 4*q] = sqrt(fssr/nforceall);

    nf += nforceall;
    errors[0] += emae;
    errors[1] += essr;
    errors[2] += fmae;
    errors[3] += fssr;
  }

  if (nc == 0) nc = 1;
  if (nf == 0) nf = 1;
  errors[0] = errors[0]/nc;
  errors[1] = sqrt(errors[1]/nc);
  errors[2] = errors[2]/nf;
  errors[3] = sqrt(errors[3]/nf);

  if (comm->me == 0) {
    utils::logmesg(lmp, "**************** End of Error Calculation ****************\n");
    print_analysis(data, outarray.data(), errors.data());
  }
}

void FitPOD::energyforce_calculation(const datastruct &data, double *coeff)
{
  int dim = 3;
  double energy;
  std::vector<double> force(1+dim*data.num_atom_max);

  int nfiles = data.data_files.size();  // number of files

  if (comm->me == 0)
    utils::logmesg(lmp, "**************** Begin of Energy/Force Calculation ****************\n");

  int ci = 0; // configuration counter
  for (int file = 0; file < nfiles; file++) { // loop over each file in the data set

    int nconfigs = data.num_config[file];
    for (int ii=0; ii < nconfigs; ii++) { // loop over each configuration in a file
      if ((ci % 100)==0) {
        if (comm->me == 0) utils::logmesg(lmp, "Configuration: # {}\n", ci+1);
      }

      int natom = data.num_atom[ci];
      int nforce = dim*natom;

      if ((ci % comm->nprocs) == comm->me) {
        if (desc.method == 0)
          energy = energyforce_calculation(force.data()+1, coeff, data, ci);
        else if (desc.method == 1)
          energy = energyforce_calculation_fastpod(force.data()+1, data, ci);

        // save energy and force into a binary file

        force[0] = energy;
        std::string filename = "energyforce_config" + std::to_string(ci+1) + ".bin";

        FILE *fp = fopen(filename.c_str(), "wb");

        fwrite( reinterpret_cast<char*>( force.data() ), sizeof(double) * (1 + nforce), 1, fp);

        fclose(fp);
      }
      ci += 1;
    }
  }
  if (comm->me == 0)
    utils::logmesg(lmp, "**************** End of Energy/Force Calculation ****************\n");
}

void FitPOD::print_matrix(const char *desc, int m, int n, double **a, int /*lda*/ )
{
  int i, j;
  printf( "\n %s\n", desc );

  for( i = 0; i < m; i++ )
  {
    for( j = 0; j < n; j++ ) printf( " %6.12f", a[j][i] );
    printf( "\n" );
  }
}

void FitPOD::print_matrix(const char *desc, int m, int n, double *a, int lda )
{
  int i, j;
  printf( "\n %s\n", desc );

  for( i = 0; i < m; i++ )
  {
    for( j = 0; j < n; j++ ) printf( " %6.12f", a[i+j*lda] );
    printf( "\n" );
  }
}

void FitPOD::print_matrix(const char *desc, int m, int n, int *a, int lda)
{
  int i, j;
  printf( "\n %s\n", desc );

  for( i = 0; i < m; i++ )
  {
    for( j = 0; j < n; j++ ) printf( " %d", a[i+j*lda] );
    printf( "\n" );
  }
}

void FitPOD::podArrayFill(int* output, int start, int length)
{
        for (int j = 0; j < length; ++j)
                output[j] = start + j;
}

double FitPOD::podArraySum(double *a, int n)
{
  double e = a[0];
  for (int i=1; i<n; i++)
    e += a[i];
  return e;
}

double FitPOD::podArrayMin(double *a, int n)
{
  double b = a[0];
  for (int i=1; i<n; i++)
    if (a[i]<b)
      b = a[i];
  return b;
}

double FitPOD::podArrayMax(double *a, int n)
{
  double b = a[0];
  for (int i=1; i<n; i++)
    if (a[i]>b)
      b = a[i];
  return b;
}

int FitPOD::podArrayMin(int *a, int n)
{
  int b = a[0];
  for (int i=1; i<n; i++)
    if (a[i]<b)
      b = a[i];
  return b;
}

int FitPOD::podArrayMax(int *a, int n)
{
  int b = a[0];
  for (int i=1; i<n; i++)
    if (a[i]>b)
      b = a[i];
  return b;
}

void FitPOD::podKron(double *C, double *A, double *B, double alpha, int M1, int M2)
{
  int M = M1*M2;
  for (int idx=0; idx<M; idx++)
  {
    int ib = idx%M2;
    int ia = (idx-ib)/M2;
    C[idx] += alpha*A[ia]*B[ib];
  }
}

void FitPOD::podCumsum(int* output, int* input, int length)
{
        output[0] = 0;
        for (int j = 1; j < length; ++j)
                output[j] = input[j - 1] + output[j - 1];
}

double FitPOD::podArrayNorm(double *a, int n)
{
  double e = a[0]*a[0];
  for (int i=1; i<n; i++)
    e += a[i]*a[i];
  return sqrt(e);
}

double FitPOD::podArrayErrorNorm(double *a, double *b, int n)
{
  double e = (a[0]-b[0])*(a[0]-b[0]);
  for (int i=1; i<n; i++)
    e += (a[i]-b[i])*(a[i]-b[i]);
  return sqrt(e);
}

void FitPOD::podArraySetValue(double *y, double a, int n)
{
  for (int i=0; i<n; i++)
    y[i] = a;
}

void FitPOD::podArrayCopy(double *y, double *x, int n)
{
  for (int i=0; i<n; i++)
    y[i] = x[i];
}

void FitPOD::rotation_matrix(double *Rmat, double alpha, double beta, double gamma)
{
  double ca = cos(alpha);
  double cb = cos(beta);
  double cg = cos(gamma);
  double sa = sin(alpha);
  double sb = sin(beta);
  double sg = sin(gamma);

  Rmat[0] = ca*cg*cb - sa*sg;
  Rmat[3] = -ca*cb*sg - sa*cg;
  Rmat[6] = ca*sb;

  Rmat[1] = sa*cg*cb + ca*sg;
  Rmat[4] = -sa*cb*sg + ca*cg;
  Rmat[7] = sa*sb;

  Rmat[2] = -sb*cg;
  Rmat[5] = sb*sg;
  Rmat[8] = cb;
}

void FitPOD::matrix33_multiplication(double *xrot, double *Rmat, double *x, int natom)
{
  double x1, x2, x3;
  for (int i=0; i < natom; i++) {
    x1 = x[0 + 3*i];
    x2 = x[1 + 3*i];
    x3 = x[2 + 3*i];
    xrot[0 + 3*i] = Rmat[0]*x1 + Rmat[3]*x2 + Rmat[6]*x3;
    xrot[1 + 3*i] = Rmat[1]*x1 + Rmat[4]*x2 + Rmat[7]*x3;
    xrot[2 + 3*i] = Rmat[2]*x1 + Rmat[5]*x2 + Rmat[8]*x3;
  }
}

void FitPOD::matrix33_inverse(double *invA, double *A1, double *A2, double *A3)
{
  double a11 = A1[0];
  double a21 = A1[1];
  double a31 = A1[2];
  double a12 = A2[0];
  double a22 = A2[1];
  double a32 = A2[2];
  double a13 = A3[0];
  double a23 = A3[1];
  double a33 = A3[2];
  double detA = (a11*a22*a33 - a11*a23*a32 - a12*a21*a33 + a12*a23*a31 + a13*a21*a32 - a13*a22*a31);

  invA[0] = (a22*a33 - a23*a32)/detA;
  invA[1] = (a23*a31 - a21*a33)/detA;
  invA[2] = (a21*a32 - a22*a31)/detA;
  invA[3] = (a13*a32 - a12*a33)/detA;
  invA[4] = (a11*a33 - a13*a31)/detA;
  invA[5] = (a12*a31 - a11*a32)/detA;
  invA[6] = (a12*a23 - a13*a22)/detA;
  invA[7] = (a13*a21 - a11*a23)/detA;
  invA[8] = (a11*a22 - a12*a21)/detA;
}

void FitPOD::triclinic_lattice_conversion(double *a, double *b, double *c, double *A, double *B, double *C)
{
  double Anorm = sqrt(A[0]*A[0] + A[1]*A[1] + A[2]*A[2]);
  double Bnorm = sqrt(B[0]*B[0] + B[1]*B[1] + B[2]*B[2]);
  double Cnorm = sqrt(C[0]*C[0] + C[1]*C[1] + C[2]*C[2]);

  double Ahat[3];
  Ahat[0] = A[0]/Anorm; Ahat[1] = A[1]/Anorm; Ahat[2] = A[2]/Anorm;

  double ax = Anorm;
  double bx = B[0]*Ahat[0] + B[1]*Ahat[1] + B[2]*Ahat[2]; //dot(B,Ahat);
  double by = sqrt(Bnorm*Bnorm - bx*bx); //sqrt(Bnorm^2 - bx^2);// #norm(cross(Ahat,B));
  double cx = C[0]*Ahat[0] + C[1]*Ahat[1] + C[2]*Ahat[2]; // dot(C,Ahat);
  double cy = (B[0]*C[0] + B[1]*C[1] + B[2]*C[2] - bx*cx)/by; // (dot(B, C) - bx*cx)/by;
  double cz = sqrt(Cnorm*Cnorm - cx*cx - cy*cy); // sqrt(Cnorm^2 - cx^2 - cy^2);

  a[0] = ax; a[1] = 0.0; a[2] = 0.0;
  b[0] = bx; b[1] = by;  b[2] = 0.0;
  c[0] = cx; c[1] = cy;  c[2] = cz;
}<|MERGE_RESOLUTION|>--- conflicted
+++ resolved
@@ -115,18 +115,6 @@
 
     // calculate energy and force for the training data set
 
-<<<<<<< HEAD
-  if ((traindata.training_calculation) && ((int) traindata.data_path.size() > 1) )
-    energyforce_calculation(traindata, desc.c);
-
-  if (!((testdata.data_path == traindata.data_path) && (testdata.fraction == 1.0) && (traindata.fraction == 1.0)))
-  {
-    // calculate errors for the test data set
-
-    if ((testdata.test_analysis) && ((int) testdata.data_path.size() > 1) && (testdata.fraction > 0) ) {
-      error_analysis(testdata, desc.c);
-    }
-=======
     if ((traindata.training_calculation) && ((int) traindata.data_path.size() > 1) )
       energyforce_calculation(traindata, desc.c);  
 
@@ -137,27 +125,9 @@
       if ((testdata.test_analysis) && ((int) testdata.data_path.size() > 1) && (testdata.fraction > 0) ) {
         error_analysis(testdata, desc.c);
       }
->>>>>>> a374e518
 
       // calculate energy and force for the test data set
 
-<<<<<<< HEAD
-    if ((testdata.test_analysis) && (testdata.test_calculation) && ((int) testdata.data_path.size() > 1) && (testdata.fraction > 0) )
-      energyforce_calculation(testdata, desc.c);
-
-    // deallocate testing data
-
-    if ((int) testdata.data_path.size() > 1 && (testdata.test_analysis) && (testdata.fraction > 0) ){
-      memory->destroy(testdata.lattice);
-      memory->destroy(testdata.energy);
-      memory->destroy(testdata.stress);
-      memory->destroy(testdata.position);
-      memory->destroy(testdata.force);
-      memory->destroy(testdata.atomtype);
-      memory->destroy(testdata.we);
-      memory->destroy(testdata.wf);
-    }
-=======
       if ((testdata.test_analysis) && (testdata.test_calculation) && ((int) testdata.data_path.size() > 1) && (testdata.fraction > 0) )
         energyforce_calculation(testdata, desc.c);
 
@@ -178,7 +148,6 @@
   else if (compute_descriptors>0) {
     // compute and save POD descriptors
     descriptors_calculation(traindata);    
->>>>>>> a374e518
   }
 
   // deallocate training data
@@ -596,13 +565,8 @@
         }
       }
 
-<<<<<<< HEAD
-      if (compute_descriptors != 1) {
-
-=======
       if (compute_descriptors == 0) {
         
->>>>>>> a374e518
         // find the word containing "energy"
 
         it = std::find_if(words.begin(), words.end(), [](const std::string& str) { return str.find("nergy") != std::string::npos; });
@@ -666,13 +630,8 @@
         if (species[ii] == words[0])
           atomtype[nat] = ii+1;
 
-<<<<<<< HEAD
-      if (compute_descriptors == 1) {
-        for (int k = 0; k < 3; k++)
-=======
       if (compute_descriptors> 0) {
         for (int k = 0; k < 3; k++) 
->>>>>>> a374e518
           pos[k + 3*nat] = utils::numeric(FLERR,words[1+k],false,lmp);
       }
       else {
