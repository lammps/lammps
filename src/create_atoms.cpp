/* ----------------------------------------------------------------------
   LAMMPS - Large-scale Atomic/Molecular Massively Parallel Simulator
   https://www.lammps.org/, Sandia National Laboratories
   LAMMPS development team: developers@lammps.org

   Copyright (2003) Sandia Corporation.  Under the terms of Contract
   DE-AC04-94AL85000 with Sandia Corporation, the U.S. Government retains
   certain rights in this software.  This software is distributed under
   the GNU General Public License.

   See the README file in the top-level LAMMPS directory.
------------------------------------------------------------------------- */

/* ----------------------------------------------------------------------
   Contributing author (ratio and subset) : Jake Gissinger (U Colorado)
   Contributing author (maxtry & overlap) : Eugen Rozic (IRB, Zagreb)
------------------------------------------------------------------------- */

#include "create_atoms.h"

#include "atom.h"
#include "atom_vec.h"
#include "comm.h"
#include "domain.h"
#include "error.h"
#include "input.h"
#include "irregular.h"
#include "lattice.h"
#include "math_const.h"
#include "math_extra.h"
#include "memory.h"
#include "modify.h"
#include "molecule.h"
#include "random_mars.h"
#include "random_park.h"
#include "region.h"
#include "special.h"
#include "text_file_reader.h"
#include "variable.h"

#include <cmath>
#include <cstring>
#include <exception>

using namespace LAMMPS_NS;
using MathConst::MY_2PI;
using MathConst::MY_PI;
using MathConst::THIRD;

static constexpr double BIG = 1.0e30;
static constexpr double EPSILON = 1.0e-6;
static constexpr double LB_FACTOR = 1.1;
static constexpr double INV_P_CONST = 0.7548777;
static constexpr double INV_SQ_P_CONST = 0.5698403;
static constexpr int DEFAULT_MAXTRY = 1000;

#define EPS_ZCOORD 1.0e-12

enum { BOX, REGION, SINGLE, RANDOM, MESH };
enum { ATOM, MOLECULE };
enum { COUNT, INSERT, INSERT_SELECTED };
enum { NONE, RATIO, SUBSET };
enum { BISECTION, QUASIRANDOM };

static constexpr const char *mesh_name[] = {"recursive bisection", "quasi-random"};
/* ---------------------------------------------------------------------- */

CreateAtoms::CreateAtoms(LAMMPS *lmp) : Command(lmp), basistype(nullptr) {}

/* ---------------------------------------------------------------------- */

void CreateAtoms::command(int narg, char **arg)
{
  if (domain->box_exist == 0)
    error->all(FLERR, "Create_atoms command before simulation box is defined");
  if (modify->nfix_restart_peratom)
    error->all(FLERR, "Cannot create_atoms after reading restart file with per-atom info");

  // check for compatible lattice

  int latsty = domain->lattice->style;
  if (domain->dimension == 2) {
    if (latsty == Lattice::SC || latsty == Lattice::BCC || latsty == Lattice::FCC ||
        latsty == Lattice::HCP || latsty == Lattice::DIAMOND)
      error->all(FLERR, "Lattice style incompatible with simulation dimension");
  } else {
    if (latsty == Lattice::SQ || latsty == Lattice::SQ2 || latsty == Lattice::HEX)
      error->all(FLERR, "Lattice style incompatible with simulation dimension");
  }

  // parse arguments

  if (narg < 2) utils::missing_cmd_args(FLERR, "create_atoms", error);
  ntype = utils::inumeric(FLERR, arg[0], false, lmp);

  const char *meshfile;
  int iarg;
  if (strcmp(arg[1], "box") == 0) {
    style = BOX;
    iarg = 2;
    region = nullptr;
  } else if (strcmp(arg[1], "region") == 0) {
    style = REGION;
    if (narg < 3) utils::missing_cmd_args(FLERR, "create_atoms region", error);
    region = domain->get_region_by_id(arg[2]);
    if (!region) error->all(FLERR, "Create_atoms region {} does not exist", arg[2]);
    region->init();
    region->prematch();
    iarg = 3;
  } else if (strcmp(arg[1], "single") == 0) {
    style = SINGLE;
    if (narg < 5) utils::missing_cmd_args(FLERR, "create_atoms single", error);
    xone[0] = utils::numeric(FLERR, arg[2], false, lmp);
    xone[1] = utils::numeric(FLERR, arg[3], false, lmp);
    xone[2] = utils::numeric(FLERR, arg[4], false, lmp);
    if (domain->dimension == 2 && xone[2] != 0.0)
      error->all(FLERR,"Create_atoms single for 2d simulation requires z coord = 0.0");
    iarg = 5;
  } else if (strcmp(arg[1], "random") == 0) {
    style = RANDOM;
    if (narg < 5) utils::missing_cmd_args(FLERR, "create_atoms random", error);
    nrandom = utils::inumeric(FLERR, arg[2], false, lmp);
    if (nrandom < 0) error->all(FLERR, "Illegal create_atoms number of random atoms {}", nrandom);
    seed = utils::inumeric(FLERR, arg[3], false, lmp);
    if (seed <= 0) error->all(FLERR, "Illegal create_atoms random seed {}", seed);
    if (strcmp(arg[4], "NULL") == 0)
      region = nullptr;
    else {
      region = domain->get_region_by_id(arg[4]);
      if (!region) error->all(FLERR, "Create_atoms region {} does not exist", arg[4]);
      region->init();
      region->prematch();
    }
    iarg = 5;
  } else if (strcmp(arg[1], "mesh") == 0) {
    style = MESH;
    if (narg < 3) utils::missing_cmd_args(FLERR, "create_atoms mesh", error);
    meshfile = arg[2];
    iarg = 3;
  } else
    error->all(FLERR, "Unknown create_atoms command option {}", arg[1]);

  // process optional keywords

  int scaleflag = 1;
  remapflag = 0;
  mode = ATOM;
  int molseed;
  ranmol = nullptr;
  varflag = 0;
  vstr = xstr = ystr = zstr = nullptr;
  quat_user = 0;
  quatone[0] = quatone[1] = quatone[2] = quatone[3] = 0.0;
  subsetflag = NONE;
  int subsetseed;
  overlapflag = 0;
  maxtry = DEFAULT_MAXTRY;
  radscale = 1.0;
  mesh_style = BISECTION;
  radthresh = 1.0;
  mesh_density = 1.0;

  nbasis = domain->lattice->nbasis;
  basistype = new int[nbasis];
  for (int i = 0; i < nbasis; i++) basistype[i] = ntype;

  while (iarg < narg) {
    if (strcmp(arg[iarg], "basis") == 0) {
      if (iarg + 3 > narg) utils::missing_cmd_args(FLERR, "create_atoms basis", error);
      int ibasis = utils::inumeric(FLERR, arg[iarg + 1], false, lmp);
      int itype = utils::inumeric(FLERR, arg[iarg + 2], false, lmp);
      if (ibasis <= 0 || ibasis > nbasis || itype <= 0 || itype > atom->ntypes)
        error->all(FLERR, "Out of range basis setting '{} {}' in create_atoms command", ibasis,
                   itype);
      basistype[ibasis - 1] = itype;
      iarg += 3;
    } else if (strcmp(arg[iarg], "remap") == 0) {
      if (iarg + 2 > narg) utils::missing_cmd_args(FLERR, "create_atoms remap", error);
      remapflag = utils::logical(FLERR, arg[iarg + 1], false, lmp);
      iarg += 2;
    } else if (strcmp(arg[iarg], "mol") == 0) {
      if (iarg + 3 > narg) utils::missing_cmd_args(FLERR, "create_atoms mol", error);
      int imol = atom->find_molecule(arg[iarg + 1]);
      if (imol == -1)
        error->all(FLERR, "Molecule template ID {} for create_atoms does not exist", arg[iarg + 1]);
      if ((atom->molecules[imol]->nset > 1) && (comm->me == 0))
        error->warning(FLERR, "Molecule template for create_atoms has multiple molecule sets. "
                       "Only the first set will be used.");
      mode = MOLECULE;
      onemol = atom->molecules[imol];
      molseed = utils::inumeric(FLERR, arg[iarg + 2], false, lmp);
      iarg += 3;
    } else if (strcmp(arg[iarg], "units") == 0) {
      if (iarg + 2 > narg) utils::missing_cmd_args(FLERR, "create_atoms units", error);
      if (strcmp(arg[iarg + 1], "box") == 0)
        scaleflag = 0;
      else if (strcmp(arg[iarg + 1], "lattice") == 0)
        scaleflag = 1;
      else
        error->all(FLERR, "Unknown create_atoms units option {}", arg[iarg + 1]);
      iarg += 2;
    } else if (strcmp(arg[iarg], "var") == 0) {
      if (style == SINGLE)
        error->all(FLERR, "Cannot use 'var' keyword with 'single' style for create_atoms");
      if (iarg + 2 > narg) utils::missing_cmd_args(FLERR, "create_atoms var", error);
      delete[] vstr;
      vstr = utils::strdup(arg[iarg + 1]);
      varflag = 1;
      iarg += 2;
    } else if (strcmp(arg[iarg], "set") == 0) {
      if (iarg + 3 > narg) utils::missing_cmd_args(FLERR, "create_atoms set", error);
      if (strcmp(arg[iarg + 1], "x") == 0) {
        delete[] xstr;
        xstr = utils::strdup(arg[iarg + 2]);
      } else if (strcmp(arg[iarg + 1], "y") == 0) {
        delete[] ystr;
        ystr = utils::strdup(arg[iarg + 2]);
      } else if (strcmp(arg[iarg + 1], "z") == 0) {
        delete[] zstr;
        zstr = utils::strdup(arg[iarg + 2]);
      } else
        error->all(FLERR, "Unknown create_atoms set option {}", arg[iarg + 2]);
      iarg += 3;
    } else if (strcmp(arg[iarg], "rotate") == 0) {
      if (iarg + 5 > narg) utils::missing_cmd_args(FLERR, "create_atoms rotate", error);
      quat_user = 1;
      double thetaone;
      double axisone[3];
      thetaone = utils::numeric(FLERR, arg[iarg + 1], false, lmp) / 180.0 * MY_PI;
      axisone[0] = utils::numeric(FLERR, arg[iarg + 2], false, lmp);
      axisone[1] = utils::numeric(FLERR, arg[iarg + 3], false, lmp);
      axisone[2] = utils::numeric(FLERR, arg[iarg + 4], false, lmp);
      if (axisone[0] == 0.0 && axisone[1] == 0.0 && axisone[2] == 0.0)
        error->all(FLERR, "Illegal create_atoms rotate arguments");
      if (domain->dimension == 2 && (axisone[0] != 0.0 || axisone[1] != 0.0))
        error->all(FLERR, "Invalid create_atoms rotation vector for 2d model");
      MathExtra::norm3(axisone);
      MathExtra::axisangle_to_quat(axisone, thetaone, quatone);
      iarg += 5;
    } else if (strcmp(arg[iarg], "ratio") == 0) {
      if (iarg + 3 > narg) utils::missing_cmd_args(FLERR, "create_atoms ratio", error);
      subsetflag = RATIO;
      subsetfrac = utils::numeric(FLERR, arg[iarg + 1], false, lmp);
      subsetseed = utils::inumeric(FLERR, arg[iarg + 2], false, lmp);
      if (subsetfrac <= 0.0 || subsetfrac > 1.0 || subsetseed <= 0)
        error->all(FLERR, "Illegal create_atoms ratio settings");
      iarg += 3;
    } else if (strcmp(arg[iarg], "subset") == 0) {
      if (iarg + 3 > narg) utils::missing_cmd_args(FLERR, "create_atoms subset", error);
      subsetflag = SUBSET;
      nsubset = utils::bnumeric(FLERR, arg[iarg + 1], false, lmp);
      subsetseed = utils::inumeric(FLERR, arg[iarg + 2], false, lmp);
      if ((nsubset <= 0) || (subsetseed <= 0))
        error->all(FLERR, "Illegal create_atoms subset settings");
      iarg += 3;
    } else if (strcmp(arg[iarg], "overlap") == 0) {
      if (style != RANDOM)
        error->all(FLERR, "Create_atoms overlap can only be used with random style");
      if (iarg + 2 > narg) error->all(FLERR, "Illegal create_atoms command");
      overlap = utils::numeric(FLERR, arg[iarg + 1], false, lmp);
      if (overlap <= 0) error->all(FLERR, "Illegal create_atoms overlap value: {}", overlap);
      overlapflag = 1;
      iarg += 2;
    } else if (strcmp(arg[iarg], "maxtry") == 0) {
      if (style != RANDOM)
        error->all(FLERR, "Create_atoms maxtry can only be used with random style");
      if (iarg + 2 > narg) error->all(FLERR, "Illegal create_atoms command");
      maxtry = utils::inumeric(FLERR, arg[iarg + 1], false, lmp);
      if (maxtry <= 0) error->all(FLERR, "Illegal create_atoms command");
      iarg += 2;
    } else if (strcmp(arg[iarg], "meshmode") == 0) {
      if (style != MESH)
        error->all(FLERR, "Create_atoms meshmode can only be used with mesh style");
      if (iarg + 3 > narg) utils::missing_cmd_args(FLERR, "create_atoms meshmode", error);
      if (strcmp(arg[iarg + 1], "bisect") == 0) {
        mesh_style = BISECTION;
        radthresh = utils::numeric(FLERR, arg[iarg + 2], false, lmp);
      } else if (strcmp(arg[iarg + 1], "qrand") == 0) {
        mesh_style = QUASIRANDOM;
        mesh_density = utils::numeric(FLERR, arg[iarg + 2], false, lmp);
      } else
        error->all(FLERR, "Unknown create_atoms meshmode {}", arg[iarg + 2]);
      iarg += 3;
    } else if (strcmp(arg[iarg], "radscale") == 0) {
      if (iarg + 2 > narg) utils::missing_cmd_args(FLERR, "create_atoms radscale", error);
      if (style != MESH)
        error->all(FLERR, "Create_atoms radscale can only be used with mesh style");
      if (!atom->radius_flag)
        error->all(FLERR, "Must have atom attribute radius to set radscale factor");
      radscale = utils::numeric(FLERR, arg[iarg + 1], false, lmp);
      if (radscale <= 0.0) error->all(FLERR, "Illegal create_atoms radscale value: {}", radscale);
      iarg += 2;
    } else
      error->all(FLERR, "Illegal create_atoms command option {}", arg[iarg]);
  }

  // error checks and further setup for mode = MOLECULE

  if (mode == ATOM) {
    if ((ntype <= 0) || (ntype > atom->ntypes))
      error->all(FLERR, "Invalid atom type in create_atoms command");
  } else if (mode == MOLECULE) {
    if (onemol->xflag == 0) error->all(FLERR, "Create_atoms molecule must have coordinates");
    if (onemol->typeflag == 0) error->all(FLERR, "Create_atoms molecule must have atom types");
    if (ntype + onemol->ntypes <= 0 || ntype + onemol->ntypes > atom->ntypes)
      error->all(FLERR, "Invalid atom type in create_atoms mol command");
    if (onemol->tag_require && !atom->tag_enable)
      error->all(FLERR, "Create_atoms molecule has atom IDs, but system does not");
    if (atom->molecular == Atom::TEMPLATE && onemol != atom->avec->onemols[0])
      error->all(FLERR, "Create_atoms molecule template ID must be same as atom style template ID");

    onemol->check_attributes();

    // use geometric center of molecule for insertion
    // molecule random number generator, different for each proc

    onemol->compute_center();
    ranmol = new RanMars(lmp, molseed + comm->me);
    memory->create(xmol, onemol->natoms, 3, "create_atoms:xmol");
  }

  if (style == MESH) {
    if (mode == MOLECULE)
      error->all(FLERR, "Create_atoms mesh is not compatible with the 'mol' option");
    if (scaleflag) error->all(FLERR, "Create_atoms mesh must use 'units box' option");
  }

  ranlatt = nullptr;
  if (subsetflag != NONE) ranlatt = new RanMars(lmp, subsetseed + comm->me);

  // error check and further setup for variable test

  if (!vstr && (xstr || ystr || zstr))
    error->all(FLERR, "Incomplete use of variables in create_atoms command");
  if (vstr && (!xstr && !ystr && !zstr))
    error->all(FLERR, "Incomplete use of variables in create_atoms command");

  if (varflag) {
    vvar = input->variable->find(vstr);
    if (vvar < 0) error->all(FLERR, "Variable {} for create_atoms does not exist", vstr);
    if (!input->variable->equalstyle(vvar))
      error->all(FLERR, "Variable for create_atoms is invalid style");

    if (xstr) {
      xvar = input->variable->find(xstr);
      if (xvar < 0) error->all(FLERR, "Variable {} for create_atoms does not exist", xstr);
      if (!input->variable->internalstyle(xvar))
        error->all(FLERR, "Variable for create_atoms is invalid style");
    }
    if (ystr) {
      yvar = input->variable->find(ystr);
      if (yvar < 0) error->all(FLERR, "Variable {} for create_atoms does not exist", ystr);
      if (!input->variable->internalstyle(yvar))
        error->all(FLERR, "Variable for create_atoms is invalid style");
    }
    if (zstr) {
      zvar = input->variable->find(zstr);
      if (zvar < 0) error->all(FLERR, "Variable {} for create_atoms does not exist", zstr);
      if (!input->variable->internalstyle(zvar))
        error->all(FLERR, "Variable for create_atoms is invalid style");
    }
  }

  // require non-none lattice be defined for BOX or REGION styles

  if ((style == BOX) || (style == REGION)) {
    if (nbasis == 0) error->all(FLERR, "Cannot create atoms with undefined lattice");
  }

  // apply scaling factor for styles that use distance-dependent factors

  if (scaleflag) {
    if (style == SINGLE) {
    xone[0] *= domain->lattice->xlattice;
    xone[1] *= domain->lattice->ylattice;
    xone[2] *= domain->lattice->zlattice;
    } else if (style == RANDOM) {
      if (overlapflag) overlap *= domain->lattice->xlattice;
    } else if (style == MESH) {
      if (mesh_style == BISECTION) {
        radthresh *= domain->lattice->xlattice;
      } else if (mesh_style == QUASIRANDOM) {
        mesh_density /= (domain->lattice->xlattice * domain->lattice->xlattice);
      }
    }
  }

  // set bounds for my proc in sublo[3] & subhi[3]
  // if periodic and style = BOX or REGION, i.e. using lattice:
  //   should create exactly 1 atom when 2 images are both "on" the boundary
  //   either image may be slightly inside/outside true box due to round-off
  //   if I am lo proc, decrement lower bound by EPSILON
  //     this will ensure lo image is created
  //   if I am hi proc, decrement upper bound by 2.0*EPSILON
  //     this will ensure hi image is not created
  //   thus insertion box is EPSILON smaller than true box
  //     and is shifted away from true boundary
  //     which is where atoms are likely to be generated

  triclinic = domain->triclinic;

  double epsilon[3];
  if (triclinic)
    epsilon[0] = epsilon[1] = epsilon[2] = EPSILON;
  else {
    epsilon[0] = domain->prd[0] * EPSILON;
    epsilon[1] = domain->prd[1] * EPSILON;
    epsilon[2] = domain->prd[2] * EPSILON;
  }

  if (triclinic == 0) {
    sublo[0] = domain->sublo[0];
    subhi[0] = domain->subhi[0];
    sublo[1] = domain->sublo[1];
    subhi[1] = domain->subhi[1];
    sublo[2] = domain->sublo[2];
    subhi[2] = domain->subhi[2];
  } else {
    sublo[0] = domain->sublo_lamda[0];
    subhi[0] = domain->subhi_lamda[0];
    sublo[1] = domain->sublo_lamda[1];
    subhi[1] = domain->subhi_lamda[1];
    sublo[2] = domain->sublo_lamda[2];
    subhi[2] = domain->subhi_lamda[2];
  }

  if (style == BOX || style == REGION) {
    if (comm->layout != Comm::LAYOUT_TILED) {
      if (domain->xperiodic) {
        if (comm->myloc[0] == 0) sublo[0] -= epsilon[0];
        if (comm->myloc[0] == comm->procgrid[0] - 1) subhi[0] -= 2.0 * epsilon[0];
      }
      if (domain->yperiodic) {
        if (comm->myloc[1] == 0) sublo[1] -= epsilon[1];
        if (comm->myloc[1] == comm->procgrid[1] - 1) subhi[1] -= 2.0 * epsilon[1];
      }
      if (domain->zperiodic) {
        if (comm->myloc[2] == 0) sublo[2] -= epsilon[2];
        if (comm->myloc[2] == comm->procgrid[2] - 1) subhi[2] -= 2.0 * epsilon[2];
      }
    } else {
      if (domain->xperiodic) {
        if (comm->mysplit[0][0] == 0.0) sublo[0] -= epsilon[0];
        if (comm->mysplit[0][1] == 1.0) subhi[0] -= 2.0 * epsilon[0];
      }
      if (domain->yperiodic) {
        if (comm->mysplit[1][0] == 0.0) sublo[1] -= epsilon[1];
        if (comm->mysplit[1][1] == 1.0) subhi[1] -= 2.0 * epsilon[1];
      }
      if (domain->zperiodic) {
        if (comm->mysplit[2][0] == 0.0) sublo[2] -= epsilon[2];
        if (comm->mysplit[2][1] == 1.0) subhi[2] -= 2.0 * epsilon[2];
      }
    }
  }

  // record wall time for atom creation

  MPI_Barrier(world);
  double time1 = platform::walltime();

  // clear global->local map for owned and ghost atoms
  // clear ghost count and any ghost bonus data internal to AtomVec
  // same logic as beginning of Comm::exchange()
  // do it now b/c creating atoms will overwrite ghost atoms

  if (atom->map_style != Atom::MAP_NONE) atom->map_clear();
  atom->nghost = 0;
  atom->avec->clear_bonus();

  // add atoms/molecules with appropriate add() method

  bigint natoms_previous = atom->natoms;
  int nlocal_previous = atom->nlocal;

  if (style == SINGLE)
    add_single();
  else if (style == RANDOM)
    add_random();
  else if (style == MESH)
    add_mesh(meshfile);
  else
    add_lattice();

  // init per-atom fix/compute/variable values for created atoms

  atom->data_fix_compute_variable(nlocal_previous, atom->nlocal);

  // set new total # of atoms and error check

  bigint nblocal = atom->nlocal;
  MPI_Allreduce(&nblocal, &atom->natoms, 1, MPI_LMP_BIGINT, MPI_SUM, world);
  if (atom->natoms < 0 || atom->natoms >= MAXBIGINT) error->all(FLERR, "Too many total atoms");

  // add IDs for newly created atoms
  // check that atom IDs are valid

  if (atom->tag_enable) atom->tag_extend();
  atom->tag_check();

  // if global map exists, reset it
  // invoke map_init() b/c atom count has grown

  if (atom->map_style != Atom::MAP_NONE) {
    atom->map_init();
    atom->map_set();
  }

  // for MOLECULE mode:
  // molecule can mean just a mol ID or bonds/angles/etc or mol templates
  // set molecule IDs for created atoms if atom->molecule_flag is set
  // reset new molecule bond,angle,etc and special values if defined
  // send atoms to new owning procs via irregular comm
  //   since not all atoms I created will be within my sub-domain
  // perform special list build if needed

  if (mode == MOLECULE) {

    int molecule_flag = atom->molecule_flag;
    int molecular = atom->molecular;
    tagint *molecule = atom->molecule;

    // molcreate = # of molecules I created

    tagint molcreate = (atom->nlocal - nlocal_previous) / onemol->natoms * onemol->nmolecules;

    // increment total bonds,angles,etc

    bigint nmolme = molcreate;
    bigint nmoltotal;
    MPI_Allreduce(&nmolme, &nmoltotal, 1, MPI_LMP_BIGINT, MPI_SUM, world);
    atom->nbonds += nmoltotal * onemol->nbonds;
    atom->nangles += nmoltotal * onemol->nangles;
    atom->ndihedrals += nmoltotal * onemol->ndihedrals;
    atom->nimpropers += nmoltotal * onemol->nimpropers;

    // if atom style template
    // maxmol = max molecule ID across all procs, for previous atoms
    // moloffset = max molecule ID for all molecules owned by previous procs
    //             including molecules existing before this creation

    tagint moloffset = 0;
    if (molecule_flag) {
      tagint max = 0;
      for (int i = 0; i < nlocal_previous; i++) max = MAX(max, molecule[i]);
      tagint maxmol;
      MPI_Allreduce(&max, &maxmol, 1, MPI_LMP_TAGINT, MPI_MAX, world);
      MPI_Scan(&molcreate, &moloffset, 1, MPI_LMP_TAGINT, MPI_SUM, world);
      moloffset = moloffset - molcreate + maxmol;
    }

    // loop over molecules I created
    // set their molecule ID
    // reset their bond,angle,etc and special values

    int natoms = onemol->natoms;
    tagint offset = 0;

    tagint *tag = atom->tag;
    int *num_bond = atom->num_bond;
    int *num_angle = atom->num_angle;
    int *num_dihedral = atom->num_dihedral;
    int *num_improper = atom->num_improper;
    tagint **bond_atom = atom->bond_atom;
    tagint **angle_atom1 = atom->angle_atom1;
    tagint **angle_atom2 = atom->angle_atom2;
    tagint **angle_atom3 = atom->angle_atom3;
    tagint **dihedral_atom1 = atom->dihedral_atom1;
    tagint **dihedral_atom2 = atom->dihedral_atom2;
    tagint **dihedral_atom3 = atom->dihedral_atom3;
    tagint **dihedral_atom4 = atom->dihedral_atom4;
    tagint **improper_atom1 = atom->improper_atom1;
    tagint **improper_atom2 = atom->improper_atom2;
    tagint **improper_atom3 = atom->improper_atom3;
    tagint **improper_atom4 = atom->improper_atom4;
    int **nspecial = atom->nspecial;
    tagint **special = atom->special;

    int ilocal = nlocal_previous;
    for (int i = 0; i < molcreate; i++) {
      if (tag) offset = tag[ilocal] - 1;
      for (int m = 0; m < natoms; m++) {
        if (molecule_flag) {
          if (onemol->moleculeflag) {
            molecule[ilocal] = moloffset + onemol->molecule[m];
          } else {
            molecule[ilocal] = moloffset + 1;
          }
        }
        if (molecular == Atom::TEMPLATE) {
          atom->molindex[ilocal] = 0;
          atom->molatom[ilocal] = m;
        } else if (molecular != Atom::ATOMIC) {
          if (onemol->bondflag)
            for (int j = 0; j < num_bond[ilocal]; j++) bond_atom[ilocal][j] += offset;
          if (onemol->angleflag)
            for (int j = 0; j < num_angle[ilocal]; j++) {
              angle_atom1[ilocal][j] += offset;
              angle_atom2[ilocal][j] += offset;
              angle_atom3[ilocal][j] += offset;
            }
          if (onemol->dihedralflag)
            for (int j = 0; j < num_dihedral[ilocal]; j++) {
              dihedral_atom1[ilocal][j] += offset;
              dihedral_atom2[ilocal][j] += offset;
              dihedral_atom3[ilocal][j] += offset;
              dihedral_atom4[ilocal][j] += offset;
            }
          if (onemol->improperflag)
            for (int j = 0; j < num_improper[ilocal]; j++) {
              improper_atom1[ilocal][j] += offset;
              improper_atom2[ilocal][j] += offset;
              improper_atom3[ilocal][j] += offset;
              improper_atom4[ilocal][j] += offset;
            }
          if (onemol->specialflag)
            for (int j = 0; j < nspecial[ilocal][2]; j++) special[ilocal][j] += offset;
        }
        ilocal++;
      }
      if (molecule_flag) {
        if (onemol->moleculeflag) {
          moloffset += onemol->nmolecules;
        } else {
          moloffset++;
        }
      }
    }

    // perform irregular comm to migrate atoms to new owning procs

    double **x = atom->x;
    imageint *image = atom->image;
    int nlocal = atom->nlocal;
    for (int i = 0; i < nlocal; i++) domain->remap(x[i], image[i]);

    if (domain->triclinic) domain->x2lamda(atom->nlocal);
    domain->reset_box();
    auto irregular = new Irregular(lmp);
    irregular->migrate_atoms(1);
    delete irregular;
    if (domain->triclinic) domain->lamda2x(atom->nlocal);
  }

  // clean up

  delete ranmol;
  delete ranlatt;

  delete[] basistype;
  delete[] vstr;
  delete[] xstr;
  delete[] ystr;
  delete[] zstr;
  if (mode == MOLECULE) memory->destroy(xmol);

  // for MOLECULE mode:
  // create special bond lists for molecular systems,
  //   but not for atom style template
  // only if onemol added bonds but not special info

  if (mode == MOLECULE) {
    if (atom->molecular == Atom::MOLECULAR && onemol->bondflag && !onemol->specialflag) {
      Special special(lmp);
      special.build();
    }
  }

  // print status

  MPI_Barrier(world);
  if (comm->me == 0) {
    utils::logmesg(lmp, "Created {} atoms\n", atom->natoms - natoms_previous);
    if (scaleflag)
      domain->print_box("  using lattice units in ");
    else
      domain->print_box("  using box units in ");
    utils::logmesg(lmp, "  create_atoms CPU = {:.3f} seconds\n", platform::walltime() - time1);
  }
}

/* ----------------------------------------------------------------------
   add single atom with coords at xone if it's in my sub-box
   if triclinic, xone is in lamda coords
------------------------------------------------------------------------- */

void CreateAtoms::add_single()
{
  // remap atom if requested

  if (remapflag) {
    imageint imagetmp = ((imageint) IMGMAX << IMG2BITS) | ((imageint) IMGMAX << IMGBITS) | IMGMAX;
    domain->remap(xone, imagetmp);
  }

  // if triclinic, convert to lamda coords (0-1)
  // with remapflag set and periodic dims,
  //   resulting coord must satisfy 0.0 <= coord < 1.0

  double lamda[3], *coord;
  if (triclinic) {
    domain->x2lamda(xone, lamda);
    if (remapflag) {
      if (domain->xperiodic && (lamda[0] < 0.0 || lamda[0] >= 1.0)) lamda[0] = 0.0;
      if (domain->yperiodic && (lamda[1] < 0.0 || lamda[1] >= 1.0)) lamda[1] = 0.0;
      if (domain->zperiodic && (lamda[2] < 0.0 || lamda[2] >= 1.0)) lamda[2] = 0.0;
    }
    coord = lamda;
  } else
    coord = xone;

  // if atom/molecule is in my subbox, create it

  if (coord[0] >= sublo[0] && coord[0] < subhi[0] && coord[1] >= sublo[1] && coord[1] < subhi[1] &&
      coord[2] >= sublo[2] && coord[2] < subhi[2]) {
    if (mode == ATOM) {
      atom->avec->create_atom(ntype, xone);
    } else {
      get_xmol(xone);
      add_molecule();
    }
  }
}

/* ----------------------------------------------------------------------
   add Nrandom atoms at random locations
------------------------------------------------------------------------- */

void CreateAtoms::add_random()
{
<<<<<<< HEAD
  int incr;
  double xlo, ylo, zlo, xhi, yhi, zhi, zmid;
=======
  double xlo, ylo, zlo, xhi, yhi, zhi;
>>>>>>> 628531da
  double delx, dely, delz, distsq, odistsq;
  double lamda[3], *coord;
  double *boxlo, *boxhi, *xmolbuf;

  if (overlapflag) {
    double odist = overlap;
    odistsq = odist * odist;
    if (mode == MOLECULE)
      memory->create(xmolbuf, onemol->natoms*3, "create_atoms:xmolbuf");
  }

  // random number generator, same for all procs
  // warm up the generator 30x to avoid correlations in first-particle
  // positions if runs are repeated with consecutive seeds

  auto random = new RanPark(lmp, seed);
  for (int ii = 0; ii < 30; ii++) random->uniform();

  // bounding box for atom creation
  // only limit bbox by region if its bboxflag is set (interior region)

  if (triclinic == 0) {
    xlo = domain->boxlo[0];
    xhi = domain->boxhi[0];
    ylo = domain->boxlo[1];
    yhi = domain->boxhi[1];
    zlo = domain->boxlo[2];
    zhi = domain->boxhi[2];
  } else {
    xlo = domain->boxlo_bound[0];
    xhi = domain->boxhi_bound[0];
    ylo = domain->boxlo_bound[1];
    yhi = domain->boxhi_bound[1];
    zlo = domain->boxlo_bound[2];
    zhi = domain->boxhi_bound[2];
    boxlo = domain->boxlo_lamda;
    boxhi = domain->boxhi_lamda;
  }

  if (region && region->bboxflag) {
    xlo = MAX(xlo, region->extent_xlo);
    xhi = MIN(xhi, region->extent_xhi);
    ylo = MAX(ylo, region->extent_ylo);
    yhi = MIN(yhi, region->extent_yhi);
    zlo = MAX(zlo, region->extent_zlo);
    zhi = MIN(zhi, region->extent_zhi);
  }

  if (xlo > xhi || ylo > yhi || zlo > zhi)
    error->all(FLERR, "No overlap of box and region for create_atoms");

  // insert Nrandom new atom/molecule into simulation box

  int ntry, success;
  int ninsert = 0;

  for (int i = 0; i < nrandom; i++) {

    // attempt to insert an atom/molecule up to maxtry times
    // criteria for insertion: region, variable, triclinic box, overlap

    success = 0;
    ntry = 0;

    while (ntry < maxtry) {
      ntry++;

      xone[0] = xlo + random->uniform() * (xhi - xlo);
      xone[1] = ylo + random->uniform() * (yhi - ylo);
      xone[2] = zlo + random->uniform() * (zhi - zlo);
      if (domain->dimension == 2) xone[2] = 0.0;

      if (region && (region->match(xone[0], xone[1], xone[2]) == 0)) continue;
      if (varflag && vartest(xone) == 0) continue;

      if (triclinic) {
        domain->x2lamda(xone, lamda);
        coord = lamda;
        if (coord[0] < boxlo[0] || coord[0] >= boxhi[0] || coord[1] < boxlo[1] ||
            coord[1] >= boxhi[1] || coord[2] < boxlo[2] || coord[2] >= boxhi[2])
          continue;
      } else {
        coord = xone;
      }

      // check for overlap of new atom/mol with all other atoms
      //   including prior insertions
      // minimum_image() needed to account for distances across PBC

      if (overlapflag) {
        double **x = atom->x;
        int nlocal = atom->nlocal;

        int reject = 0;
        if (mode == ATOM) {
          for (int i = 0; i < nlocal; i++) {
            delx = xone[0] - x[i][0];
            dely = xone[1] - x[i][1];
            delz = xone[2] - x[i][2];
            domain->minimum_image(delx, dely, delz);
            distsq = delx * delx + dely * dely + delz * delz;
            if (distsq < odistsq) {
              reject = 1;
              break;
            }
          }
        } else {
          int incr;
          if (comm->me == 0) {
            get_xmol(xone);
            incr = 0;
            for (int i = 0; i < onemol->natoms; i++)
              for (int j = 0; j < 3; j++)
                xmolbuf[incr++] = xmol[i][j];
          }
          MPI_Bcast(xmolbuf, onemol->natoms*3, MPI_DOUBLE, 0, world);
          incr = 0;
          for (int i = 0; i < onemol->natoms; i++)
            for (int j = 0; j < 3; j++)
              xmol[i][j] = xmolbuf[incr++];

          for (int i = 0; i < nlocal; i++) {
            for (int j = 0; j < onemol->natoms; j++) {
              delx = xmol[j][0] - x[i][0];
              dely = xmol[j][1] - x[i][1];
              delz = xmol[j][2] - x[i][2];
              domain->minimum_image(delx, dely, delz);
              distsq = delx * delx + dely * dely + delz * delz;
              if (distsq < odistsq) {
                reject = 1;
                break;
              }
            }
          }
        }

        int reject_any;
        MPI_Allreduce(&reject, &reject_any, 1, MPI_INT, MPI_MAX, world);
        if (reject_any) continue;
      }

      // all tests passed

      success = 1;
      break;
    }

    // insertion failed, advance to next atom/molecule

    if (!success) continue;

    // insertion criteria were met
    // if final atom position is in my subbox, create it
    // if triclinic, coord is now in lamda units

    ninsert++;

    if (coord[0] >= sublo[0] && coord[0] < subhi[0] && coord[1] >= sublo[1] &&
        coord[1] < subhi[1] && coord[2] >= sublo[2] && coord[2] < subhi[2]) {
      if (mode == ATOM) {
        atom->avec->create_atom(ntype, xone);
      } else {

        // atomic coordinates calculated above for overlap check

        if (!overlapflag) get_xmol(xone);
        add_molecule();
      }
    }
  }

  // warn if did not successfully insert Nrandom atoms/molecules

  if (ninsert < nrandom && comm->me == 0)
    error->warning(FLERR, "Only inserted {} particles out of {}", ninsert, nrandom);

  // clean-up

  delete random;
  if (overlapflag && mode == MOLECULE) memory->destroy(xmolbuf);
}

/* ----------------------------------------------------------------------
   add atom at center of triangle
   or split into two halves along the longest side and recurse
------------------------------------------------------------------------- */

int CreateAtoms::add_bisection(const double vert[3][3], tagint molid)
{
  double center[3], temp[3];

  MathExtra::add3(vert[0], vert[1], center);
  MathExtra::add3(center, vert[2], temp);
  MathExtra::scale3(THIRD, temp, center);

  MathExtra::sub3(center, vert[0], temp);
  double ravg = MathExtra::len3(temp);
  MathExtra::sub3(center, vert[1], temp);
  ravg += MathExtra::len3(temp);
  MathExtra::sub3(center, vert[2], temp);
  ravg += MathExtra::len3(temp);
  ravg *= THIRD;

  // if the average distance of the vertices from the center is larger than the
  // lattice parameter, the triangle is split it in half along its longest side

  int ilocal = 0;
  if (ravg > radthresh) {
    double vert1[3][3], vert2[3][3], side[3][3];

    // determine side vectors
    MathExtra::sub3(vert[0], vert[1], side[0]);
    MathExtra::sub3(vert[1], vert[2], side[1]);
    MathExtra::sub3(vert[2], vert[0], side[2]);

    // determine longest side
    const double l1 = MathExtra::len3(side[0]);
    const double l2 = MathExtra::len3(side[1]);
    const double l3 = MathExtra::len3(side[2]);

    int isplit = 0;
    if (l1 < l2) {
      isplit = 1;
      if (l2 < l3) isplit = 2;
    } else {
      if (l1 < l3) isplit = 2;
    }

    MathExtra::scaleadd3(-0.5, side[isplit], vert[isplit], temp);
    int inext = (isplit + 1) % 3;

    // create two new triangles
    for (int i = 0; i < 3; ++i) {
      for (int j = 0; j < 3; ++j) {
        vert1[i][j] = vert2[i][j] = vert[i][j];
        vert1[isplit][j] = temp[j];
        vert2[inext][j] = temp[j];
      }
    }

    ilocal = add_bisection(vert1, molid);
    ilocal += add_bisection(vert2, molid);
  } else {

    /*
     * if atom/molecule is in my subbox, create it
     * ... use x to hold triangle center
     * ... radius is the mmaximal distance from triangle center to all vertices
     */

    if ((center[0] >= sublo[0]) && (center[0] < subhi[0]) && (center[1] >= sublo[1]) &&
        (center[1] < subhi[1]) && (center[2] >= sublo[2]) && (center[2] < subhi[2])) {

      atom->avec->create_atom(ntype, center);
      int idx = atom->nlocal - 1;
      if (atom->radius_flag) atom->radius[idx] = ravg * radscale;
      if (atom->molecule_flag) atom->molecule[idx] = molid;
      ++ilocal;
    }
  }
  return ilocal;
}

/* ----------------------------------------------------------------------
   add monodisperse atoms by mapping quasirandom sequence onto a triangle
   method by Martin Roberts 2019 http://extremelearning.com.au/evenly-distributing-points-in-a-triangle/
------------------------------------------------------------------------- */

int CreateAtoms::add_quasirandom(const double vert[3][3], tagint molid)
{
  double ab[3], ac[3], bc[3], temp[3], point[3], ref[3];
  double lab, lac, lbc, area, xi, yi;
  double seed = 0.5;

  // Order vertices such that a has the largest angle
  MathExtra::sub3(vert[1], vert[0], ab);
  MathExtra::sub3(vert[2], vert[0], ac);
  MathExtra::sub3(vert[2], vert[1], bc);

  lab = MathExtra::len3(ab);
  lac = MathExtra::len3(ac);
  lbc = MathExtra::len3(bc);

  if (lac > lab && lac > lbc) {
    // B has the largest angle, relabel as A
    MathExtra::scale3(-1.0, ab);
    MathExtra::copy3(bc, ac);
    MathExtra::copy3(vert[1], ref);
  } else if (lab > lac && lab > lbc) {
    // C has the largest angle, relabel as A
    MathExtra::scale3(-1.0, ac);
    MathExtra::copy3(bc, ab);
    MathExtra::scale3(-1.0, ab);
    MathExtra::copy3(vert[2], ref);
  } else {
    MathExtra::copy3(vert[0], ref);
  }

  // Estimate number of particles from area
  MathExtra::cross3(ab, ac, temp);
  area = 0.5 * MathExtra::len3(temp);
  int nparticles = ceil(mesh_density * area);
  // estimate radius from number of particles and area
  double rad = sqrt(area / MY_PI / nparticles);

  for (int i = 0; i < nparticles; i++) {
    // Define point in unit square
    xi = (i + 1) * INV_P_CONST;
    yi = (i + 1) * INV_SQ_P_CONST;

    xi += seed;
    yi += seed;

    xi = std::fmod(xi, 1.0);
    yi = std::fmod(yi, 1.0);

    // Map to triangle using parallelogram method
    if ((xi + yi) < 1) {
      MathExtra::scale3(xi, ac, point);
      MathExtra::scale3(yi, ab, temp);
      MathExtra::add3(point, temp, point);
    } else {
      xi = 1.0 - xi;
      yi = 1.0 - yi;
      MathExtra::scale3(xi, ac, point);
      MathExtra::scale3(yi, ab, temp);
      MathExtra::add3(point, temp, point);
    }

    MathExtra::add3(point, ref, point);

    // if atom/molecule is in my subbox, create it
    if ((point[0] >= sublo[0]) && (point[0] < subhi[0]) && (point[1] >= sublo[1]) &&
        (point[1] < subhi[1]) && (point[2] >= sublo[2]) && (point[2] < subhi[2])) {

      atom->avec->create_atom(ntype, point);
      int idx = atom->nlocal - 1;
      if (atom->molecule_flag) atom->molecule[idx] = molid;
      if (atom->radius_flag) atom->radius[idx] = rad * radscale;
    }
  }

  return nparticles;
}

/* ----------------------------------------------------------------------
   add atoms at center of triangulated mesh
------------------------------------------------------------------------- */

void CreateAtoms::add_mesh(const char *filename)
{
  double vert[3][3];
  tagint *mol = atom->molecule;
  int nlocal_previous = atom->nlocal;
  bigint atomlocal = 0, atomall = 0, ntriangle = 0;

  // find next molecule ID, if available
  tagint molid = 0;
  if (atom->molecule_flag) {
    tagint max = 0;
    for (int i = 0; i < nlocal_previous; i++) max = MAX(max, mol[i]);
    tagint maxmol;
    MPI_Allreduce(&max, &maxmol, 1, MPI_LMP_TAGINT, MPI_MAX, world);
    molid = maxmol + 1;
  }

  FILE *fp = fopen(filename, "rb");
  if (fp == nullptr) error->one(FLERR, "Cannot open file {}: {}", filename, utils::getsyserror());

  // first try reading the file in ASCII format

  TextFileReader reader(fp, "STL mesh");
  try {
    char *line = reader.next_line();
    if (!line || !utils::strmatch(line, "^solid"))
      throw TokenizerException("Invalid STL mesh file format", "");

    line += 6;
    if (utils::strmatch(line, "^binary"))
      throw TokenizerException("Invalid STL mesh file format", "");

    if (comm->me == 0)
      utils::logmesg(lmp, "Reading STL object {} from text file {}\n", utils::trim(line), filename);

    while ((line = reader.next_line())) {

      // next line is facet line with 5 words
      auto values = utils::split_words(line);
      // otherwise stop reading
      if ((values.size() != 5) || !utils::strmatch(values[0], "^facet")) break;

      // ignore normal

      line = reader.next_line(2);
      if (!line || !utils::strmatch(line, "^ *outer *loop"))
        throw TokenizerException("Error reading outer loop", "");

      for (int k = 0; k < 3; ++k) {
        line = reader.next_line(4);
        values = utils::split_words(line);
        if ((values.size() != 4) || !utils::strmatch(values[0], "^vertex"))
          throw TokenizerException("Error reading vertex", "");

        vert[k][0] = utils::numeric(FLERR, values[1], false, lmp);
        vert[k][1] = utils::numeric(FLERR, values[2], false, lmp);
        vert[k][2] = utils::numeric(FLERR, values[3], false, lmp);
      }

      line = reader.next_line(1);
      if (!line || !utils::strmatch(line, "^ *endloop"))
        throw TokenizerException("Error reading endloop", "");
      line = reader.next_line(1);
      if (!line || !utils::strmatch(line, "^ *endfacet"))
        throw TokenizerException("Error reading endfacet", "");

      // now we have the three vertices ... proceed with adding atoms
      ++ntriangle;
      if (mesh_style == BISECTION) {
        // add in center of triangle or bisecting recursively along longest edge
        // as needed to get the desired atom density/radii
        atomlocal += add_bisection(vert, molid);
      } else if (mesh_style == QUASIRANDOM) {
        // add quasi-random distribution of atoms
        atomlocal += add_quasirandom(vert, molid);
      }
    }
  } catch (std::exception &e) {

    // if ASCII failed for the first line, try reading as binary
    if (utils::strmatch(e.what(), "^Invalid STL mesh file format")) {
      char title[80];
      float triangle[12];
      uint32_t ntri;
      uint16_t attr;
      size_t count;

      rewind(fp);
      count = fread(title, sizeof(char), 80, fp);
      title[79] = '\0';
      count = fread(&ntri, sizeof(ntri), 1, fp);
      if (count <= 0) {
        error->all(FLERR, "Error reading STL file {}: {}", filename, utils::getsyserror());
      } else {
        if (comm->me == 0)
          utils::logmesg(lmp, "Reading STL object {} from binary file {}\n", utils::trim(title),
                         filename);
      }

      for (uint32_t i = 0U; i < ntri; ++i) {
        count = fread(triangle, sizeof(float), 12, fp);
        if (count != 12)
          error->all(FLERR, "Error reading STL file {}: {}", filename, utils::getsyserror());
        count = fread(&attr, sizeof(attr), 1, fp);

        for (int j = 0; j < 3; ++j)
          for (int k = 0; k < 3; ++k) vert[j][k] = triangle[3 * j + 3 + k];

        ++ntriangle;
        if (mesh_style == BISECTION) {
          // add in center of triangle or bisecting recursively along longest edge
          // as needed to get the desired atom density/radii
          atomlocal += add_bisection(vert, molid);
        } else if (mesh_style == QUASIRANDOM) {
          // add quasi-random distribution of atoms
          atomlocal += add_quasirandom(vert, molid);
        }
      }
    } else {
      error->all(FLERR, "Error reading triangles from file {}: {}", filename, e.what());
    }
  }

  if (ntriangle > 0) {
    MPI_Allreduce(&atomlocal, &atomall, 1, MPI_LMP_BIGINT, MPI_SUM, world);
    double ratio = (double) atomall / (double) ntriangle;
    if (comm->me == 0)
      utils::logmesg(lmp, "  read {} triangles with {:.2f} atoms per triangle added in {} mode\n",
                     ntriangle, ratio, mesh_name[mesh_style]);
  }
  if (fp) fclose(fp);
}

/* ----------------------------------------------------------------------
   add many atoms by looping over lattice
------------------------------------------------------------------------- */

void CreateAtoms::add_lattice()
{
  // add atoms on general triclinic lattice if Domain has setting for it
  // verify lattice was defined with triclinic/general option

  if (!domain->triclinic_general && domain->lattice->is_general_triclinic())
    error->all(FLERR,"Create_atoms for non general triclinic box cannot use triclinic/general lattice");
  if (domain->triclinic_general && !domain->lattice->is_general_triclinic())
    error->all(FLERR,"Create_atoms for general triclinic box requires triclinic/general lattice");

  // convert 8 corners of my subdomain from box coords to lattice coords
  // for orthogonal, use corner pts of my subbox
  // for triclinic, use bounding box of my subbox
  // xyz min to max = bounding box around the domain corners in lattice space

  double bboxlo[3], bboxhi[3];

  if (triclinic == 0) {
    bboxlo[0] = domain->sublo[0];
    bboxhi[0] = domain->subhi[0];
    bboxlo[1] = domain->sublo[1];
    bboxhi[1] = domain->subhi[1];
    bboxlo[2] = domain->sublo[2];
    bboxhi[2] = domain->subhi[2];
  } else
    domain->bbox(domain->sublo_lamda, domain->subhi_lamda, bboxlo, bboxhi);

  // narrow down the subbox by the bounding box of the given region, if available
  // for small regions in large boxes, this can result in a significant speedup

  if ((style == REGION) && region->bboxflag) {

    const double rxmin = region->extent_xlo;
    const double rxmax = region->extent_xhi;
    const double rymin = region->extent_ylo;
    const double rymax = region->extent_yhi;
    const double rzmin = region->extent_zlo;
    const double rzmax = region->extent_zhi;

    if (rxmin > bboxlo[0]) bboxlo[0] = (rxmin > bboxhi[0]) ? bboxhi[0] : rxmin;
    if (rxmax < bboxhi[0]) bboxhi[0] = (rxmax < bboxlo[0]) ? bboxlo[0] : rxmax;
    if (rymin > bboxlo[1]) bboxlo[1] = (rymin > bboxhi[1]) ? bboxhi[1] : rymin;
    if (rymax < bboxhi[1]) bboxhi[1] = (rymax < bboxlo[1]) ? bboxlo[1] : rymax;
    if (rzmin > bboxlo[2]) bboxlo[2] = (rzmin > bboxhi[2]) ? bboxhi[2] : rzmin;
    if (rzmax < bboxhi[2]) bboxhi[2] = (rzmax < bboxlo[2]) ? bboxlo[2] : rzmax;
  }

  double xmin, ymin, zmin, xmax, ymax, zmax;
  xmin = ymin = zmin = BIG;
  xmax = ymax = zmax = -BIG;

  // convert 8 corner points of bounding box to lattice coordinates
  // compute new bounding box (xyz min/max) in lattice coords
  // for orthogonal or restricted triclinic, use 8 corner points of bbox lo/hi

  if (!domain->triclinic_general) {
    domain->lattice->bbox(1, bboxlo[0], bboxlo[1], bboxlo[2], xmin, ymin, zmin, xmax, ymax, zmax);
    domain->lattice->bbox(1, bboxhi[0], bboxlo[1], bboxlo[2], xmin, ymin, zmin, xmax, ymax, zmax);
    domain->lattice->bbox(1, bboxlo[0], bboxhi[1], bboxlo[2], xmin, ymin, zmin, xmax, ymax, zmax);
    domain->lattice->bbox(1, bboxhi[0], bboxhi[1], bboxlo[2], xmin, ymin, zmin, xmax, ymax, zmax);
    domain->lattice->bbox(1, bboxlo[0], bboxlo[1], bboxhi[2], xmin, ymin, zmin, xmax, ymax, zmax);
    domain->lattice->bbox(1, bboxhi[0], bboxlo[1], bboxhi[2], xmin, ymin, zmin, xmax, ymax, zmax);
    domain->lattice->bbox(1, bboxlo[0], bboxhi[1], bboxhi[2], xmin, ymin, zmin, xmax, ymax, zmax);
    domain->lattice->bbox(1, bboxhi[0], bboxhi[1], bboxhi[2], xmin, ymin, zmin, xmax, ymax, zmax);

  // for general triclinic, convert 8 corner points of bbox to general triclinic coords
  // new set of 8 points is no longer an orthogonal bounding box
  // instead invoke lattice->bbox() on each of 8 points

  } else if (domain->triclinic_general) {
    double point[3];

    point[0] = bboxlo[0]; point[1] = bboxlo[1]; point[2] = bboxlo[2];
    domain->restricted_to_general_coords(point);
    domain->lattice->bbox(1, point[0], point[1], point[2], xmin, ymin, zmin, xmax, ymax, zmax);
    point[0] = bboxhi[0]; point[1] = bboxlo[1]; point[2] = bboxlo[2];
    domain->restricted_to_general_coords(point);
    domain->lattice->bbox(1, point[0], point[1], point[2], xmin, ymin, zmin, xmax, ymax, zmax);

    point[0] = bboxlo[0]; point[1] = bboxhi[1]; point[2] = bboxlo[2];
    domain->restricted_to_general_coords(point);
    domain->lattice->bbox(1, point[0], point[1], point[2], xmin, ymin, zmin, xmax, ymax, zmax);
    point[0] = bboxhi[0]; point[1] = bboxhi[1]; point[2] = bboxlo[2];
    domain->restricted_to_general_coords(point);
    domain->lattice->bbox(1, point[0], point[1], point[2], xmin, ymin, zmin, xmax, ymax, zmax);

    point[0] = bboxlo[0]; point[1] = bboxlo[1]; point[2] = bboxhi[2];
    domain->restricted_to_general_coords(point);
    domain->lattice->bbox(1, point[0], point[1], point[2], xmin, ymin, zmin, xmax, ymax, zmax);
    point[0] = bboxhi[0]; point[1] = bboxlo[1]; point[2] = bboxhi[2];
    domain->restricted_to_general_coords(point);
    domain->lattice->bbox(1, point[0], point[1], point[2], xmin, ymin, zmin, xmax, ymax, zmax);

    point[0] = bboxlo[0]; point[1] = bboxhi[1]; point[2] = bboxhi[2];
    domain->restricted_to_general_coords(point);
    domain->lattice->bbox(1, point[0], point[1], point[2], xmin, ymin, zmin, xmax, ymax, zmax);
    point[0] = bboxhi[0]; point[1] = bboxhi[1]; point[2] = bboxhi[2];
    domain->restricted_to_general_coords(point);
    domain->lattice->bbox(1, point[0], point[1], point[2], xmin, ymin, zmin, xmax, ymax, zmax);
  }

  // ilo:ihi,jlo:jhi,klo:khi = loop bounds for lattice overlap of my subbox
  // overlap = any part of a unit cell (face,edge,pt) in common with my subbox
  // in lattice space, subbox is a tilted box
  // but bbox of subbox is aligned with lattice axes
  // so ilo:khi unit cells should completely tile bounding box
  // decrement lo, increment hi to avoid round-off issues in lattice->bbox(),
  //   which can lead to missing atoms in rare cases
  // extra decrement of lo if min < 0, since static_cast(-1.5) = -1
  // for 2d simulation, klo = khi = 0 so just one plane of atoms

  ilo = static_cast<int>(xmin) - 1;
  jlo = static_cast<int>(ymin) - 1;
  klo = static_cast<int>(zmin) - 1;
  ihi = static_cast<int>(xmax) + 1;
  jhi = static_cast<int>(ymax) + 1;
  khi = static_cast<int>(zmax) + 1;

  if (xmin < 0.0) ilo--;
  if (ymin < 0.0) jlo--;
  if (zmin < 0.0) klo--;

  if (domain->dimension == 2) klo = khi = 0;

  // count lattice sites on each proc

  nlatt_overflow = 0;
  loop_lattice(COUNT);

  // nadd = # of atoms each proc will insert (estimated if subsetflag)

  int overflow;
  MPI_Allreduce(&nlatt_overflow, &overflow, 1, MPI_INT, MPI_SUM, world);
  if (overflow) error->all(FLERR, "Create_atoms lattice size overflow on 1 or more procs");

  bigint nadd;

  if (subsetflag == NONE) {
    if (comm->nprocs == 1)
      nadd = nlatt;
    else
      nadd = static_cast<bigint>(LB_FACTOR * nlatt);
  } else {
    bigint bnlatt = nlatt;
    bigint bnlattall;
    MPI_Allreduce(&bnlatt, &bnlattall, 1, MPI_LMP_BIGINT, MPI_SUM, world);
    if (subsetflag == RATIO) nsubset = static_cast<bigint>(subsetfrac * bnlattall);
    if (nsubset > bnlattall) error->all(FLERR, "Create_atoms subset size > # of lattice sites");
    if (comm->nprocs == 1)
      nadd = nsubset;
    else
      nadd = static_cast<bigint>(LB_FACTOR * nsubset / bnlattall * nlatt);
  }

  // allocate atom arrays to size N, rounded up by AtomVec->DELTA

  bigint nbig = atom->avec->roundup(nadd + atom->nlocal);
  int n = static_cast<int>(nbig);
  atom->avec->grow(n);

  // add atoms or molecules
  // if no subset: add to all lattice sites
  // if subset: count lattice sites, select random subset, then add

  if (subsetflag == NONE)
    loop_lattice(INSERT);
  else {
    memory->create(flag, nlatt, "create_atoms:flag");
    memory->create(next, nlatt, "create_atoms:next");
    ranlatt->select_subset(nsubset, nlatt, flag, next);
    loop_lattice(INSERT_SELECTED);
    memory->destroy(flag);
    memory->destroy(next);
  }
}

/* ----------------------------------------------------------------------
   iterate on 3d periodic lattice of unit cells using loop bounds
   iterate on nbasis atoms in each unit cell
   convert lattice coords to box coords
   check if lattice point meets all criteria to be added
   perform action on atom or molecule (on each basis point) if meets all criteria
   actions = add, count, add if flagged
------------------------------------------------------------------------- */

void CreateAtoms::loop_lattice(int action)
{
  int i, j, k, m;

  int dimension = domain->dimension;
  int triclinic_general = domain->triclinic_general;
  const double *const *const basis = domain->lattice->basis;

  nlatt = 0;

  for (k = klo; k <= khi; k++) {
    for (j = jlo; j <= jhi; j++) {
      for (i = ilo; i <= ihi; i++) {
        for (m = 0; m < nbasis; m++) {
          double *coord;
          double x[3], lamda[3];

          x[0] = i + basis[m][0];
          x[1] = j + basis[m][1];
          x[2] = k + basis[m][2];

          // convert from lattice coords to box coords

          domain->lattice->lattice2box(x[0], x[1], x[2]);

          // convert from general to restricted triclinic coords
          // for 2d simulation:
          // check if z coord is within EPS_ZCOORD of zero and set to zero

          if (triclinic_general) {
            domain->general_to_restricted_coords(x);
            if (dimension == 2) {
              if (fabs(x[2]) > EPS_ZCOORD)
                error->all(FLERR,"Create_atoms atom z coord is non-zero for 2d simulation");
              x[2] = 0.0;
            }
          }

          // if a region was specified, test if atom is in it

          if (style == REGION)
            if (!region->match(x[0], x[1], x[2])) continue;

          // if variable test specified, eval variable

          if (varflag && vartest(x) == 0) continue;

          // test if atom/molecule position is in my subbox

          if (triclinic) {
            domain->x2lamda(x, lamda);
            coord = lamda;
          } else
            coord = x;

          if (coord[0] < sublo[0] || coord[0] >= subhi[0] || coord[1] < sublo[1] ||
              coord[1] >= subhi[1] || coord[2] < sublo[2] || coord[2] >= subhi[2])
            continue;

          // this proc owns the lattice site
          // perform action: add, just count, add if flagged
          // add = add an atom or entire molecule to my list of atoms

          if (action == INSERT) {
            if (mode == ATOM) {
              atom->avec->create_atom(basistype[m], x);
            } else {
              get_xmol(x);
              add_molecule();
            }
          } else if (action == COUNT) {
            if (nlatt == MAXSMALLINT) nlatt_overflow = 1;
          } else if (action == INSERT_SELECTED && flag[nlatt]) {
            if (mode == ATOM) {
              atom->avec->create_atom(basistype[m], x);
            } else {
              get_xmol(x);
              add_molecule();
            }
          }

          nlatt++;
        }
      }
    }
  }
}

/* ----------------------------------------------------------------------
   add a molecule with its center at center
------------------------------------------------------------------------- */

void CreateAtoms::get_xmol(double *center)
{
  double r[3], rotmat[3][3];

  // use quatone as-is if user set it
  // else generate random quaternion in quatone

  if (!quat_user) {
    if (domain->dimension == 3) {
      r[0] = ranmol->uniform() - 0.5;
      r[1] = ranmol->uniform() - 0.5;
      r[2] = ranmol->uniform() - 0.5;
      MathExtra::norm3(r);
    } else {
      r[0] = r[1] = 0.0;
      r[2] = 1.0;
    }
    double theta = ranmol->uniform() * MY_2PI;
    MathExtra::axisangle_to_quat(r, theta, quatone);
  }

  MathExtra::quat_to_mat(quatone, rotmat);

  // onemol->quat_external is used by atom->add_moleclue_atom()

  onemol->quat_external = quatone;

  int n, natoms = onemol->natoms;
  double xnew[3];
  for (int m = 0; m < natoms; m++) {
    MathExtra::matvec(rotmat, onemol->dx[m], xnew);
    MathExtra::add3(xnew, center, xnew);
    for (int i = 0; i < 3; i++)
      xmol[m][i] = xnew[i];
  }
}

/* ----------------------------------------------------------------------
   add a molecule with atom coordinates from xmol
------------------------------------------------------------------------- */

void CreateAtoms::add_molecule()
{
  // create atoms in molecule with atom ID = 0 and mol ID = 0
  // IDs are reset in caller after all molecules created by all procs
  // pass add_molecule_atom an offset of 0 since don't know
  //   max tag of atoms in previous molecules at this point

  for (int m = 0; m < onemol->natoms; m++) {
    atom->avec->create_atom(ntype + onemol->type[m], xmol[m]);
    atom->add_molecule_atom(onemol, m, atom->nlocal - 1, 0);
  }
}

/* ----------------------------------------------------------------------
   test a generated atom position against variable evaluation
   first set x,y,z values in internal variables
------------------------------------------------------------------------- */

int CreateAtoms::vartest(double *x)
{
  if (xstr) input->variable->internal_set(xvar, x[0]);
  if (ystr) input->variable->internal_set(yvar, x[1]);
  if (zstr) input->variable->internal_set(zvar, x[2]);

  double value = input->variable->compute_equal(vvar);

  if (value == 0.0) return 0;
  return 1;
}<|MERGE_RESOLUTION|>--- conflicted
+++ resolved
@@ -728,12 +728,7 @@
 
 void CreateAtoms::add_random()
 {
-<<<<<<< HEAD
-  int incr;
-  double xlo, ylo, zlo, xhi, yhi, zhi, zmid;
-=======
   double xlo, ylo, zlo, xhi, yhi, zhi;
->>>>>>> 628531da
   double delx, dely, delz, distsq, odistsq;
   double lamda[3], *coord;
   double *boxlo, *boxhi, *xmolbuf;
