// clang-format off
/* ----------------------------------------------------------------------
   LAMMPS - Large-scale Atomic/Molecular Massively Parallel Simulator
   https://www.lammps.org/, Sandia National Laboratories
   Steve Plimpton, sjplimp@sandia.gov

   Copyright (2003) Sandia Corporation.  Under the terms of Contract
   DE-AC04-94AL85000 with Sandia Corporation, the U.S. Government retains
   certain rights in this software.  This software is distributed under
   the GNU General Public License.

   See the README file in the top-level LAMMPS directory.
------------------------------------------------------------------------- */

/* ----------------------------------------------------------------------
   Contributing author: Aidan Thompson (SNL)
                        improved CG and backtrack ls, added quadratic ls
   Sources: Numerical Recipes frprmn routine
            "Conjugate Gradient Method Without the Agonizing Pain" by
            JR Shewchuk, https://www.cs.cmu.edu/~quake-papers/painless-conjugate-gradient.pdf
------------------------------------------------------------------------- */

<<<<<<< HEAD
#include <cmath>
#include <cstdlib>
#include <cstring>
#include "min.h"
=======
#include "min.h"

#include "angle.h"
>>>>>>> dc08058e
#include "atom.h"
#include "atom_vec.h"
#include "bond.h"
#include "comm.h"
#include "compute.h"
#include "dihedral.h"
#include "domain.h"
#include "error.h"
#include "fix_minimize.h"
#include "force.h"
#include "improper.h"
#include "kspace.h"
#include "math_const.h"
#include "memory.h"
#include "modify.h"
#include "neighbor.h"
#include "output.h"
#include "pair.h"
#include "thermo.h"
#include "timer.h"
#include "update.h"

#include <cmath>
#include <cstring>

using namespace LAMMPS_NS;
using namespace MathConst;

/* ---------------------------------------------------------------------- */

Min::Min(LAMMPS *lmp) : Pointers(lmp)
{
  dmax = 0.1;
  searchflag = 0;
  linestyle = 1;
  normstyle = TWO;

  delaystep = 20;
  dtgrow = 1.1;
  dtshrink = 0.5;
  alpha0 = 0.25;
  alphashrink = 0.99;
  tmax = 10.0;
  tmin = 0.02;
  integrator = 0;
  halfstepback_flag = 1;
  delaystep_start_flag = 1;
  max_vdotf_negatif = 2000;
  alpha_final = 0.0;

  elist_global = elist_atom = nullptr;
  vlist_global = vlist_atom = cvlist_atom = nullptr;

  nextra_global = 0;
  fextra = nullptr;

  nextra_atom = 0;
<<<<<<< HEAD
  xextra_atom = fextra_atom = NULL;
  extra_peratom = extra_nlen = NULL;
  extra_max = NULL;
  requestor = NULL;
  copy_flag = force_copy_flag = 0;
=======
  xextra_atom = fextra_atom = nullptr;
  extra_peratom = extra_nlen = nullptr;
  extra_max = nullptr;
  requestor = nullptr;
>>>>>>> dc08058e

  external_force_clear = 0;

  kokkosable = 0;
}

/* ---------------------------------------------------------------------- */

Min::~Min()
{
  delete [] elist_global;
  delete [] elist_atom;
  delete [] vlist_global;
  delete [] vlist_atom;
  delete [] cvlist_atom;

  delete [] fextra;

  memory->sfree(xextra_atom);
  memory->sfree(fextra_atom);
  memory->destroy(extra_peratom);
  memory->destroy(extra_nlen);
  memory->destroy(extra_max);
  memory->sfree(requestor);
}

/* ---------------------------------------------------------------------- */

void Min::init()
{
  if (lmp->kokkos && !kokkosable)
    error->all(FLERR,"Must use a Kokkos-enabled min style "
               "(e.g. min_style cg/kk) with Kokkos minimize");

  // create fix needed for storing atom-based quantities
  // will delete it at end of run

  modify->add_fix("MINIMIZE all MINIMIZE");
  fix_minimize = (FixMinimize *) modify->fix[modify->nfix-1];

  // clear out extra global and per-atom dof
  // will receive requests for new per-atom dof during pair init()
  // can then add vectors to fix_minimize in setup()

  nextra_global = 0;
  delete [] fextra;
  fextra = nullptr;

  nextra_atom = 0;
  memory->sfree(xextra_atom);
  memory->sfree(fextra_atom);
  memory->destroy(extra_peratom);
  memory->destroy(extra_nlen);
  memory->destroy(extra_max);
  memory->sfree(requestor);
  xextra_atom = fextra_atom = nullptr;
  extra_peratom = extra_nlen = nullptr;
  extra_max = nullptr;
  requestor = nullptr;

  // virial_style:
  // VIRIAL_PAIR if computed explicitly in pair via sum over pair interactions
  // VIRIAL_FDOTR if computed implicitly in pair by
  //   virial_fdotr_compute() via sum over ghosts

  if (force->newton_pair) virial_style = VIRIAL_FDOTR;
  else virial_style = VIRIAL_PAIR;

  // setup lists of computes for global and per-atom PE and pressure

  ev_setup();

  // detect if fix omp is present for clearing force arrays

  int ifix = modify->find_fix("package_omp");
  if (ifix >= 0) external_force_clear = 1;

  // set flags for arrays to clear in force_clear()

  torqueflag = extraflag = 0;
  if (atom->torque_flag) torqueflag = 1;
  if (atom->avec->forceclearflag) extraflag = 1;

  // allow pair and Kspace compute() to be turned off via modify flags

  if (force->pair && force->pair->compute_flag) pair_compute_flag = 1;
  else pair_compute_flag = 0;
  if (force->kspace && force->kspace->compute_flag) kspace_compute_flag = 1;
  else kspace_compute_flag = 0;

  // orthogonal vs triclinic simulation box

  triclinic = domain->triclinic;

  // reset reneighboring criteria if necessary

  neigh_every = neighbor->every;
  neigh_delay = neighbor->delay;
  neigh_dist_check = neighbor->dist_check;

  if (neigh_every != 1 || neigh_delay != 0 || neigh_dist_check != 1) {
    if (comm->me == 0)
      error->warning(FLERR, "Using 'neigh_modify every 1 delay 0 check"
                     " yes' setting during minimization");
  }

  neighbor->every = 1;
  neighbor->delay = 0;
  neighbor->dist_check = 1;

  niter = neval = 0;

  // store timestep size (important for variable timestep minimizer)

  dtinit = update->dt;
}

/* ----------------------------------------------------------------------
   setup before run
------------------------------------------------------------------------- */

void Min::setup(int flag)
{
  if (comm->me == 0 && screen) {
    fmt::print(screen,"Setting up {} style minimization ...\n",
               update->minimize_style);
    if (flag) {
      fmt::print(screen,"  Unit style    : {}\n", update->unit_style);
      fmt::print(screen,"  Current step  : {}\n", update->ntimestep);
      timer->print_timeout(screen);
    }
  }
  update->setupflag = 1;

  // setup extra global dof due to fixes
  // cannot be done in init() b/c update init() is before modify init()

  nextra_global = modify->min_dof();
  if (nextra_global) {
    fextra = new double[nextra_global];
    if (comm->me == 0 && screen)
      fprintf(screen,"WARNING: Energy due to %d extra global DOFs will"
              " be included in minimizer energies\n",nextra_global);
  }

  // compute for potential energy

  int id = modify->find_compute("thermo_pe");
  if (id < 0) error->all(FLERR,"Minimization could not find thermo_pe compute");
  pe_compute = modify->compute[id];

  // style-specific setup does two tasks
  // setup extra global dof vectors
  // setup extra per-atom dof vectors due to requests from Pair classes
  // cannot be done in init() b/c update init() is before modify/pair init()

  setup_style();

  // ndoftotal = total dof for entire minimization problem
  // dof for atoms, extra per-atom, extra global

  bigint ndofme = 3 * static_cast<bigint>(atom->nlocal);
  for (int m = 0; m < nextra_atom; m++)
    ndofme += extra_peratom[m]*static_cast<bigint>(atom->nlocal);
  MPI_Allreduce(&ndofme,&ndoftotal,1,MPI_LMP_BIGINT,MPI_SUM,world);
  ndoftotal += nextra_global;

  // setup domain, communication and neighboring
  // acquire ghosts
  // build neighbor lists

  atom->setup();
  modify->setup_pre_exchange();
  if (triclinic) domain->x2lamda(atom->nlocal);
  domain->pbc();
  domain->reset_box();
  comm->setup();
  if (neighbor->style) neighbor->setup_bins();
  comm->exchange();
  if (atom->sortfreq > 0) atom->sort();
  comm->borders();
  if (triclinic) domain->lamda2x(atom->nlocal+atom->nghost);
  domain->image_check();
  domain->box_too_small_check();
  modify->setup_pre_neighbor();
  neighbor->build(1);
  modify->setup_post_neighbor();
  neighbor->ncalls = 0;

  // remove these restriction eventually

  if (searchflag == 0) {
    if (nextra_global)
      error->all(FLERR,
                 "Cannot use a damped dynamics min style with fix box/relax");
    if (nextra_atom)
      error->all(FLERR,
                 "Cannot use a damped dynamics min style with per-atom DOF");
  }

  if (strcmp(update->minimize_style,"hftn") == 0) {
    if (nextra_global)
      error->all(FLERR, "Cannot use hftn min style with fix box/relax");
    if (nextra_atom)
      error->all(FLERR, "Cannot use hftn min style with per-atom DOF");
  }

  // atoms may have migrated in comm->exchange()

  reset_vectors();

  // compute all forces

  force->setup();
  ev_set(update->ntimestep);
  force_clear();
  modify->setup_pre_force(vflag);

  if (pair_compute_flag) force->pair->compute(eflag,vflag);
  else if (force->pair) force->pair->compute_dummy(eflag,vflag);

  if (atom->molecular != Atom::ATOMIC) {
    if (force->bond) force->bond->compute(eflag,vflag);
    if (force->angle) force->angle->compute(eflag,vflag);
    if (force->dihedral) force->dihedral->compute(eflag,vflag);
    if (force->improper) force->improper->compute(eflag,vflag);
  }

  if (force->kspace) {
    force->kspace->setup();
    if (kspace_compute_flag) force->kspace->compute(eflag,vflag);
    else force->kspace->compute_dummy(eflag,vflag);
  }

  modify->setup_pre_reverse(eflag,vflag);
  if (force->newton) comm->reverse_comm();

  // update per-atom minimization variables stored by pair styles

  if (nextra_atom)
    for (int m = 0; m < nextra_atom; m++)
      requestor[m]->min_xf_get(m);

  modify->setup(vflag);
  output->setup(flag);
  update->setupflag = 0;

  // stats for initial thermo output

  ecurrent = pe_compute->compute_scalar();
  if (nextra_global) ecurrent += modify->min_energy(fextra);
  if (output->thermo->normflag) ecurrent /= atom->natoms;

  einitial = ecurrent;
  fnorm2_init = sqrt(fnorm_sqr());
  fnorminf_init = sqrt(fnorm_inf());
}

/* ----------------------------------------------------------------------
   setup without output or one-time post-init setup
   flag = 0 = just force calculation
   flag = 1 = reneighbor and force calculation
------------------------------------------------------------------------- */

void Min::setup_minimal(int flag)
{
  update->setupflag = 1;

  // setup domain, communication and neighboring
  // acquire ghosts
  // build neighbor lists

  if (flag) {
    modify->setup_pre_exchange();
    if (triclinic) domain->x2lamda(atom->nlocal);
    domain->pbc();
    domain->reset_box();
    comm->setup();
    if (neighbor->style) neighbor->setup_bins();
    comm->exchange();
    comm->borders();
    if (triclinic) domain->lamda2x(atom->nlocal+atom->nghost);
    domain->image_check();
    domain->box_too_small_check();
    modify->setup_pre_neighbor();
    neighbor->build(1);
    modify->setup_post_neighbor();
    neighbor->ncalls = 0;
  }

  // atoms may have migrated in comm->exchange()

  reset_vectors();

  // compute all forces

  ev_set(update->ntimestep);
  force_clear();
  modify->setup_pre_force(vflag);

  if (pair_compute_flag) force->pair->compute(eflag,vflag);
  else if (force->pair) force->pair->compute_dummy(eflag,vflag);

  if (atom->molecular != Atom::ATOMIC) {
    if (force->bond) force->bond->compute(eflag,vflag);
    if (force->angle) force->angle->compute(eflag,vflag);
    if (force->dihedral) force->dihedral->compute(eflag,vflag);
    if (force->improper) force->improper->compute(eflag,vflag);
  }

  if (force->kspace) {
    force->kspace->setup();
    if (kspace_compute_flag) force->kspace->compute(eflag,vflag);
    else force->kspace->compute_dummy(eflag,vflag);
  }

  modify->setup_pre_reverse(eflag,vflag);
  if (force->newton) comm->reverse_comm();

  // update per-atom minimization variables stored by pair styles

  if (nextra_atom)
    for (int m = 0; m < nextra_atom; m++)
      requestor[m]->min_xf_get(m);

  modify->setup(vflag);
  update->setupflag = 0;

  // stats for Finish to print

  ecurrent = pe_compute->compute_scalar();
  if (nextra_global) ecurrent += modify->min_energy(fextra);
  if (output->thermo->normflag) ecurrent /= atom->natoms;

  einitial = ecurrent;
  fnorm2_init = sqrt(fnorm_sqr());
  fnorminf_init = sqrt(fnorm_inf());
}

/* ----------------------------------------------------------------------
   perform minimization, calling iterate() for N steps
------------------------------------------------------------------------- */

void Min::run(int n)
{
  // minimizer iterations

  stop_condition = iterate(n);
  stopstr = stopstrings(stop_condition);

  // if early exit from iterate loop:
  // set update->nsteps to niter for Finish stats to print
  // set output->next values to this timestep
  // call energy_force() to insure vflag is set when forces computed
  // output->write does final output for thermo, dump, restart files
  // add ntimestep to all computes that store invocation times
  //   since are hardwiring call to thermo/dumps and computes may not be ready

  if (stop_condition != MAXITER) {
    update->nsteps = niter;

    if (update->restrict_output == 0) {
      for (int idump = 0; idump < output->ndump; idump++)
        output->next_dump[idump] = update->ntimestep;
      output->next_dump_any = update->ntimestep;
      if (output->restart_flag) {
        output->next_restart = update->ntimestep;
        if (output->restart_every_single)
          output->next_restart_single = update->ntimestep;
        if (output->restart_every_double)
          output->next_restart_double = update->ntimestep;
      }
    }
    output->next_thermo = update->ntimestep;

    modify->addstep_compute_all(update->ntimestep);
    ecurrent = energy_force(0);
    output->write(update->ntimestep);
  }
}

/* ---------------------------------------------------------------------- */

void Min::cleanup()
{
  modify->post_run();

  // stats for Finish to print

  efinal = ecurrent;
  fnorm2_final = sqrt(fnorm_sqr());
  fnorminf_final = sqrt(fnorm_inf());

  // reset reneighboring criteria

  neighbor->every = neigh_every;
  neighbor->delay = neigh_delay;
  neighbor->dist_check = neigh_dist_check;

  // delete fix at end of run, so its atom arrays won't persist

  modify->delete_fix("MINIMIZE");
  domain->box_too_small_check();

  // reset timestep size (important for variable timestep minimizer)

  update->dt = dtinit;
}

/* ----------------------------------------------------------------------
   evaluate potential energy and forces
   may migrate atoms due to reneighboring
   return new energy, which should include nextra_global dof
   return negative gradient stored in atom->f
   return negative gradient for nextra_global dof in fextra
------------------------------------------------------------------------- */

double Min::energy_force(int resetflag)
{
  //check if it is necessary to copy array values to avec arrays
  if(copy_flag) copy_vectors();
  
  // check for reneighboring
  // always communicate since minimizer moved atoms

  int nflag = neighbor->decide();

  if (nflag == 0) {
    timer->stamp();
    comm->forward_comm();
    timer->stamp(Timer::COMM);
  } else {
    if (modify->n_min_pre_exchange) {
      timer->stamp();
      modify->min_pre_exchange();
      timer->stamp(Timer::MODIFY);
    }
    if (triclinic) domain->x2lamda(atom->nlocal);
    domain->pbc();
    if (domain->box_change) {
      domain->reset_box();
      comm->setup();
      if (neighbor->style) neighbor->setup_bins();
    }
    timer->stamp();
    comm->exchange();
    if (atom->sortfreq > 0 &&
        update->ntimestep >= atom->nextsort) atom->sort();
    comm->borders();
    if (triclinic) domain->lamda2x(atom->nlocal+atom->nghost);
    timer->stamp(Timer::COMM);
    if (modify->n_min_pre_neighbor) {
      modify->min_pre_neighbor();
      timer->stamp(Timer::MODIFY);
    }
    neighbor->build(1);
    timer->stamp(Timer::NEIGH);
    if (modify->n_min_post_neighbor) {
      modify->min_post_neighbor();
      timer->stamp(Timer::MODIFY);
    }
  }

  ev_set(update->ntimestep);
  force_clear();

  timer->stamp();

  if (modify->n_min_pre_force) {
    modify->min_pre_force(vflag);
    timer->stamp(Timer::MODIFY);
  }

  if (pair_compute_flag) {
    force->pair->compute(eflag,vflag);
    timer->stamp(Timer::PAIR);
  }

  if (atom->molecular != Atom::ATOMIC) {
    if (force->bond) force->bond->compute(eflag,vflag);
    if (force->angle) force->angle->compute(eflag,vflag);
    if (force->dihedral) force->dihedral->compute(eflag,vflag);
    if (force->improper) force->improper->compute(eflag,vflag);
    timer->stamp(Timer::BOND);
  }

  if (kspace_compute_flag) {
    force->kspace->compute(eflag,vflag);
    timer->stamp(Timer::KSPACE);
  }

  if (modify->n_min_pre_reverse) {
    modify->min_pre_reverse(eflag,vflag);
    timer->stamp(Timer::MODIFY);
  }

  if (force->newton) {
    comm->reverse_comm();
    timer->stamp(Timer::COMM);
  }

  // update per-atom minimization variables stored by pair styles

  if (nextra_atom)
    for (int m = 0; m < nextra_atom; m++)
      requestor[m]->min_xf_get(m);

  // fixes that affect minimization

  if (modify->n_min_post_force) {
     timer->stamp();
     modify->min_post_force(vflag);
     timer->stamp(Timer::MODIFY);
  }

  // compute potential energy of system
  // normalize if thermo PE does

  double energy = pe_compute->compute_scalar();
  if (nextra_global) energy += modify->min_energy(fextra);
  if (output->thermo->normflag) energy /= atom->natoms;

  // if reneighbored, atoms migrated
  // if resetflag = 1, update x0 of atoms crossing PBC
  // reset vectors used by lo-level minimizer

  if (nflag) {
    if (resetflag) fix_minimize->reset_coords();
    reset_vectors();
  }
  
  //check if it is necessary to copy off of avec arrays
  if(force_copy_flag) copy_force();

  return energy;
}

/* ----------------------------------------------------------------------
   clear force on own & ghost atoms
   clear other arrays as needed
------------------------------------------------------------------------- */

void Min::force_clear()
{
  if (external_force_clear) return;

  // clear global force array
  // if either newton flag is set, also include ghosts

  size_t nbytes = sizeof(double) * atom->nlocal;
  if (force->newton) nbytes += sizeof(double) * atom->nghost;

  if (nbytes) {
    memset(&atom->f[0][0],0,3*nbytes);
    if (torqueflag) memset(&atom->torque[0][0],0,3*nbytes);
    if (extraflag) atom->avec->force_clear(0,nbytes);
  }
}

/* ----------------------------------------------------------------------
   pair style makes request to add a per-atom variables to minimization
   requestor stores callback to pair class to invoke during min
     to get current variable and forces on it and to update the variable
   return flag that pair can use if it registers multiple variables
------------------------------------------------------------------------- */

int Min::request(Pair *pair, int peratom, double maxvalue)
{
  int n = nextra_atom + 1;
  xextra_atom = (double **) memory->srealloc(xextra_atom,n*sizeof(double *),
                                             "min:xextra_atom");
  fextra_atom = (double **) memory->srealloc(fextra_atom,n*sizeof(double *),
                                             "min:fextra_atom");
  memory->grow(extra_peratom,n,"min:extra_peratom");
  memory->grow(extra_nlen,n,"min:extra_nlen");
  memory->grow(extra_max,n,"min:extra_max");
  requestor = (Pair **) memory->srealloc(requestor,n*sizeof(Pair *),
                                         "min:requestor");

  requestor[nextra_atom] = pair;
  extra_peratom[nextra_atom] = peratom;
  extra_max[nextra_atom] = maxvalue;
  nextra_atom++;
  return nextra_atom-1;
}

/* ---------------------------------------------------------------------- */

void Min::modify_params(int narg, char **arg)
{
  if (narg == 0) error->all(FLERR,"Illegal min_modify command");

  int iarg = 0;
  while (iarg < narg) {
    if (strcmp(arg[iarg],"dmax") == 0) {
      if (iarg+2 > narg) error->all(FLERR,"Illegal min_modify command");
      dmax = utils::numeric(FLERR,arg[iarg+1],false,lmp);
      iarg += 2;
    } else if (strcmp(arg[iarg],"delaystep") == 0) {
      if (iarg+2 > narg) error->all(FLERR,"Illegal min_modify command");
      delaystep = utils::numeric(FLERR,arg[iarg+1],false,lmp);
      iarg += 2;
    } else if (strcmp(arg[iarg],"dtgrow") == 0) {
      if (iarg+2 > narg) error->all(FLERR,"Illegal min_modify command");
      dtgrow = utils::numeric(FLERR,arg[iarg+1],false,lmp);
      iarg += 2;
    } else if (strcmp(arg[iarg],"dtshrink") == 0) {
      if (iarg+2 > narg) error->all(FLERR,"Illegal min_modify command");
      dtshrink = utils::numeric(FLERR,arg[iarg+1],false,lmp);
      iarg += 2;
    } else if (strcmp(arg[iarg],"alpha0") == 0) {
      if (iarg+2 > narg) error->all(FLERR,"Illegal min_modify command");
      alpha0 = utils::numeric(FLERR,arg[iarg+1],false,lmp);
      iarg += 2;
    } else if (strcmp(arg[iarg],"alphashrink") == 0) {
      if (iarg+2 > narg) error->all(FLERR,"Illegal min_modify command");
      alphashrink = utils::numeric(FLERR,arg[iarg+1],false,lmp);
      iarg += 2;
    } else if (strcmp(arg[iarg],"tmax") == 0) {
      if (iarg+2 > narg) error->all(FLERR,"Illegal min_modify command");
      tmax = utils::numeric(FLERR,arg[iarg+1],false,lmp);
      iarg += 2;
    } else if (strcmp(arg[iarg],"tmin") == 0) {
      if (iarg+2 > narg) error->all(FLERR,"Illegal min_modify command");
      tmin = utils::numeric(FLERR,arg[iarg+1],false,lmp);
      iarg += 2;
    } else if (strcmp(arg[iarg],"halfstepback") == 0) {
      if (iarg+2 > narg) error->all(FLERR,"Illegal min_modify command");
      if (strcmp(arg[iarg+1],"yes") == 0) halfstepback_flag = 1;
      else if (strcmp(arg[iarg+1],"no") == 0) halfstepback_flag = 0;
      else error->all(FLERR,"Illegal min_modify command");
      iarg += 2;
    } else if (strcmp(arg[iarg],"initialdelay") == 0) {
      if (iarg+2 > narg) error->all(FLERR,"Illegal min_modify command");
      if (strcmp(arg[iarg+1],"yes") == 0) delaystep_start_flag = 1;
      else if (strcmp(arg[iarg+1],"no") == 0) delaystep_start_flag = 0;
      else error->all(FLERR,"Illegal min_modify command");
      iarg += 2;
    } else if (strcmp(arg[iarg],"vdfmax") == 0) {
      if (iarg+2 > narg) error->all(FLERR,"Illegal min_modify command");
      max_vdotf_negatif = utils::numeric(FLERR,arg[iarg+1],false,lmp);
      iarg += 2;
    } else if (strcmp(arg[iarg],"integrator") == 0) {
      if (iarg+2 > narg) error->all(FLERR,"Illegal min_modify command");
      if (strcmp(arg[iarg+1],"eulerimplicit") == 0) integrator = 0;
      else if (strcmp(arg[iarg+1],"verlet") == 0) integrator = 1;
      else if (strcmp(arg[iarg+1],"leapfrog") == 0) integrator = 2;
      else if (strcmp(arg[iarg+1],"eulerexplicit") == 0) integrator = 3;
      else error->all(FLERR,"Illegal min_modify command");
      iarg += 2;
    } else if (strcmp(arg[iarg],"line") == 0) {
      if (iarg+2 > narg) error->all(FLERR,"Illegal min_modify command");
      if (strcmp(arg[iarg+1],"backtrack") == 0) linestyle = 0;
      else if (strcmp(arg[iarg+1],"quadratic") == 0) linestyle = 1;
      else if (strcmp(arg[iarg+1],"forcezero") == 0) linestyle = 2;
      else if (strcmp(arg[iarg+1],"spin_cubic") == 0) linestyle = 3;
      else if (strcmp(arg[iarg+1],"spin_none") == 0) linestyle = 4;
      else error->all(FLERR,"Illegal min_modify command");
      iarg += 2;
    } else if (strcmp(arg[iarg],"norm") == 0) {
      if (iarg+2 > narg) error->all(FLERR,"Illegal min_modify command");
      if (strcmp(arg[iarg+1],"two") == 0) normstyle = TWO;
      else if (strcmp(arg[iarg+1],"max") == 0) normstyle = MAX;
      else if (strcmp(arg[iarg+1],"inf") == 0) normstyle = INF;
      else error->all(FLERR,"Illegal min_modify command");
      iarg += 2;
    } else {
      int n = modify_param(narg-iarg,&arg[iarg]);
      if (n == 0) error->all(FLERR,"Illegal fix_modify command");
      iarg += n;
    }
  }
}

/* ----------------------------------------------------------------------
   setup lists of computes for global and per-atom PE and pressure
------------------------------------------------------------------------- */

void Min::ev_setup()
{
  delete [] elist_global;
  delete [] elist_atom;
  delete [] vlist_global;
  delete [] vlist_atom;
  delete [] cvlist_atom;
  elist_global = elist_atom = nullptr;
  vlist_global = vlist_atom = cvlist_atom = nullptr;

  nelist_global = nelist_atom = 0;
  nvlist_global = nvlist_atom = ncvlist_atom = 0;
  for (int i = 0; i < modify->ncompute; i++) {
    if (modify->compute[i]->peflag) nelist_global++;
    if (modify->compute[i]->peatomflag) nelist_atom++;
    if (modify->compute[i]->pressflag) nvlist_global++;
    if (modify->compute[i]->pressatomflag & 1) nvlist_atom++;
    if (modify->compute[i]->pressatomflag & 2) ncvlist_atom++;
  }

  if (nelist_global) elist_global = new Compute*[nelist_global];
  if (nelist_atom) elist_atom = new Compute*[nelist_atom];
  if (nvlist_global) vlist_global = new Compute*[nvlist_global];
  if (nvlist_atom) vlist_atom = new Compute*[nvlist_atom];
  if (ncvlist_atom) cvlist_atom = new Compute*[ncvlist_atom];

  nelist_global = nelist_atom = 0;
  nvlist_global = nvlist_atom = ncvlist_atom = 0;
  for (int i = 0; i < modify->ncompute; i++) {
    if (modify->compute[i]->peflag)
      elist_global[nelist_global++] = modify->compute[i];
    if (modify->compute[i]->peatomflag)
      elist_atom[nelist_atom++] = modify->compute[i];
    if (modify->compute[i]->pressflag)
      vlist_global[nvlist_global++] = modify->compute[i];
    if (modify->compute[i]->pressatomflag & 1)
      vlist_atom[nvlist_atom++] = modify->compute[i];
    if (modify->compute[i]->pressatomflag & 2)
      cvlist_atom[ncvlist_atom++] = modify->compute[i];
  }
}

/* ----------------------------------------------------------------------
   set eflag,vflag for current iteration
   invoke matchstep() on all timestep-dependent computes to clear their arrays
   eflag/vflag based on computes that need info on this ntimestep
   always set eflag_global = 1, since need energy every iteration
   eflag: set any or no bits
     ENERGY_GLOBAL bit for global energy
     ENERGY_ATOM   bit for per-atom energy
   vflag: set any or no bits, but GLOBAL/FDOTR bit cannot both be set
     VIRIAL_PAIR     bit for global virial as sum of pairwise terms
     VIRIAL_FDOTR    bit for global virial via F dot r
     VIRIAL_ATOM     bit for per-atom virial
     VIRIAL_CENTROID bit for per-atom centroid virial
   all force components (pair,bond,angle,...,kspace) use eflag/vflag
     in their ev_setup() method to set local energy/virial flags
------------------------------------------------------------------------- */

void Min::ev_set(bigint ntimestep)
{
  int i,flag;

  int eflag_global = 1;
  for (i = 0; i < nelist_global; i++)
    elist_global[i]->matchstep(ntimestep);

  flag = 0;
  int eflag_atom = 0;
  for (i = 0; i < nelist_atom; i++)
    if (elist_atom[i]->matchstep(ntimestep)) flag = 1;
  if (flag) eflag_atom = ENERGY_ATOM;

  if (eflag_global) update->eflag_global = update->ntimestep;
  if (eflag_atom) update->eflag_atom = update->ntimestep;
  eflag = eflag_global + eflag_atom;

  flag = 0;
  int vflag_global = 0;
  for (i = 0; i < nvlist_global; i++)
    if (vlist_global[i]->matchstep(ntimestep)) flag = 1;
  if (flag) vflag_global = virial_style;

  flag = 0;
  int vflag_atom = 0;
  for (i = 0; i < nvlist_atom; i++)
    if (vlist_atom[i]->matchstep(ntimestep)) flag = 1;
  if (flag) vflag_atom = VIRIAL_ATOM;

  flag = 0;
  int cvflag_atom = 0;
  for (i = 0; i < ncvlist_atom; i++)
    if (cvlist_atom[i]->matchstep(ntimestep)) flag = 1;
  if (flag) cvflag_atom = VIRIAL_CENTROID;

  if (vflag_global) update->vflag_global = update->ntimestep;
  if (vflag_atom || cvflag_atom) update->vflag_atom = update->ntimestep;
  vflag = vflag_global + vflag_atom + cvflag_atom;
}

/* ----------------------------------------------------------------------
   compute and return ||force||_2^2
------------------------------------------------------------------------- */

double Min::fnorm_sqr()
{
  int i,n;
  double *fatom;

  double local_norm2_sqr = 0.0;
  for (i = 0; i < nvec; i++) local_norm2_sqr += fvec[i]*fvec[i];
  if (nextra_atom) {
    for (int m = 0; m < nextra_atom; m++) {
      fatom = fextra_atom[m];
      n = extra_nlen[m];
      for (i = 0; i < n; i++)
        local_norm2_sqr += fatom[i]*fatom[i];
    }
  }

  double norm2_sqr = 0.0;
  MPI_Allreduce(&local_norm2_sqr,&norm2_sqr,1,MPI_DOUBLE,MPI_SUM,world);

  if (nextra_global)
    for (i = 0; i < nextra_global; i++)
      norm2_sqr += fextra[i]*fextra[i];

  return norm2_sqr;
}

/* ----------------------------------------------------------------------
   compute and return ||force||_inf
------------------------------------------------------------------------- */

double Min::fnorm_inf()
{
  int i,n;
  double *fatom;

  double local_norm_inf = 0.0;
  for (i = 0; i < nvec; i++)
    local_norm_inf = MAX(fvec[i]*fvec[i],local_norm_inf);
  if (nextra_atom) {
    for (int m = 0; m < nextra_atom; m++) {
      fatom = fextra_atom[m];
      n = extra_nlen[m];
      for (i = 0; i < n; i++)
        local_norm_inf = MAX(fatom[i]*fatom[i],local_norm_inf);
    }
  }

  double norm_inf = 0.0;
  MPI_Allreduce(&local_norm_inf,&norm_inf,1,MPI_DOUBLE,MPI_MAX,world);

  if (nextra_global)
    for (i = 0; i < nextra_global; i++)
      norm_inf = MAX(fextra[i]*fextra[i],norm_inf);

  return norm_inf;
}

/* ----------------------------------------------------------------------
   compute and return ||force||_max (inf norm per-vector)
------------------------------------------------------------------------- */

double Min::fnorm_max()
{
  int i,n;
  double fdotf,*fatom;

  double local_norm_max = 0.0;
  for (i = 0; i < nvec; i+=3) {
    fdotf = fvec[i]*fvec[i]+fvec[i+1]*fvec[i+1]+fvec[i+2]*fvec[i+2];
    local_norm_max = MAX(fdotf,local_norm_max);
  }
  if (nextra_atom) {
    for (int m = 0; m < nextra_atom; m++) {
      fatom = fextra_atom[m];
      n = extra_nlen[m];
      for (i = 0; i < n; i+=3) {
        fdotf = fatom[i]*fatom[i]+fatom[i+1]*fatom[i+1]+fatom[i+2]*fatom[i+2];
        local_norm_max = MAX(fdotf,local_norm_max);
      }
    }
  }

  double norm_max = 0.0;
  MPI_Allreduce(&local_norm_max,&norm_max,1,MPI_DOUBLE,MPI_MAX,world);

  if (nextra_global) {
    for (i = 0; i < nextra_global; i+=3) {
      fdotf = fextra[i]*fextra[i];
      norm_max = MAX(fdotf,norm_max);
    }
  }
  return norm_max;
}

/* ----------------------------------------------------------------------
   compute and return  sum_i||mag. torque_i||_2 (in eV)
------------------------------------------------------------------------- */

double Min::total_torque()
{
  double fmsq,ftotsqone,ftotsqall;
  int nlocal = atom->nlocal;
  double hbar = force->hplanck/MY_2PI;
  double tx,ty,tz;
  double **sp = atom->sp;
  double **fm = atom->fm;

  fmsq = ftotsqone = ftotsqall = 0.0;
  for (int i = 0; i < nlocal; i++) {
    tx = fm[i][1]*sp[i][2] - fm[i][2]*sp[i][1];
    ty = fm[i][2]*sp[i][0] - fm[i][0]*sp[i][2];
    tz = fm[i][0]*sp[i][1] - fm[i][1]*sp[i][0];
    fmsq = tx*tx + ty*ty + tz*tz;
    ftotsqone += fmsq;
  }

  // summing all fmsqtot on this replica

  MPI_Allreduce(&ftotsqone,&ftotsqall,1,MPI_DOUBLE,MPI_SUM,world);

  // multiply it by hbar so that units are in eV

  return sqrt(ftotsqall) * hbar;
}

/* ----------------------------------------------------------------------
   compute and return max_i ||mag. torque components|| (in eV)
------------------------------------------------------------------------- */

double Min::inf_torque()
{
  double fmaxsqone,fmaxsqall;
  int nlocal = atom->nlocal;
  double hbar = force->hplanck/MY_2PI;
  double tx,ty,tz;
  double **sp = atom->sp;
  double **fm = atom->fm;

  fmaxsqone = fmaxsqall = 0.0;
  for (int i = 0; i < nlocal; i++) {
    tx = fm[i][1]*sp[i][2] - fm[i][2]*sp[i][1];
    ty = fm[i][2]*sp[i][0] - fm[i][0]*sp[i][2];
    tz = fm[i][0]*sp[i][1] - fm[i][1]*sp[i][0];
    fmaxsqone = MAX(fmaxsqone,tx*tx);
    fmaxsqone = MAX(fmaxsqone,ty*ty);
    fmaxsqone = MAX(fmaxsqone,tz*tz);
  }

  // finding max fm on this replica

  fmaxsqall = fmaxsqone;
  MPI_Allreduce(&fmaxsqone,&fmaxsqall,1,MPI_DOUBLE,MPI_MAX,world);

  // multiply it by hbar so that units are in eV

  return sqrt(fmaxsqall) * hbar;
}

/* ----------------------------------------------------------------------
   compute and return max_i ||mag. torque_i|| (in eV)
------------------------------------------------------------------------- */

double Min::max_torque()
{
  double fmsq,fmaxsqone,fmaxsqall;
  int nlocal = atom->nlocal;
  double hbar = force->hplanck/MY_2PI;
  double tx,ty,tz;
  double **sp = atom->sp;
  double **fm = atom->fm;

  fmsq = fmaxsqone = fmaxsqall = 0.0;
  for (int i = 0; i < nlocal; i++) {
    tx = fm[i][1]*sp[i][2] - fm[i][2]*sp[i][1];
    ty = fm[i][2]*sp[i][0] - fm[i][0]*sp[i][2];
    tz = fm[i][0]*sp[i][1] - fm[i][1]*sp[i][0];
    fmsq = tx*tx + ty*ty + tz*tz;
    fmaxsqone = MAX(fmaxsqone,fmsq);
  }

  // finding max fm on this replica

  fmaxsqall = fmaxsqone;
  MPI_Allreduce(&fmaxsqone,&fmaxsqall,1,MPI_DOUBLE,MPI_MAX,world);

  // multiply it by hbar so that units are in eV

  return sqrt(fmaxsqall) * hbar;
}

/* ----------------------------------------------------------------------
   possible stop conditions
------------------------------------------------------------------------- */

char *Min::stopstrings(int n)
{
  const char *strings[] = {"max iterations",
                           "max force evaluations",
                           "energy tolerance",
                           "force tolerance",
                           "search direction is not downhill",
                           "linesearch alpha is zero",
                           "forces are zero",
                           "quadratic factors are zero",
                           "trust region too small",
                           "HFTN minimizer error",
                           "walltime limit reached",
                           "max iterations with v.f negative"};
  return (char *) strings[n];
}<|MERGE_RESOLUTION|>--- conflicted
+++ resolved
@@ -20,16 +20,9 @@
             JR Shewchuk, https://www.cs.cmu.edu/~quake-papers/painless-conjugate-gradient.pdf
 ------------------------------------------------------------------------- */
 
-<<<<<<< HEAD
-#include <cmath>
-#include <cstdlib>
-#include <cstring>
 #include "min.h"
-=======
-#include "min.h"
 
 #include "angle.h"
->>>>>>> dc08058e
 #include "atom.h"
 #include "atom_vec.h"
 #include "bond.h"
@@ -87,18 +80,11 @@
   fextra = nullptr;
 
   nextra_atom = 0;
-<<<<<<< HEAD
-  xextra_atom = fextra_atom = NULL;
-  extra_peratom = extra_nlen = NULL;
-  extra_max = NULL;
-  requestor = NULL;
-  copy_flag = force_copy_flag = 0;
-=======
   xextra_atom = fextra_atom = nullptr;
   extra_peratom = extra_nlen = nullptr;
   extra_max = nullptr;
   requestor = nullptr;
->>>>>>> dc08058e
+  copy_flag = force_copy_flag = 0;
 
   external_force_clear = 0;
 
