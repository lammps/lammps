/* -*- c++ -*- ----------------------------------------------------------
   LAMMPS - Large-scale Atomic/Molecular Massively Parallel Simulator
   https://www.lammps.org/, Sandia National Laboratories
   Steve Plimpton, sjplimp@sandia.gov

   Copyright (2003) Sandia Corporation.  Under the terms of Contract
   DE-AC04-94AL85000 with Sandia Corporation, the U.S. Government retains
   certain rights in this software.  This software is distributed under
   the GNU General Public License.

   See the README file in the top-level LAMMPS directory.
------------------------------------------------------------------------- */

#ifndef LMP_MEMORY_H
#define LMP_MEMORY_H

#include "pointers.h"

namespace LAMMPS_NS {

class Memory : protected Pointers {
 public:
  Memory(class LAMMPS *);

  void *smalloc(bigint n, const char *);
  void *srealloc(void *, bigint n, const char *);
  void sfree(void *);
  void fail(const char *);

/* ----------------------------------------------------------------------
   create/grow/destroy vecs and multidim arrays with contiguous memory blocks
   only use with primitive data types, e.g. 1d vec of ints, 2d array of doubles
   fail() prevents use with pointers,
     e.g. 1d vec of int*, due to mismatched destroy
   avoid use with non-primitive data types to avoid code bloat
   for these other cases, use smalloc/srealloc/sfree directly
------------------------------------------------------------------------- */

/* ----------------------------------------------------------------------
   create a 1d array
------------------------------------------------------------------------- */

  template <typename TYPE> TYPE *create(TYPE *&array, int n, const char *name)
  {
    // POSSIBLE future change
    //if (n <= 0) return nullptr;

    bigint nbytes = ((bigint) sizeof(TYPE)) * n;
    array = (TYPE *) smalloc(nbytes, name);
    return array;
  }

  template <typename TYPE> TYPE **create(TYPE **& /*array*/, int /*n*/, const char *name)
  {
    fail(name);
    return nullptr;
  }

/* ----------------------------------------------------------------------
   grow or shrink 1d array
------------------------------------------------------------------------- */

  template <typename TYPE> TYPE *grow(TYPE *&array, int n, const char *name)
  {
    // POSSIBLE future change
    //if (n <= 0) {
    //  destroy(array);
    //  return nullptr;
    // }

    if (array == nullptr) return create(array, n, name);

    bigint nbytes = ((bigint) sizeof(TYPE)) * n;
    array = (TYPE *) srealloc(array, nbytes, name);
    return array;
  }

  template <typename TYPE> TYPE **grow(TYPE **& /*array*/, int /*n*/, const char *name)
  {
    fail(name);
    return nullptr;
  }

/* ----------------------------------------------------------------------
   destroy a 1d array
------------------------------------------------------------------------- */

  template <typename TYPE> void destroy(TYPE *&array)
  {
    sfree(array);
    array = nullptr;
  }

/* ----------------------------------------------------------------------
   create a 1d array with index from nlo to nhi inclusive
   cannot grow it
------------------------------------------------------------------------- */

  template <typename TYPE> TYPE *create1d_offset(TYPE *&array, int nlo, int nhi, const char *name)
  {
    // POSSIBLE future change
    // if (nlo > nhi) return nullptr;

    bigint nbytes = ((bigint) sizeof(TYPE)) * (nhi - nlo + 1);
    array = (TYPE *) smalloc(nbytes, name);
    array -= nlo;
    return array;
  }

  template <typename TYPE>
  TYPE **create1d_offset(TYPE **& /*array*/, int /*nlo*/, int /*nhi*/, const char *name)
  {
    fail(name);
    return nullptr;
  }

/* ----------------------------------------------------------------------
   destroy a 1d array with index offset
------------------------------------------------------------------------- */

  template <typename TYPE> void destroy1d_offset(TYPE *&array, int offset)
  {
    if (array) sfree(&array[offset]);
    array = nullptr;
  }

/* ----------------------------------------------------------------------
   create a 2d array
------------------------------------------------------------------------- */

  template <typename TYPE> TYPE **create(TYPE **&array, int n1, int n2, const char *name)
  {
    // POSSIBLE future change
    //if (n1 <= 0 || n2 <= 0) return nullptr;

    bigint nbytes = ((bigint) sizeof(TYPE)) * n1 * n2;
    TYPE *data = (TYPE *) smalloc(nbytes, name);
    nbytes = ((bigint) sizeof(TYPE *)) * n1;
    array = (TYPE **) smalloc(nbytes, name);

    bigint n = 0;
    for (int i = 0; i < n1; i++) {
      array[i] = &data[n];
      n += n2;
    }
    return array;
  }

  template <typename TYPE>
  TYPE ***create(TYPE ***& /*array*/, int /*n1*/, int /*n2*/, const char *name)
  {
    fail(name);
    return nullptr;
  }

/* ----------------------------------------------------------------------
   grow or shrink 1st dim of a 2d array
   last dim must stay the same
------------------------------------------------------------------------- */

  template <typename TYPE> TYPE **grow(TYPE **&array, int n1, int n2, const char *name)
  {
    // POSSIBLE future change
    //if (n1 <= 0 || n2 <= 0) {
    //  destroy(array);
    //  return nullptr;
    // }

    if (array == nullptr) return create(array, n1, n2, name);

    bigint nbytes = ((bigint) sizeof(TYPE)) * n1 * n2;
    TYPE *data = (TYPE *) srealloc(array[0], nbytes, name);
    nbytes = ((bigint) sizeof(TYPE *)) * n1;
    array = (TYPE **) srealloc(array, nbytes, name);

    bigint n = 0;
    for (int i = 0; i < n1; i++) {
      array[i] = &data[n];
      n += n2;
    }
    return array;
  }

  template <typename TYPE>
  TYPE ***grow(TYPE ***& /*array*/, int /*n1*/, int /*n2*/, const char *name)
  {
    fail(name);
    return nullptr;
  }

/* ----------------------------------------------------------------------
   destroy a 2d array
------------------------------------------------------------------------- */

  template <typename TYPE> void destroy(TYPE **&array)
  {
    if (array == nullptr) return;
    sfree(array[0]);
    sfree(array);
    array = nullptr;
  }

/* ----------------------------------------------------------------------
   create a 2d array with a ragged 2nd dimension
------------------------------------------------------------------------- */

  template <typename TYPE> TYPE **create_ragged(TYPE **&array, int n1, int *n2, const char *name)
  {
    // POSSIBLE future change
    //if (n1 <= 0) return nullptr;

    bigint n2sum = 0;
    for (int i = 0; i < n1; i++) n2sum += n2[i];

    bigint nbytes = ((bigint) sizeof(TYPE)) * n2sum;
    TYPE *data = (TYPE *) smalloc(nbytes, name);
    nbytes = ((bigint) sizeof(TYPE *)) * n1;
    array = (TYPE **) smalloc(nbytes, name);

    bigint n = 0;
    for (int i = 0; i < n1; i++) {
      array[i] = &data[n];
      n += n2[i];
    }
    return array;
  }

  template <typename TYPE>
  TYPE ***create_ragged(TYPE ***& /*array*/, int /*n1*/, int * /*n2*/, const char *name)
  {
    fail(name);
    return nullptr;
  }

/* ----------------------------------------------------------------------
   create a 2d array with 2nd index from n2lo to n2hi inclusive
   cannot grow it
------------------------------------------------------------------------- */

  template <typename TYPE>
  TYPE **create2d_offset(TYPE **&array, int n1, int n2lo, int n2hi, const char *name)
  {
    // POSSIBLE future change
    //if (n1 <= 0 || n2lo > n2hi) return nullptr;

    int n2 = n2hi - n2lo + 1;
    create(array, n1, n2, name);
    for (int i = 0; i < n1; i++) array[i] -= n2lo;
    return array;
  }

  template <typename TYPE>
  TYPE ***create2d_offset(TYPE ***& /*array*/, int /*n1*/, int /*n2lo*/, int /*n2hi*/,
                          const char *name)
  {
    fail(name);
    return nullptr;
  }

/* ----------------------------------------------------------------------
   destroy a 2d array with 2nd index offset
------------------------------------------------------------------------- */

  template <typename TYPE> void destroy2d_offset(TYPE **&array, int offset)
  {
    if (array == nullptr) return;
    sfree(&array[0][offset]);
    sfree(array);
    array = nullptr;
  }

/* ----------------------------------------------------------------------
   create a 3d array
------------------------------------------------------------------------- */

  template <typename TYPE> TYPE ***create(TYPE ***&array, int n1, int n2, int n3, const char *name)
  {
    // POSSIBLE future change
    //if (n1 <= 0 || n2 <= 0 || n3 <= 0) return nullptr;

    bigint nbytes = ((bigint) sizeof(TYPE)) * n1 * n2 * n3;
    TYPE *data = (TYPE *) smalloc(nbytes, name);
    nbytes = ((bigint) sizeof(TYPE *)) * n1 * n2;
    TYPE **plane = (TYPE **) smalloc(nbytes, name);
    nbytes = ((bigint) sizeof(TYPE **)) * n1;
    array = (TYPE ***) smalloc(nbytes, name);

    int i, j;
    bigint m;
    bigint n = 0;
    for (i = 0; i < n1; i++) {
      m = ((bigint) i) * n2;
      array[i] = &plane[m];
      for (j = 0; j < n2; j++) {
        plane[m + j] = &data[n];
        n += n3;
      }
    }
    return array;
  }

  template <typename TYPE>
  TYPE ****create(TYPE ****& /*array*/, int /*n1*/, int /*n2*/, int /*n3*/, const char *name)
  {
    fail(name);
    return nullptr;
  }

/* ----------------------------------------------------------------------
   grow or shrink 1st dim of a 3d array
   last 2 dims must stay the same
------------------------------------------------------------------------- */

  template <typename TYPE> TYPE ***grow(TYPE ***&array, int n1, int n2, int n3, const char *name)
  {
    // POSSIBLE future change
    //if (n1 <= 0 || n2 <= 0 || n3 <= 0) {
    //  destroy(array);
    //  return nullptr;
    //};

    if (array == nullptr) return create(array, n1, n2, n3, name);

    bigint nbytes = ((bigint) sizeof(TYPE)) * n1 * n2 * n3;
    TYPE *data = (TYPE *) srealloc(array[0][0], nbytes, name);
    nbytes = ((bigint) sizeof(TYPE *)) * n1 * n2;
    TYPE **plane = (TYPE **) srealloc(array[0], nbytes, name);
    nbytes = ((bigint) sizeof(TYPE **)) * n1;
    array = (TYPE ***) srealloc(array, nbytes, name);

    int i, j;
    bigint m;
    bigint n = 0;
    for (i = 0; i < n1; i++) {
      m = ((bigint) i) * n2;
      array[i] = &plane[m];
      for (j = 0; j < n2; j++) {
        plane[m + j] = &data[n];
        n += n3;
      }
    }
    return array;
  }

  template <typename TYPE>
  TYPE ****grow(TYPE ****& /*array*/, int /*n1*/, int /*n2*/, int /*n3*/, const char *name)
  {
    fail(name);
    return nullptr;
  }

/* ----------------------------------------------------------------------
   destroy a 3d array
------------------------------------------------------------------------- */

  template <typename TYPE> void destroy(TYPE ***&array)
  {
    if (array == nullptr) return;
    sfree(array[0][0]);
    sfree(array[0]);
    sfree(array);
    array = nullptr;
  }

/* ----------------------------------------------------------------------
   create a 3d array with 1st index from n1lo to n1hi inclusive
   cannot grow it
------------------------------------------------------------------------- */

  template <typename TYPE>
  TYPE ***create3d_offset(TYPE ***&array, int n1lo, int n1hi, int n2, int n3, const char *name)
  {
    if (n1lo > n1hi || n2 <= 0 || n3 <= 0) return nullptr;

    int n1 = n1hi - n1lo + 1;
    create(array, n1, n2, n3, name);
    array -= n1lo;
    return array;
  }

  template <typename TYPE>
  TYPE ****create3d_offset(TYPE ****& /*array*/, int /*n1lo*/, int /*n1hi*/, int /*n2*/, int /*n3*/,
                           const char *name)
  {
    fail(name);
    return nullptr;
  }

/* ----------------------------------------------------------------------
   free a 3d array with 1st index offset
------------------------------------------------------------------------- */

  template <typename TYPE> void destroy3d_offset(TYPE ***&array, int offset)
  {
    if (array == nullptr) return;
    sfree(&array[offset][0][0]);
    sfree(&array[offset][0]);
    sfree(&array[offset]);
    array = nullptr;
  }

/* ----------------------------------------------------------------------
   create a 3d array with
   1st index from n1lo to n1hi inclusive,
   2nd index from n2lo to n2hi inclusive,
   3rd index from n3lo to n3hi inclusive
   cannot grow it
------------------------------------------------------------------------- */

  template <typename TYPE>
  TYPE ***create3d_offset(TYPE ***&array, int n1lo, int n1hi, int n2lo, int n2hi, int n3lo,
                          int n3hi, const char *name)
  {
    if (n1lo > n1hi || n2lo > n2hi || n3lo > n3hi) return nullptr;

    int n1 = n1hi - n1lo + 1;
    int n2 = n2hi - n2lo + 1;
    int n3 = n3hi - n3lo + 1;
    create(array, n1, n2, n3, name);

    bigint m = ((bigint) n1) * n2;
    for (bigint i = 0; i < m; i++) array[0][i] -= n3lo;
    for (int i = 0; i < n1; i++) array[i] -= n2lo;
    array -= n1lo;
    return array;
  }

  template <typename TYPE>
  TYPE ****create3d_offset(TYPE ****& /*array*/, int /*n1lo*/, int /*n1hi*/, int /*n2lo*/,
                           int /*n2hi*/, int /*n3lo*/, int /*n3hi*/, const char *name)
  {
    fail(name);
    return nullptr;
  }

/* ----------------------------------------------------------------------
   free a 3d array with all 3 indices offset
------------------------------------------------------------------------- */

  template <typename TYPE>
  void destroy3d_offset(TYPE ***&array, int n1_offset, int n2_offset, int n3_offset)
  {
    if (array == nullptr) return;
    sfree(&array[n1_offset][n2_offset][n3_offset]);
    sfree(&array[n1_offset][n2_offset]);
    sfree(&array[n1_offset]);
    array = nullptr;
  }

/* ----------------------------------------------------------------------
   create a 4d array
------------------------------------------------------------------------- */

  template <typename TYPE>
  TYPE ****create(TYPE ****&array, int n1, int n2, int n3, int n4, const char *name)
  {
    // POSSIBLE future change
    //if (n1 <= 0 || n2 <= 0 || n3 <= 0 || n4 <= 0) return nullptr;

    bigint nbytes = ((bigint) sizeof(TYPE)) * n1 * n2 * n3 * n4;
    TYPE *data = (TYPE *) smalloc(nbytes, name);
    nbytes = ((bigint) sizeof(TYPE *)) * n1 * n2 * n3;
    TYPE **cube = (TYPE **) smalloc(nbytes, name);
    nbytes = ((bigint) sizeof(TYPE **)) * n1 * n2;
    TYPE ***plane = (TYPE ***) smalloc(nbytes, name);
    nbytes = ((bigint) sizeof(TYPE ***)) * n1;
    array = (TYPE ****) smalloc(nbytes, name);

    bigint i, j, k;
    bigint m1, m2;
    bigint n = 0;
    for (i = 0; i < n1; i++) {
      m2 = i * n2;
      array[i] = &plane[m2];
      for (j = 0; j < n2; j++) {
        m1 = i * n2 + j;
        m2 = i * n2 * n3 + j * n3;
        plane[m1] = &cube[m2];
        for (k = 0; k < n3; k++) {
          m1 = i * n2 * n3 + j * n3 + k;
          cube[m1] = &data[n];
          n += n4;
        }
      }
    }
    return array;
  }

  template <typename TYPE>
  TYPE *****create(TYPE *****& /*array*/, int /*n1*/, int /*n2*/, int /*n3*/, int /*n4*/,
                   const char *name)
  {
    fail(name);
    return nullptr;
  }

/* ----------------------------------------------------------------------
  grow or shrink 1st dim of a 4d array
  last 3 dims must stay the same
  ------------------------------------------------------------------------- */

  template <typename TYPE>
  TYPE ****grow(TYPE ****&array, int n1, int n2, int n3, int n4, const char *name)
  {
    // POSSIBLE future change
    //if (n1 <= 0 || n2 <= 0 || n3 <= 0 || n4 <= 0) {
    //  destroy(array);
    //  return nullptr;
    // }

    if (array == nullptr) return create(array, n1, n2, n3, n4, name);

    bigint nbytes = ((bigint) sizeof(TYPE)) * n1 * n2 * n3 * n4;
    TYPE *data = (TYPE *) srealloc(array[0][0][0], nbytes, name);
    nbytes = ((bigint) sizeof(TYPE *)) * n1 * n2 * n3;
    TYPE **cube = (TYPE **) srealloc(array[0][0], nbytes, name);
    nbytes = ((bigint) sizeof(TYPE **)) * n1 * n2;
    TYPE ***plane = (TYPE ***) srealloc(array[0], nbytes, name);
    nbytes = ((bigint) sizeof(TYPE ***)) * n1;
    array = (TYPE ****) srealloc(array, nbytes, name);

    int i, j, k;
    bigint m1, m2;
    bigint n = 0;
    for (i = 0; i < n1; i++) {
      m2 = ((bigint) i) * n2;
      array[i] = &plane[m2];
      for (j = 0; j < n2; j++) {
        m1 = ((bigint) i) * n2 + j;
        m2 = ((bigint) i) * n2 * n3 + j * n3;
        plane[m1] = &cube[m2];
        for (k = 0; k < n3; k++) {
          m1 = ((bigint) i) * n2 * n3 + j * n3 + k;
          cube[m1] = &data[n];
          n += n4;
        }
      }
    }
    return array;
  }

  template <typename TYPE>
  TYPE *****grow(TYPE *****& /*array*/, int /*n1*/, int /*n2*/, int /*n3*/, int /*n4*/,
                 const char *name)
  {
    fail(name);
    return nullptr;
  }

/* ----------------------------------------------------------------------
   destroy a 4d array
------------------------------------------------------------------------- */

  template <typename TYPE> void destroy(TYPE ****&array)
  {
    if (array == nullptr) return;
    sfree(array[0][0][0]);
    sfree(array[0][0]);
    sfree(array[0]);
    sfree(array);
    array = nullptr;
  }

/* ----------------------------------------------------------------------
   create a 4d array with indices
   2nd index from n2lo to n2hi inclusive
   3rd index from n3lo to n3hi inclusive
   4th index from n4lo to n4hi inclusive
   cannot grow it
------------------------------------------------------------------------- */

  template <typename TYPE>
  TYPE ****create4d_offset(TYPE ****&array, int n1, int n2lo, int n2hi, int n3lo, int n3hi,
                           int n4lo, int n4hi, const char *name)
  {
    if (n1 <= 0 || n2lo > n2hi || n3lo > n3hi || n4lo > n4hi) return nullptr;

    int n2 = n2hi - n2lo + 1;
    int n3 = n3hi - n3lo + 1;
    int n4 = n4hi - n4lo + 1;
    create(array, n1, n2, n3, n4, name);

    bigint m = ((bigint) n1) * n2 * n3;
    for (bigint i = 0; i < m; i++) array[0][0][i] -= n4lo;
    m = ((bigint) n1) * n2;
    for (bigint i = 0; i < m; i++) array[0][i] -= n3lo;
    for (int i = 0; i < n1; i++) array[i] -= n2lo;
    return array;
  }

  template <typename TYPE>
  TYPE ****create4d_offset(TYPE *****& /*array*/, int /*n1*/, int /*n2lo*/, int /*n2hi*/,
                           int /*n3lo*/, int /*n3hi*/, int /*n4lo*/, int /*n4hi*/, const char *name)
  {
    fail(name);
    return nullptr;
  }

/* ----------------------------------------------------------------------
   free a 4d array with indices 2,3,4 offset
------------------------------------------------------------------------- */

  template <typename TYPE>
  void destroy4d_offset(TYPE ****&array, int n2_offset, int n3_offset, int n4_offset)
  {
    if (array == nullptr) return;
    sfree(&array[0][n2_offset][n3_offset][n4_offset]);
    sfree(&array[0][n2_offset][n3_offset]);
    sfree(&array[0][n2_offset]);
    sfree(array);
    array = nullptr;
  }

/* ----------------------------------------------------------------------
   create a 5d array
------------------------------------------------------------------------- */

  template <typename TYPE>
  TYPE *****create(TYPE *****&array, int n1, int n2, int n3, int n4, int n5, const char *name)
  {
    // POSSIBLE future change
    //if (n1 <= 0 || n2 <= 0 || n3 <= 0 || n4 <= 0 || n5 <= 0) return nullptr;

    bigint nbytes = ((bigint) sizeof(TYPE)) * n1 * n2 * n3 * n4 * n5;
    TYPE *data = (TYPE *) smalloc(nbytes, name);
    nbytes = ((bigint) sizeof(TYPE *)) * n1 * n2 * n3 * n4;
    TYPE **level4 = (TYPE **) smalloc(nbytes, name);
    nbytes = ((bigint) sizeof(TYPE **)) * n1 * n2 * n3;
    TYPE ***level3 = (TYPE ***) smalloc(nbytes, name);
    nbytes = ((bigint) sizeof(TYPE ***)) * n1 * n2;
    TYPE ****level2 = (TYPE ****) smalloc(nbytes, name);
    nbytes = ((bigint) sizeof(TYPE ****)) * n1;
    array = (TYPE *****) smalloc(nbytes, name);

    int i, j, k, l;
    bigint m1, m2;
    bigint n = 0;
    for (i = 0; i < n1; i++) {
      m2 = ((bigint) i) * n2;
      array[i] = &level2[m2];
      for (j = 0; j < n2; j++) {
        m1 = ((bigint) i) * n2 + j;
        m2 = ((bigint) i) * n2 * n3 + ((bigint) j) * n3;
        level2[m1] = &level3[m2];
        for (k = 0; k < n3; k++) {
          m1 = ((bigint) i) * n2 * n3 + ((bigint) j) * n3 + k;
          m2 = ((bigint) i) * n2 * n3 * n4 + ((bigint) j) * n3 * n4 + ((bigint) k) * n4;
          level3[m1] = &level4[m2];
          for (l = 0; l < n4; l++) {
            m1 = ((bigint) i) * n2 * n3 * n4 + ((bigint) j) * n3 * n4 + ((bigint) k) * n4 + l;
            level4[m1] = &data[n];
            n += n5;
          }
        }
      }
    }
    return array;
  }

  template <typename TYPE>
  TYPE ******create(TYPE ******& /*array*/, int /*n1*/, int /*n2*/, int /*n3*/, int /*n4*/,
                    int /*n5*/, const char *name)
  {
    fail(name);
    return nullptr;
  }

/* ----------------------------------------------------------------------
   create a 5d array with indices
   2nd index from n2lo to n2hi inclusive
   3rd index from n3lo to n3hi inclusive
   4th index from n4lo to n4hi inclusive
   5th index from n5lo to n5hi inclusive
   cannot grow it
<<<<<<< HEAD
=======
------------------------------------------------------------------------- */

  template <typename TYPE>
  TYPE *****create5d_offset(TYPE *****&array, int n1, int n2lo, int n2hi,
                           int n3lo, int n3hi, int n4lo, int n4hi, int n5lo, 
                           int n5hi, const char *name)
  {
    int n2 = n2hi - n2lo + 1;
    int n3 = n3hi - n3lo + 1;
    int n4 = n4hi - n4lo + 1;
    int n5 = n5hi - n5lo + 1;
    create(array,n1,n2,n3,n4,n5,name);

    bigint m = ((bigint) n1) * n2 * n3 * n4;
    for (bigint i = 0; i < m; i++) array[0][0][0][i] -= n5lo;
    m = ((bigint) n1) * n2 * n3;
    for (bigint i = 0; i < m; i++) array[0][0][i] -= n4lo;
    m = ((bigint) n1) * n2;
    for (bigint i = 0; i < m; i++) array [0][i] -= n3lo;
    for (int i = 0; i < n1; i++) array[i] -= n2lo;
    return array;
  }

  template <typename TYPE>
  TYPE *****create5d_offset(TYPE ******& /*array*/, int /*n1*/, int /*n2lo*/, int /*n2hi*/,
                           int /*n3lo*/, int /*n3hi*/, int /*n4lo*/, int /*n4hi*/,
                           const char *name)
  {fail(name); return NULL;}

/* ----------------------------------------------------------------------
   destroy a 5d array
>>>>>>> 55bf5395
------------------------------------------------------------------------- */

  template <typename TYPE>
  TYPE *****create5d_offset(TYPE *****&array, int n1, int n2lo, int n2hi,
                           int n3lo, int n3hi, int n4lo, int n4hi, int n5lo, 
                           int n5hi, const char *name)
  {
    int n2 = n2hi - n2lo + 1;
    int n3 = n3hi - n3lo + 1;
    int n4 = n4hi - n4lo + 1;
    int n5 = n5hi - n5lo + 1;
    create(array,n1,n2,n3,n4,n5,name);

    bigint m = ((bigint) n1) * n2 * n3 * n4;
    for (bigint i = 0; i < m; i++) array[0][0][0][i] -= n5lo;
    m = ((bigint) n1) * n2 * n3;
    for (bigint i = 0; i < m; i++) array[0][0][i] -= n4lo;
    m = ((bigint) n1) * n2;
    for (bigint i = 0; i < m; i++) array [0][i] -= n3lo;
    for (int i = 0; i < n1; i++) array[i] -= n2lo;
    return array;
  }

  template <typename TYPE>
  TYPE *****create5d_offset(TYPE ******& /*array*/, int /*n1*/, int /*n2lo*/, int /*n2hi*/,
                           int /*n3lo*/, int /*n3hi*/, int /*n4lo*/, int /*n4hi*/,
                           const char *name)
  {fail(name); return NULL;}

/* ----------------------------------------------------------------------
   destroy a 5d array
------------------------------------------------------------------------- */

  template <typename TYPE> void destroy(TYPE *****&array)
  {
    if (array == nullptr) return;
    sfree(array[0][0][0][0]);
    sfree(array[0][0][0]);
    sfree(array[0][0]);
    sfree(array[0]);
    sfree(array);
    array = nullptr;
  }

/* ----------------------------------------------------------------------
   free a 5d array with indices 2,3,4 and 5 offset
<<<<<<< HEAD
=======
------------------------------------------------------------------------- */

  template <typename TYPE>
  void destroy5d_offset(TYPE *****&array,
                        int n2_offset, int n3_offset, int n4_offset,
                        int n5_offset)
  {
    if (array == NULL) return;
    sfree(&array[0][n2_offset][n3_offset][n4_offset][n5_offset]);
    sfree(&array[0][n2_offset][n3_offset][n4_offset]);
    sfree(&array[0][n2_offset][n3_offset]);
    sfree(&array[0][n2_offset]);
    sfree(array);
    array = NULL;
  }
/* ----------------------------------------------------------------------
   memory usage of arrays, including pointers
>>>>>>> 55bf5395
------------------------------------------------------------------------- */

  template <typename TYPE>
  void destroy5d_offset(TYPE *****&array,
                        int n2_offset, int n3_offset, int n4_offset,
                        int n5_offset)
  {
    if (array == NULL) return;
    sfree(&array[0][n2_offset][n3_offset][n4_offset][n5_offset]);
    sfree(&array[0][n2_offset][n3_offset][n4_offset]);
    sfree(&array[0][n2_offset][n3_offset]);
    sfree(&array[0][n2_offset]);
    sfree(array);
    array = NULL;
  }
/* ----------------------------------------------------------------------
   memory usage of arrays, including pointers
------------------------------------------------------------------------- */

  template <typename TYPE> double usage(TYPE *array, int n)
  {
    (void) array;
    double bytes = ((double) sizeof(TYPE)) * n;
    return bytes;
  }

  template <typename TYPE> double usage(TYPE **array, int n1, int n2)
  {
    (void) array;
    double bytes = ((double) sizeof(TYPE)) * n1 * n2;
    bytes += ((double) sizeof(TYPE *)) * n1;
    return bytes;
  }

  template <typename TYPE> double usage(TYPE ***array, int n1, int n2, int n3)
  {
    (void) array;
    double bytes = ((double) sizeof(TYPE)) * n1 * n2 * n3;
    bytes += ((double) sizeof(TYPE *)) * n1 * n2;
    bytes += ((double) sizeof(TYPE **)) * n1;
    return bytes;
  }

  template <typename TYPE> double usage(TYPE ****array, int n1, int n2, int n3, int n4)
  {
    (void) array;
    double bytes = ((double) sizeof(TYPE)) * n1 * n2 * n3 * n4;
    bytes += ((double) sizeof(TYPE *)) * n1 * n2 * n3;
    bytes += ((double) sizeof(TYPE **)) * n1 * n2;
    bytes += ((double) sizeof(TYPE ***)) * n1;
    return bytes;
  }
};

}    // namespace LAMMPS_NS

#endif

/* ERROR/WARNING messages:

E: Failed to allocate %ld bytes for array %s

Your LAMMPS simulation has run out of memory.  You need to run a
smaller simulation or on more processors.

E: Failed to reallocate %ld bytes for array %s

Your LAMMPS simulation has run out of memory.  You need to run a
smaller simulation or on more processors.

E: Cannot create/grow a vector/array of pointers for %s

LAMMPS code is making an illegal call to the templated memory
allocaters, to create a vector or array of pointers.

*/<|MERGE_RESOLUTION|>--- conflicted
+++ resolved
@@ -666,76 +666,6 @@
   }
 
 /* ----------------------------------------------------------------------
-   create a 5d array with indices
-   2nd index from n2lo to n2hi inclusive
-   3rd index from n3lo to n3hi inclusive
-   4th index from n4lo to n4hi inclusive
-   5th index from n5lo to n5hi inclusive
-   cannot grow it
-<<<<<<< HEAD
-=======
-------------------------------------------------------------------------- */
-
-  template <typename TYPE>
-  TYPE *****create5d_offset(TYPE *****&array, int n1, int n2lo, int n2hi,
-                           int n3lo, int n3hi, int n4lo, int n4hi, int n5lo, 
-                           int n5hi, const char *name)
-  {
-    int n2 = n2hi - n2lo + 1;
-    int n3 = n3hi - n3lo + 1;
-    int n4 = n4hi - n4lo + 1;
-    int n5 = n5hi - n5lo + 1;
-    create(array,n1,n2,n3,n4,n5,name);
-
-    bigint m = ((bigint) n1) * n2 * n3 * n4;
-    for (bigint i = 0; i < m; i++) array[0][0][0][i] -= n5lo;
-    m = ((bigint) n1) * n2 * n3;
-    for (bigint i = 0; i < m; i++) array[0][0][i] -= n4lo;
-    m = ((bigint) n1) * n2;
-    for (bigint i = 0; i < m; i++) array [0][i] -= n3lo;
-    for (int i = 0; i < n1; i++) array[i] -= n2lo;
-    return array;
-  }
-
-  template <typename TYPE>
-  TYPE *****create5d_offset(TYPE ******& /*array*/, int /*n1*/, int /*n2lo*/, int /*n2hi*/,
-                           int /*n3lo*/, int /*n3hi*/, int /*n4lo*/, int /*n4hi*/,
-                           const char *name)
-  {fail(name); return NULL;}
-
-/* ----------------------------------------------------------------------
-   destroy a 5d array
->>>>>>> 55bf5395
-------------------------------------------------------------------------- */
-
-  template <typename TYPE>
-  TYPE *****create5d_offset(TYPE *****&array, int n1, int n2lo, int n2hi,
-                           int n3lo, int n3hi, int n4lo, int n4hi, int n5lo, 
-                           int n5hi, const char *name)
-  {
-    int n2 = n2hi - n2lo + 1;
-    int n3 = n3hi - n3lo + 1;
-    int n4 = n4hi - n4lo + 1;
-    int n5 = n5hi - n5lo + 1;
-    create(array,n1,n2,n3,n4,n5,name);
-
-    bigint m = ((bigint) n1) * n2 * n3 * n4;
-    for (bigint i = 0; i < m; i++) array[0][0][0][i] -= n5lo;
-    m = ((bigint) n1) * n2 * n3;
-    for (bigint i = 0; i < m; i++) array[0][0][i] -= n4lo;
-    m = ((bigint) n1) * n2;
-    for (bigint i = 0; i < m; i++) array [0][i] -= n3lo;
-    for (int i = 0; i < n1; i++) array[i] -= n2lo;
-    return array;
-  }
-
-  template <typename TYPE>
-  TYPE *****create5d_offset(TYPE ******& /*array*/, int /*n1*/, int /*n2lo*/, int /*n2hi*/,
-                           int /*n3lo*/, int /*n3hi*/, int /*n4lo*/, int /*n4hi*/,
-                           const char *name)
-  {fail(name); return NULL;}
-
-/* ----------------------------------------------------------------------
    destroy a 5d array
 ------------------------------------------------------------------------- */
 
@@ -751,43 +681,6 @@
   }
 
 /* ----------------------------------------------------------------------
-   free a 5d array with indices 2,3,4 and 5 offset
-<<<<<<< HEAD
-=======
-------------------------------------------------------------------------- */
-
-  template <typename TYPE>
-  void destroy5d_offset(TYPE *****&array,
-                        int n2_offset, int n3_offset, int n4_offset,
-                        int n5_offset)
-  {
-    if (array == NULL) return;
-    sfree(&array[0][n2_offset][n3_offset][n4_offset][n5_offset]);
-    sfree(&array[0][n2_offset][n3_offset][n4_offset]);
-    sfree(&array[0][n2_offset][n3_offset]);
-    sfree(&array[0][n2_offset]);
-    sfree(array);
-    array = NULL;
-  }
-/* ----------------------------------------------------------------------
-   memory usage of arrays, including pointers
->>>>>>> 55bf5395
-------------------------------------------------------------------------- */
-
-  template <typename TYPE>
-  void destroy5d_offset(TYPE *****&array,
-                        int n2_offset, int n3_offset, int n4_offset,
-                        int n5_offset)
-  {
-    if (array == NULL) return;
-    sfree(&array[0][n2_offset][n3_offset][n4_offset][n5_offset]);
-    sfree(&array[0][n2_offset][n3_offset][n4_offset]);
-    sfree(&array[0][n2_offset][n3_offset]);
-    sfree(&array[0][n2_offset]);
-    sfree(array);
-    array = NULL;
-  }
-/* ----------------------------------------------------------------------
    memory usage of arrays, including pointers
 ------------------------------------------------------------------------- */
 
