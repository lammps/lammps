--- conflicted
+++ resolved
@@ -659,10 +659,7 @@
 
   if (kokkos) atom = new AtomKokkos(this);
   else atom = new Atom(this);
-<<<<<<< HEAD
-=======
-
->>>>>>> 042f50ac
+
   if (kokkos)
     atom->create_avec("atomic/kk",0,NULL,1);
   else
