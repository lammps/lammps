/* ----------------------------------------------------------------------
   LAMMPS - Large-scale Atomic/Molecular Massively Parallel Simulator
   http://lammps.sandia.gov, Sandia National Laboratories
   Steve Plimpton, sjplimp@sandia.gov

   Copyright (2003) Sandia Corporation.  Under the terms of Contract
   DE-AC04-94AL85000 with Sandia Corporation, the U.S. Government retains
   certain rights in this software.  This software is distributed under
   the GNU General Public License.

   See the README file in the top-level LAMMPS directory.
------------------------------------------------------------------------- */

#include "set.h"
#include <mpi.h>
#include <cmath>
#include <cstring>
#include <climits>
#include "atom.h"
#include "atom_vec.h"
#include "atom_vec_ellipsoid.h"
#include "atom_vec_line.h"
#include "atom_vec_tri.h"
#include "atom_vec_body.h"
#include "domain.h"
#include "region.h"
#include "group.h"
#include "comm.h"
#include "force.h"
#include "input.h"
#include "variable.h"
#include "random_park.h"
#include "random_mars.h"
#include "math_extra.h"
#include "math_const.h"
#include "memory.h"
#include "error.h"
#include "modify.h"
#include "utils.h"
#include "fmt/format.h"

using namespace LAMMPS_NS;
using namespace MathConst;

enum{ATOM_SELECT,MOL_SELECT,TYPE_SELECT,GROUP_SELECT,REGION_SELECT};

enum{TYPE,TYPE_FRACTION,TYPE_RATIO,TYPE_SUBSET,
     MOLECULE,X,Y,Z,CHARGE,MASS,SHAPE,LENGTH,TRI,
     DIPOLE,DIPOLE_RANDOM,SPIN,SPIN_RANDOM,QUAT,QUAT_RANDOM,
     THETA,THETA_RANDOM,ANGMOM,OMEGA,
     DIAMETER,DENSITY,VOLUME,IMAGE,BOND,ANGLE,DIHEDRAL,IMPROPER,
<<<<<<< HEAD
     SPH_E,SPH_CV,SPH_RHO,EDPD_TEMP,EDPD_CV,CC,SMD_MASS_DENSITY,
     SMD_CONTACT_RADIUS,DPDTHETA,INAME,DNAME,VX,VY,VZ};
=======
     MESO_E,MESO_CV,MESO_RHO,EDPD_TEMP,EDPD_CV,CC,SMD_MASS_DENSITY,
     SMD_CONTACT_RADIUS,DPDTHETA,INAME,DNAME,VX,VY,VZ,CAC_CHARGE};
>>>>>>> dbaf17bc

#define BIG INT_MAX

/* ---------------------------------------------------------------------- */

void Set::command(int narg, char **arg)
{
  if (domain->box_exist == 0)
    error->all(FLERR,"Set command before simulation box is defined");
  if (atom->natoms == 0)
    error->all(FLERR,"Set command with no atoms existing");
  if (narg < 3) error->all(FLERR,"Illegal set command");

  // style and ID info

  if (strcmp(arg[0],"atom") == 0) style = ATOM_SELECT;
  else if (strcmp(arg[0],"mol") == 0) style = MOL_SELECT;
  else if (strcmp(arg[0],"type") == 0) style = TYPE_SELECT;
  else if (strcmp(arg[0],"group") == 0) style = GROUP_SELECT;
  else if (strcmp(arg[0],"region") == 0) style = REGION_SELECT;
  else error->all(FLERR,"Illegal set command");

  int n = strlen(arg[1]) + 1;
  id = new char[n];
  strcpy(id,arg[1]);
  select = NULL;
  selection(atom->nlocal);

  // loop over keyword/value pairs
  // call appropriate routine to reset attributes

  if (comm->me == 0) utils::logmesg(lmp,"Setting atom values ...\n");

  int allcount,origarg;

  int iarg = 2;
  while (iarg < narg) {
    varflag = varflag1 = varflag2 = varflag3 = varflag4 = 0;
    count = 0;
    origarg = iarg;

    if (strcmp(arg[iarg],"type") == 0) {
      if (iarg+2 > narg) error->all(FLERR,"Illegal set command");
      if (strstr(arg[iarg+1],"v_") == arg[iarg+1]) varparse(arg[iarg+1],1);
      else ivalue = force->inumeric(FLERR,arg[iarg+1]);
      set(TYPE);
      iarg += 2;

    } else if (strcmp(arg[iarg],"type/fraction") == 0) {
      if (iarg+4 > narg) error->all(FLERR,"Illegal set command");
      newtype = force->inumeric(FLERR,arg[iarg+1]);
      fraction = force->numeric(FLERR,arg[iarg+2]);
      ivalue = force->inumeric(FLERR,arg[iarg+3]);
      if (newtype <= 0 || newtype > atom->ntypes)
        error->all(FLERR,"Invalid value in set command");
      if (fraction < 0.0 || fraction > 1.0)
        error->all(FLERR,"Invalid value in set command");
      if (ivalue <= 0)
        error->all(FLERR,"Invalid random number seed in set command");
      setrandom(TYPE_FRACTION);
      iarg += 4;

    } else if (strcmp(arg[iarg],"type/ratio") == 0) {
      if (iarg+4 > narg) error->all(FLERR,"Illegal set command");
      newtype = force->inumeric(FLERR,arg[iarg+1]);
      fraction = force->numeric(FLERR,arg[iarg+2]);
      ivalue = force->inumeric(FLERR,arg[iarg+3]);
      if (newtype <= 0 || newtype > atom->ntypes)
        error->all(FLERR,"Invalid value in set command");
      if (fraction < 0.0 || fraction > 1.0)
        error->all(FLERR,"Invalid value in set command");
      if (ivalue <= 0)
        error->all(FLERR,"Invalid random number seed in set command");
      setrandom(TYPE_RATIO);
      iarg += 4;

    } else if (strcmp(arg[iarg],"type/subset") == 0) {
      if (iarg+4 > narg) error->all(FLERR,"Illegal set command");
      newtype = force->inumeric(FLERR,arg[iarg+1]);
      nsubset = force->bnumeric(FLERR,arg[iarg+2]);
      ivalue = force->inumeric(FLERR,arg[iarg+3]);
      if (newtype <= 0 || newtype > atom->ntypes)
        error->all(FLERR,"Invalid value in set command");
      if (nsubset < 0)
        error->all(FLERR,"Invalid value in set command");
      if (ivalue <= 0)
        error->all(FLERR,"Invalid random number seed in set command");
      setrandom(TYPE_SUBSET);
      iarg += 4;

    } else if (strcmp(arg[iarg],"mol") == 0) {
      if (iarg+2 > narg) error->all(FLERR,"Illegal set command");
      if (strstr(arg[iarg+1],"v_") == arg[iarg+1]) varparse(arg[iarg+1],1);
      else ivalue = force->inumeric(FLERR,arg[iarg+1]);
      if (!atom->molecule_flag)
        error->all(FLERR,"Cannot set this attribute for this atom style");
      set(MOLECULE);
      iarg += 2;

    } else if (strcmp(arg[iarg],"x") == 0) {
      if (iarg+2 > narg) error->all(FLERR,"Illegal set command");
      if (strstr(arg[iarg+1],"v_") == arg[iarg+1]) varparse(arg[iarg+1],1);
      else dvalue = force->numeric(FLERR,arg[iarg+1]);
      set(X);
      iarg += 2;

    } else if (strcmp(arg[iarg],"y") == 0) {
      if (iarg+2 > narg) error->all(FLERR,"Illegal set command");
      if (strstr(arg[iarg+1],"v_") == arg[iarg+1]) varparse(arg[iarg+1],1);
      else dvalue = force->numeric(FLERR,arg[iarg+1]);
      set(Y);
      iarg += 2;

    } else if (strcmp(arg[iarg],"z") == 0) {
      if (iarg+2 > narg) error->all(FLERR,"Illegal set command");
      if (strstr(arg[iarg+1],"v_") == arg[iarg+1]) varparse(arg[iarg+1],1);
      else dvalue = force->numeric(FLERR,arg[iarg+1]);
      set(Z);
      iarg += 2;

    } else if (strcmp(arg[iarg],"vx") == 0) {
      if (iarg+2 > narg) error->all(FLERR,"Illegal set command");
      if (strstr(arg[iarg+1],"v_") == arg[iarg+1]) varparse(arg[iarg+1],1);
      else dvalue = force->numeric(FLERR,arg[iarg+1]);
      set(VX);
      iarg += 2;

    } else if (strcmp(arg[iarg],"vy") == 0) {
      if (iarg+2 > narg) error->all(FLERR,"Illegal set command");
      if (strstr(arg[iarg+1],"v_") == arg[iarg+1]) varparse(arg[iarg+1],1);
      else dvalue = force->numeric(FLERR,arg[iarg+1]);
      set(VY);
      iarg += 2;

    } else if (strcmp(arg[iarg],"vz") == 0) {
      if (iarg+2 > narg) error->all(FLERR,"Illegal set command");
      if (strstr(arg[iarg+1],"v_") == arg[iarg+1]) varparse(arg[iarg+1],1);
      else dvalue = force->numeric(FLERR,arg[iarg+1]);
      set(VZ);
      iarg += 2;

    } else if (strcmp(arg[iarg],"charge") == 0) {
      if (iarg+2 > narg) error->all(FLERR,"Illegal set command");
      if (strstr(arg[iarg+1],"v_") == arg[iarg+1]) varparse(arg[iarg+1],1);
      else dvalue = force->numeric(FLERR,arg[iarg+1]);
      if (!atom->q_flag)
        error->all(FLERR,"Cannot set this attribute for this atom style");
      set(CHARGE);
      iarg += 2;

    } else if (strcmp(arg[iarg],"cac/charge") == 0) {
      if (iarg+2 > narg) error->all(FLERR,"Illegal set command");
      if (strstr(arg[iarg+1],"v_") == arg[iarg+1]) varparse(arg[iarg+1],1);
      else dvalue = force->numeric(FLERR,arg[iarg+1]);
      if (!atom->CAC_flag)
        error->all(FLERR,"Cannot set this attribute for this atom style");
      set(CAC_CHARGE);
      iarg += 2;

    }  else if (strcmp(arg[iarg],"mass") == 0) {
      if (iarg+2 > narg) error->all(FLERR,"Illegal set command");
      if (strstr(arg[iarg+1],"v_") == arg[iarg+1]) varparse(arg[iarg+1],1);
      else dvalue = force->numeric(FLERR,arg[iarg+1]);
      if (!atom->rmass_flag)
        error->all(FLERR,"Cannot set this attribute for this atom style");
      set(MASS);
      iarg += 2;

    } else if (strcmp(arg[iarg],"shape") == 0) {
      if (iarg+4 > narg) error->all(FLERR,"Illegal set command");
      if (strstr(arg[iarg+1],"v_") == arg[iarg+1]) varparse(arg[iarg+1],1);
      else xvalue = force->numeric(FLERR,arg[iarg+1]);
      if (strstr(arg[iarg+2],"v_") == arg[iarg+2]) varparse(arg[iarg+2],2);
      else yvalue = force->numeric(FLERR,arg[iarg+2]);
      if (strstr(arg[iarg+3],"v_") == arg[iarg+3]) varparse(arg[iarg+3],3);
      else zvalue = force->numeric(FLERR,arg[iarg+3]);
      if (!atom->ellipsoid_flag)
        error->all(FLERR,"Cannot set this attribute for this atom style");
      set(SHAPE);
      iarg += 4;

    } else if (strcmp(arg[iarg],"length") == 0) {
      if (iarg+2 > narg) error->all(FLERR,"Illegal set command");
      if (strstr(arg[iarg+1],"v_") == arg[iarg+1]) varparse(arg[iarg+1],1);
      else dvalue = force->numeric(FLERR,arg[iarg+1]);
      if (!atom->line_flag)
        error->all(FLERR,"Cannot set this attribute for this atom style");
      set(LENGTH);
      iarg += 2;

    } else if (strcmp(arg[iarg],"tri") == 0) {
      if (iarg+2 > narg) error->all(FLERR,"Illegal set command");
      if (strstr(arg[iarg+1],"v_") == arg[iarg+1]) varparse(arg[iarg+1],1);
      else dvalue = force->numeric(FLERR,arg[iarg+1]);
      if (!atom->tri_flag)
        error->all(FLERR,"Cannot set this attribute for this atom style");
      set(TRI);
      iarg += 2;

    } else if (strcmp(arg[iarg],"dipole") == 0) {
      if (iarg+4 > narg) error->all(FLERR,"Illegal set command");
      if (strstr(arg[iarg+1],"v_") == arg[iarg+1]) varparse(arg[iarg+1],1);
      else xvalue = force->numeric(FLERR,arg[iarg+1]);
      if (strstr(arg[iarg+2],"v_") == arg[iarg+2]) varparse(arg[iarg+2],2);
      else yvalue = force->numeric(FLERR,arg[iarg+2]);
      if (strstr(arg[iarg+3],"v_") == arg[iarg+3]) varparse(arg[iarg+3],3);
      else zvalue = force->numeric(FLERR,arg[iarg+3]);
      if (!atom->mu_flag)
        error->all(FLERR,"Cannot set this attribute for this atom style");
      set(DIPOLE);
      iarg += 4;

    } else if (strcmp(arg[iarg],"dipole/random") == 0) {
      if (iarg+3 > narg) error->all(FLERR,"Illegal set command");
      ivalue = force->inumeric(FLERR,arg[iarg+1]);
      dvalue = force->numeric(FLERR,arg[iarg+2]);
      if (!atom->mu_flag)
        error->all(FLERR,"Cannot set this attribute for this atom style");
      if (ivalue <= 0)
        error->all(FLERR,"Invalid random number seed in set command");
      if (dvalue <= 0.0)
        error->all(FLERR,"Invalid dipole length in set command");
      setrandom(DIPOLE_RANDOM);
      iarg += 3;

    } else if (strcmp(arg[iarg],"spin") == 0) {
      if (iarg+4 > narg) error->all(FLERR,"Illegal set command");
      if (strstr(arg[iarg+1],"v_") == arg[iarg+1]) varparse(arg[iarg+1],1);
      else dvalue = force->numeric(FLERR,arg[iarg+1]);
      if (strstr(arg[iarg+2],"v_") == arg[iarg+2]) varparse(arg[iarg+2],2);
      else xvalue = force->numeric(FLERR,arg[iarg+2]);
      if (strstr(arg[iarg+3],"v_") == arg[iarg+3]) varparse(arg[iarg+3],3);
      else yvalue = force->numeric(FLERR,arg[iarg+3]);
      if (strstr(arg[iarg+4],"v_") == arg[iarg+4]) varparse(arg[iarg+4],4);
      else zvalue = force->numeric(FLERR,arg[iarg+4]);
      if (!atom->sp_flag)
        error->all(FLERR,"Cannot set this attribute for this atom style");
      set(SPIN);
      iarg += 5;

    } else if (strcmp(arg[iarg],"spin/random") == 0) {
      if (iarg+3 > narg) error->all(FLERR,"Illegal set command");
      ivalue = force->inumeric(FLERR,arg[iarg+1]);
      dvalue = force->numeric(FLERR,arg[iarg+2]);
      if (!atom->sp_flag)
        error->all(FLERR,"Cannot set this attribute for this atom style");
      if (ivalue <= 0)
        error->all(FLERR,"Invalid random number seed in set command");
      if (dvalue <= 0.0)
        error->all(FLERR,"Invalid dipole length in set command");
      setrandom(SPIN_RANDOM);
      iarg += 3;

    } else if (strcmp(arg[iarg],"quat") == 0) {
      if (iarg+5 > narg) error->all(FLERR,"Illegal set command");
      if (strstr(arg[iarg+1],"v_") == arg[iarg+1]) varparse(arg[iarg+1],1);
      else xvalue = force->numeric(FLERR,arg[iarg+1]);
      if (strstr(arg[iarg+2],"v_") == arg[iarg+2]) varparse(arg[iarg+2],2);
      else yvalue = force->numeric(FLERR,arg[iarg+2]);
      if (strstr(arg[iarg+3],"v_") == arg[iarg+3]) varparse(arg[iarg+3],3);
      else zvalue = force->numeric(FLERR,arg[iarg+3]);
      if (strstr(arg[iarg+4],"v_") == arg[iarg+4]) varparse(arg[iarg+4],4);
      else wvalue = force->numeric(FLERR,arg[iarg+4]);
      if (!atom->ellipsoid_flag && !atom->tri_flag && !atom->body_flag)
        error->all(FLERR,"Cannot set this attribute for this atom style");
      set(QUAT);
      iarg += 5;

    } else if (strcmp(arg[iarg],"quat/random") == 0) {
      if (iarg+2 > narg) error->all(FLERR,"Illegal set command");
      ivalue = force->inumeric(FLERR,arg[iarg+1]);
      if (!atom->ellipsoid_flag && !atom->tri_flag && !atom->body_flag)
        error->all(FLERR,"Cannot set this attribute for this atom style");
      if (ivalue <= 0)
        error->all(FLERR,"Invalid random number seed in set command");
      setrandom(QUAT_RANDOM);
      iarg += 2;

    } else if (strcmp(arg[iarg],"theta") == 0) {
      if (iarg+2 > narg) error->all(FLERR,"Illegal set command");
      if (strstr(arg[iarg+1],"v_") == arg[iarg+1]) varparse(arg[iarg+1],1);
      else {
        dvalue = force->numeric(FLERR,arg[iarg+1]);
        dvalue *= MY_PI/180.0;
      }
      if (!atom->line_flag)
        error->all(FLERR,"Cannot set this attribute for this atom style");
      set(THETA);
      iarg += 2;

    } else if (strcmp(arg[iarg],"theta/random") == 0) {
      if (iarg+2 > narg) error->all(FLERR,"Illegal set command");
      ivalue = force->inumeric(FLERR,arg[iarg+1]);
      if (!atom->line_flag)
        error->all(FLERR,"Cannot set this attribute for this atom style");
      if (ivalue <= 0)
        error->all(FLERR,"Invalid random number seed in set command");
      set(THETA_RANDOM);
      iarg += 2;

    } else if (strcmp(arg[iarg],"angmom") == 0) {
      if (iarg+4 > narg) error->all(FLERR,"Illegal set command");
      if (strstr(arg[iarg+1],"v_") == arg[iarg+1]) varparse(arg[iarg+1],1);
      else xvalue = force->numeric(FLERR,arg[iarg+1]);
      if (strstr(arg[iarg+2],"v_") == arg[iarg+2]) varparse(arg[iarg+2],2);
      else yvalue = force->numeric(FLERR,arg[iarg+2]);
      if (strstr(arg[iarg+3],"v_") == arg[iarg+3]) varparse(arg[iarg+3],3);
      else zvalue = force->numeric(FLERR,arg[iarg+3]);
      if (!atom->angmom_flag)
        error->all(FLERR,"Cannot set this attribute for this atom style");
      set(ANGMOM);
      iarg += 4;

    } else if (strcmp(arg[iarg],"omega") == 0) {
      if (iarg+4 > narg) error->all(FLERR,"Illegal set command");
      if (strstr(arg[iarg+1],"v_") == arg[iarg+1]) varparse(arg[iarg+1],1);
      else xvalue = force->numeric(FLERR,arg[iarg+1]);
      if (strstr(arg[iarg+2],"v_") == arg[iarg+2]) varparse(arg[iarg+2],2);
      else yvalue = force->numeric(FLERR,arg[iarg+2]);
      if (strstr(arg[iarg+3],"v_") == arg[iarg+3]) varparse(arg[iarg+3],3);
      else zvalue = force->numeric(FLERR,arg[iarg+3]);
      if (!atom->omega_flag)
        error->all(FLERR,"Cannot set this attribute for this atom style");
      set(OMEGA);
      iarg += 4;

    } else if (strcmp(arg[iarg],"diameter") == 0) {
      if (iarg+2 > narg) error->all(FLERR,"Illegal set command");
      if (strstr(arg[iarg+1],"v_") == arg[iarg+1]) varparse(arg[iarg+1],1);
      else dvalue = force->numeric(FLERR,arg[iarg+1]);
      if (!atom->radius_flag)
        error->all(FLERR,"Cannot set this attribute for this atom style");
      set(DIAMETER);
      iarg += 2;

    } else if (strcmp(arg[iarg],"density") == 0 ||
               (strcmp(arg[iarg],"density/disc") == 0)) {
      if (iarg+2 > narg) error->all(FLERR,"Illegal set command");
      if (strstr(arg[iarg+1],"v_") == arg[iarg+1]) varparse(arg[iarg+1],1);
      else dvalue = force->numeric(FLERR,arg[iarg+1]);
      if (!atom->rmass_flag)
        error->all(FLERR,"Cannot set this attribute for this atom style");
      if (dvalue <= 0.0) error->all(FLERR,"Invalid density in set command");
      discflag = 0;
      if (strcmp(arg[iarg],"density/disc") == 0) {
        discflag = 1;
        if (domain->dimension != 2)
          error->all(FLERR,"Density/disc option requires 2d simulation");
      }
      set(DENSITY);
      iarg += 2;

    } else if (strcmp(arg[iarg],"volume") == 0) {
      if (iarg+2 > narg) error->all(FLERR,"Illegal set command");
      if (strstr(arg[iarg+1],"v_") == arg[iarg+1]) varparse(arg[iarg+1],1);
      else dvalue = force->numeric(FLERR,arg[iarg+1]);
      if (!atom->vfrac_flag)
        error->all(FLERR,"Cannot set this attribute for this atom style");
      if (dvalue <= 0.0) error->all(FLERR,"Invalid volume in set command");
      set(VOLUME);
      iarg += 2;

    } else if (strcmp(arg[iarg],"image") == 0) {
      if (iarg+4 > narg) error->all(FLERR,"Illegal set command");
      ximageflag = yimageflag = zimageflag = 0;
      if (strcmp(arg[iarg+1],"NULL") != 0) {
        ximageflag = 1;
        if (strstr(arg[iarg+1],"v_") == arg[iarg+1]) varparse(arg[iarg+1],1);
        else ximage = force->inumeric(FLERR,arg[iarg+1]);
      }
      if (strcmp(arg[iarg+2],"NULL") != 0) {
        yimageflag = 1;
        if (strstr(arg[iarg+2],"v_") == arg[iarg+2]) varparse(arg[iarg+2],2);
        else yimage = force->inumeric(FLERR,arg[iarg+2]);
      }
      if (strcmp(arg[iarg+3],"NULL") != 0) {
        zimageflag = 1;
        if (strstr(arg[iarg+3],"v_") == arg[iarg+3]) varparse(arg[iarg+3],3);
        else zimage = force->inumeric(FLERR,arg[iarg+3]);
      }
      if (ximageflag && ximage && !domain->xperiodic)
        error->all(FLERR,
                   "Cannot set non-zero image flag for non-periodic dimension");
      if (yimageflag && yimage && !domain->yperiodic)
        error->all(FLERR,
                   "Cannot set non-zero image flag for non-periodic dimension");
      if (zimageflag && zimage && !domain->zperiodic)
        error->all(FLERR,
                   "Cannot set non-zero image flag for non-periodic dimension");
      set(IMAGE);
      iarg += 4;

    } else if (strcmp(arg[iarg],"bond") == 0) {
      if (iarg+2 > narg) error->all(FLERR,"Illegal set command");
      ivalue = force->inumeric(FLERR,arg[iarg+1]);
      if (atom->avec->bonds_allow == 0)
        error->all(FLERR,"Cannot set this attribute for this atom style");
      if (ivalue <= 0 || ivalue > atom->nbondtypes)
        error->all(FLERR,"Invalid value in set command");
      topology(BOND);
      iarg += 2;

    } else if (strcmp(arg[iarg],"angle") == 0) {
      if (iarg+2 > narg) error->all(FLERR,"Illegal set command");
      ivalue = force->inumeric(FLERR,arg[iarg+1]);
      if (atom->avec->angles_allow == 0)
        error->all(FLERR,"Cannot set this attribute for this atom style");
      if (ivalue <= 0 || ivalue > atom->nangletypes)
        error->all(FLERR,"Invalid value in set command");
      topology(ANGLE);
      iarg += 2;

    } else if (strcmp(arg[iarg],"dihedral") == 0) {
      if (iarg+2 > narg) error->all(FLERR,"Illegal set command");
      ivalue = force->inumeric(FLERR,arg[iarg+1]);
      if (atom->avec->dihedrals_allow == 0)
        error->all(FLERR,"Cannot set this attribute for this atom style");
      if (ivalue <= 0 || ivalue > atom->ndihedraltypes)
        error->all(FLERR,"Invalid value in set command");
      topology(DIHEDRAL);
      iarg += 2;

    } else if (strcmp(arg[iarg],"improper") == 0) {
      if (iarg+2 > narg) error->all(FLERR,"Illegal set command");
      ivalue = force->inumeric(FLERR,arg[iarg+1]);
      if (atom->avec->impropers_allow == 0)
        error->all(FLERR,"Cannot set this attribute for this atom style");
      if (ivalue <= 0 || ivalue > atom->nimpropertypes)
        error->all(FLERR,"Invalid value in set command");
      topology(IMPROPER);
      iarg += 2;

    } else if (strcmp(arg[iarg],"sph/e") == 0) {
      if (iarg+2 > narg) error->all(FLERR,"Illegal set command");
      if (strstr(arg[iarg+1],"v_") == arg[iarg+1]) varparse(arg[iarg+1],1);
      else dvalue = force->numeric(FLERR,arg[iarg+1]);
      if (!atom->esph_flag)
        error->all(FLERR,"Cannot set meso/e for this atom style");
      set(SPH_E);
      iarg += 2;

    } else if (strcmp(arg[iarg],"sph/cv") == 0) {
      if (iarg+2 > narg) error->all(FLERR,"Illegal set command");
      if (strstr(arg[iarg+1],"v_") == arg[iarg+1]) varparse(arg[iarg+1],1);
      else dvalue = force->numeric(FLERR,arg[iarg+1]);
      if (!atom->cv_flag)
            error->all(FLERR,"Cannot set meso/cv for this atom style");
      set(SPH_CV);
      iarg += 2;

    } else if (strcmp(arg[iarg],"sph/rho") == 0) {
      if (iarg+2 > narg) error->all(FLERR,"Illegal set command");
      if (strstr(arg[iarg+1],"v_") == arg[iarg+1]) varparse(arg[iarg+1],1);
      else dvalue = force->numeric(FLERR,arg[iarg+1]);
      if (!atom->rho_flag)
        error->all(FLERR,"Cannot set meso/rho for this atom style");
      set(SPH_RHO);
      iarg += 2;

    } else if (strcmp(arg[iarg],"edpd/temp") == 0) {
      if (iarg+2 > narg) error->all(FLERR,"Illegal set command");
      if (strcmp(arg[iarg+1],"NULL") == 0) dvalue = -1.0;
      else if (strstr(arg[iarg+1],"v_") == arg[iarg+1]) varparse(arg[iarg+1],1);
      else {
        dvalue = force->numeric(FLERR,arg[iarg+1]);
        if (dvalue < 0.0) error->all(FLERR,"Illegal set command");
      }
      if (!atom->edpd_flag)
        error->all(FLERR,"Cannot set edpd/temp for this atom style");
      set(EDPD_TEMP);
      iarg += 2;

    } else if (strcmp(arg[iarg],"edpd/cv") == 0) {
      if (iarg+2 > narg) error->all(FLERR,"Illegal set command");
      if (strcmp(arg[iarg+1],"NULL") == 0) dvalue = -1.0;
      else if (strstr(arg[iarg+1],"v_") == arg[iarg+1]) varparse(arg[iarg+1],1);
      else {
        dvalue = force->numeric(FLERR,arg[iarg+1]);
        if (dvalue < 0.0) error->all(FLERR,"Illegal set command");
      }
      if (!atom->edpd_flag)
        error->all(FLERR,"Cannot set edpd/cv for this atom style");
      set(EDPD_CV);
      iarg += 2;

    } else if (strcmp(arg[iarg],"cc") == 0) {
      if (iarg+3 > narg) error->all(FLERR,"Illegal set command");
      if (strcmp(arg[iarg+1],"NULL") == 0) dvalue = -1.0;
      else if (strstr(arg[iarg+1],"v_") == arg[iarg+1]) varparse(arg[iarg+1],1);
      else {
        cc_index = force->inumeric(FLERR,arg[iarg+1]);
        dvalue = force->numeric(FLERR,arg[iarg+2]);
        if (cc_index < 1) error->all(FLERR,"Illegal set command");
      }
      if (!atom->tdpd_flag)
        error->all(FLERR,"Cannot set cc for this atom style");
      set(CC);
      iarg += 3;

    } else if (strcmp(arg[iarg],"smd/mass/density") == 0) {
          if (iarg+2 > narg) error->all(FLERR,"Illegal set command");
          if (strstr(arg[iarg+1],"v_") == arg[iarg+1]) varparse(arg[iarg+1],1);
          else dvalue = force->numeric(FLERR,arg[iarg+1]);
          if (!atom->smd_flag)
            error->all(FLERR,"Cannot set smd/mass/density for this atom style");
          set(SMD_MASS_DENSITY);
          iarg += 2;

    } else if (strcmp(arg[iarg],"smd/contact/radius") == 0) {
          if (iarg+2 > narg) error->all(FLERR,"Illegal set command");
          if (strstr(arg[iarg+1],"v_") == arg[iarg+1]) varparse(arg[iarg+1],1);
          else dvalue = force->numeric(FLERR,arg[iarg+1]);
          if (!atom->smd_flag)
            error->all(FLERR,"Cannot set smd/contact/radius "
                       "for this atom style");
          set(SMD_CONTACT_RADIUS);
          iarg += 2;

    } else if (strcmp(arg[iarg],"dpd/theta") == 0) {
      if (iarg+2 > narg) error->all(FLERR,"Illegal set command");
      if (strcmp(arg[iarg+1],"NULL") == 0) dvalue = -1.0;
      else if (strstr(arg[iarg+1],"v_") == arg[iarg+1]) varparse(arg[iarg+1],1);
      else {
        dvalue = force->numeric(FLERR,arg[iarg+1]);
        if (dvalue < 0.0) error->all(FLERR,"Illegal set command");
      }
      if (!atom->dpd_flag)
        error->all(FLERR,"Cannot set dpd/theta for this atom style");
      set(DPDTHETA);
      iarg += 2;

    } else if (strstr(arg[iarg],"i_") == arg[iarg]) {
      if (iarg+2 > narg) error->all(FLERR,"Illegal set command");
      if (strstr(arg[iarg+1],"v_") == arg[iarg+1]) varparse(arg[iarg+1],1);
      else ivalue = force->inumeric(FLERR,arg[iarg+1]);
      int flag;
      index_custom = atom->find_custom(&arg[iarg][2],flag);
      if (index_custom < 0 || flag != 0)
        error->all(FLERR,"Set command integer vector does not exist");
      set(INAME);
      iarg += 2;

    } else if (strstr(arg[iarg],"d_") == arg[iarg]) {
      if (iarg+2 > narg) error->all(FLERR,"Illegal set command");
      if (strstr(arg[iarg+1],"v_") == arg[iarg+1]) varparse(arg[iarg+1],1);
      else dvalue = force->numeric(FLERR,arg[iarg+1]);
      int flag;
      index_custom = atom->find_custom(&arg[iarg][2],flag);
      if (index_custom < 0 || flag != 1)
        error->all(FLERR,"Set command floating point vector does not exist");
      set(DNAME);
      iarg += 2;

    } else error->all(FLERR,"Illegal set command");

    // statistics
    // for CC option, include species index

    MPI_Allreduce(&count,&allcount,1,MPI_INT,MPI_SUM,world);

    if (comm->me == 0) {
      if (strcmp(arg[origarg],"cc") == 0)
        utils::logmesg(lmp,fmt::format("  {} settings made for {} index {}\n",
                       allcount,arg[origarg],arg[origarg+1]));
      else
        utils::logmesg(lmp,fmt::format("  {} settings made for {}\n",
                       allcount,arg[origarg]));
    }
  }

  // free local memory

  delete [] id;
  delete [] select;
}

/* ----------------------------------------------------------------------
   select atoms according to ATOM, MOLECULE, TYPE, GROUP, REGION style
   n = nlocal or nlocal+nghost depending on keyword
------------------------------------------------------------------------- */

void Set::selection(int n)
{
  delete [] select;
  select = new int[n];
  int nlo,nhi;

  if (style == ATOM_SELECT) {
    if (atom->tag_enable == 0)
      error->all(FLERR,"Cannot use set atom with no atom IDs defined");
    bigint nlobig,nhibig;
    force->boundsbig(FLERR,id,MAXTAGINT,nlobig,nhibig);

    tagint *tag = atom->tag;
    for (int i = 0; i < n; i++)
      if (tag[i] >= nlobig && tag[i] <= nhibig) select[i] = 1;
      else select[i] = 0;

  } else if (style == MOL_SELECT) {
    if (atom->molecule_flag == 0)
      error->all(FLERR,"Cannot use set mol with no molecule IDs defined");
    bigint nlobig,nhibig;
    force->boundsbig(FLERR,id,MAXTAGINT,nlobig,nhibig);

    tagint *molecule = atom->molecule;
    for (int i = 0; i < n; i++)
      if (molecule[i] >= nlobig && molecule[i] <= nhibig) select[i] = 1;
      else select[i] = 0;

  } else if (style == TYPE_SELECT) {
    force->bounds(FLERR,id,atom->ntypes,nlo,nhi);

    int *type = atom->type;
    for (int i = 0; i < n; i++)
      if (type[i] >= nlo && type[i] <= nhi) select[i] = 1;
      else select[i] = 0;

  } else if (style == GROUP_SELECT) {
    int igroup = group->find(id);
    if (igroup == -1) error->all(FLERR,"Could not find set group ID");
    int groupbit = group->bitmask[igroup];

    int *mask = atom->mask;
    for (int i = 0; i < n; i++)
      if (mask[i] & groupbit) select[i] = 1;
      else select[i] = 0;

  } else if (style == REGION_SELECT) {
    int iregion = domain->find_region(id);
    if (iregion == -1) error->all(FLERR,"Set region ID does not exist");
    domain->regions[iregion]->prematch();

    double **x = atom->x;
    for (int i = 0; i < n; i++)
      if (domain->regions[iregion]->match(x[i][0],x[i][1],x[i][2]))
        select[i] = 1;
      else select[i] = 0;
  }
}

/* ----------------------------------------------------------------------
   set owned atom properties directly
   either scalar or per-atom values from atom-style variable(s)
------------------------------------------------------------------------- */

void Set::set(int keyword)
{
  // evaluate atom-style variable(s) if necessary

  vec1 = vec2 = vec3 = vec4 = NULL;

  if (varflag) {
    int nlocal = atom->nlocal;
    if (varflag1) {
      memory->create(vec1,nlocal,"set:vec1");
      input->variable->compute_atom(ivar1,0,vec1,1,0);
    }
    if (varflag2) {
      memory->create(vec2,nlocal,"set:vec2");
      input->variable->compute_atom(ivar2,0,vec2,1,0);
    }
    if (varflag3) {
      memory->create(vec3,nlocal,"set:vec3");
      input->variable->compute_atom(ivar3,0,vec3,1,0);
    }
    if (varflag4) {
      memory->create(vec4,nlocal,"set:vec4");
      input->variable->compute_atom(ivar4,0,vec4,1,0);
    }
  }

  // check if properties of atoms in rigid bodies are updated
  // that are cached as per-body data.
  switch (keyword) {
  case X:
  case Y:
  case Z:
  case MOLECULE:
  case MASS:
  case ANGMOM:
  case SHAPE:
  case DIAMETER:
  case DENSITY:
  case QUAT:
  case IMAGE:
    if (modify->check_rigid_list_overlap(select))
      error->warning(FLERR,"Changing a property of atoms in rigid bodies "
                     "that has no effect unless rigid bodies are rebuild");
    break;
  default: // assume no conflict for all other properties
    break;
  }

  // loop over selected atoms

  AtomVecEllipsoid *avec_ellipsoid =
    (AtomVecEllipsoid *) atom->style_match("ellipsoid");
  AtomVecLine *avec_line = (AtomVecLine *) atom->style_match("line");
  AtomVecTri *avec_tri = (AtomVecTri *) atom->style_match("tri");
  AtomVecBody *avec_body = (AtomVecBody *) atom->style_match("body");

  int nlocal = atom->nlocal;
  for (int i = 0; i < nlocal; i++) {
    if (!select[i]) continue;

    // overwrite dvalue, ivalue, xyzw value if variables defined
    // else the input script scalar value remains in place

    if (varflag) {
      if (varflag1) {
        dvalue = xvalue = vec1[i];
        ivalue = static_cast<int> (dvalue);
      }
      if (varflag2) yvalue = vec2[i];
      if (varflag3) zvalue = vec3[i];
      if (varflag4) wvalue = vec4[i];
    }

    // set values in per-atom arrays
    // error check here in case atom-style variables generated bogus value

    if (keyword == TYPE) {
      if (ivalue <= 0 || ivalue > atom->ntypes)
        error->one(FLERR,"Invalid value in set command");
      atom->type[i] = ivalue;
    }
    else if (keyword == MOLECULE) atom->molecule[i] = ivalue;
    else if (keyword == X) atom->x[i][0] = dvalue;
    else if (keyword == Y) atom->x[i][1] = dvalue;
    else if (keyword == Z) atom->x[i][2] = dvalue;
    else if (keyword == VX) atom->v[i][0] = dvalue;
    else if (keyword == VY) atom->v[i][1] = dvalue;
    else if (keyword == VZ) atom->v[i][2] = dvalue;
    else if (keyword == CHARGE) atom->q[i] = dvalue;
    else if (keyword == CAC_CHARGE) {
      int *poly_count = atom->poly_count;
      for(int ipoly=0; ipoly < poly_count[i]; ipoly++)
      atom->node_charges[i][ipoly] = dvalue;
    }
    else if (keyword == MASS) {
      if (dvalue <= 0.0) error->one(FLERR,"Invalid mass in set command");
      atom->rmass[i] = dvalue;
    }
    else if (keyword == DIAMETER) {
      if (dvalue < 0.0) error->one(FLERR,"Invalid diameter in set command");
      atom->radius[i] = 0.5 * dvalue;
    }
    else if (keyword == VOLUME) {
      if (dvalue <= 0.0) error->one(FLERR,"Invalid volume in set command");
      atom->vfrac[i] = dvalue;
    }
    else if (keyword == SPH_E) atom->esph[i] = dvalue;
    else if (keyword == SPH_CV) atom->cv[i] = dvalue;
    else if (keyword == SPH_RHO) atom->rho[i] = dvalue;

    else if (keyword == EDPD_TEMP) atom->edpd_temp[i] = dvalue;
    else if (keyword == EDPD_CV) atom->edpd_cv[i] = dvalue;
    else if (keyword == CC) atom->cc[i][cc_index-1] = dvalue;

    else if (keyword == SMD_MASS_DENSITY) {
      // set mass from volume and supplied mass density
      atom->rmass[i] = atom->vfrac[i] * dvalue;
    }
    else if (keyword == SMD_CONTACT_RADIUS) atom->contact_radius[i] = dvalue;

    else if (keyword == DPDTHETA) {
      if (dvalue >= 0.0) atom->dpdTheta[i] = dvalue;
      else {
        double onemass;
        if (atom->rmass) onemass = atom->rmass[i];
        else onemass = atom->mass[atom->type[i]];
        double vx = atom->v[i][0];
        double vy = atom->v[i][1];
        double vz = atom->v[i][2];
        double tfactor = force->mvv2e / (domain->dimension * force->boltz);
        atom->dpdTheta[i] = tfactor * onemass * (vx*vx + vy*vy + vz*vz);
      }
    }

    // set shape of ellipsoidal particle

    else if (keyword == SHAPE) {
      if (xvalue < 0.0 || yvalue < 0.0 || zvalue < 0.0)
        error->one(FLERR,"Invalid shape in set command");
      if (xvalue > 0.0 || yvalue > 0.0 || zvalue > 0.0) {
        if (xvalue == 0.0 || yvalue == 0.0 || zvalue == 0.0)
          error->one(FLERR,"Invalid shape in set command");
      }
      avec_ellipsoid->set_shape(i,0.5*xvalue,0.5*yvalue,0.5*zvalue);
    }

    // set length of line particle

    else if (keyword == LENGTH) {
      if (dvalue < 0.0) error->one(FLERR,"Invalid length in set command");
      avec_line->set_length(i,dvalue);
    }

    // set corners of tri particle

    else if (keyword == TRI) {
      if (dvalue < 0.0) error->one(FLERR,"Invalid length in set command");
      avec_tri->set_equilateral(i,dvalue);
    }

    // set rmass via density
    // if radius > 0.0, treat as sphere or disc
    // if shape > 0.0, treat as ellipsoid (or ellipse, when uncomment below)
    // if length > 0.0, treat as line
    // if area > 0.0, treat as tri
    // else set rmass to density directly

    else if (keyword == DENSITY) {
      if (dvalue <= 0.0) error->one(FLERR,"Invalid density in set command");
      if (atom->radius_flag && atom->radius[i] > 0.0)
        if (discflag)
          atom->rmass[i] = MY_PI*atom->radius[i]*atom->radius[i] * dvalue;
        else
          atom->rmass[i] = 4.0*MY_PI/3.0 *
            atom->radius[i]*atom->radius[i]*atom->radius[i] * dvalue;
      else if (atom->ellipsoid_flag && atom->ellipsoid[i] >= 0) {
        double *shape = avec_ellipsoid->bonus[atom->ellipsoid[i]].shape;
        // enable 2d ellipse (versus 3d ellipsoid) when time integration
        //   options (fix nve/asphere, fix nh/asphere) are also implemented
        // if (discflag)
        // atom->rmass[i] = MY_PI*shape[0]*shape[1] * dvalue;
        // else
        atom->rmass[i] = 4.0*MY_PI/3.0 * shape[0]*shape[1]*shape[2] * dvalue;
      } else if (atom->line_flag && atom->line[i] >= 0) {
        double length = avec_line->bonus[atom->line[i]].length;
        atom->rmass[i] = length * dvalue;
      } else if (atom->tri_flag && atom->tri[i] >= 0) {
        double *c1 = avec_tri->bonus[atom->tri[i]].c1;
        double *c2 = avec_tri->bonus[atom->tri[i]].c2;
        double *c3 = avec_tri->bonus[atom->tri[i]].c3;
        double c2mc1[3],c3mc1[3];
        MathExtra::sub3(c2,c1,c2mc1);
        MathExtra::sub3(c3,c1,c3mc1);
        double norm[3];
        MathExtra::cross3(c2mc1,c3mc1,norm);
        double area = 0.5 * MathExtra::len3(norm);
        atom->rmass[i] = area * dvalue;
      } else atom->rmass[i] = dvalue;
    }

    // set dipole moment

    else if (keyword == DIPOLE) {
      double **mu = atom->mu;
      mu[i][0] = xvalue;
      mu[i][1] = yvalue;
      mu[i][2] = zvalue;
      mu[i][3] = sqrt(mu[i][0]*mu[i][0] + mu[i][1]*mu[i][1] +
                      mu[i][2]*mu[i][2]);
    }

    // set magnetic moments

    else if (keyword == SPIN) {
      double **sp = atom->sp;
      double inorm = 1.0/sqrt(xvalue*xvalue+yvalue*yvalue+zvalue*zvalue);
      sp[i][0] = inorm*xvalue;
      sp[i][1] = inorm*yvalue;
      sp[i][2] = inorm*zvalue;
      sp[i][3] = dvalue;
    }

    // set quaternion orientation of ellipsoid or tri or body particle
    // set quaternion orientation of ellipsoid or tri or body particle
    // enforce quat rotation vector in z dir for 2d systems

    else if (keyword == QUAT) {
      double *quat = NULL;
      if (avec_ellipsoid && atom->ellipsoid[i] >= 0)
        quat = avec_ellipsoid->bonus[atom->ellipsoid[i]].quat;
      else if (avec_tri && atom->tri[i] >= 0)
        quat = avec_tri->bonus[atom->tri[i]].quat;
      else if (avec_body && atom->body[i] >= 0)
        quat = avec_body->bonus[atom->body[i]].quat;
      else
        error->one(FLERR,"Cannot set quaternion for atom that has none");
      if (domain->dimension == 2 && (xvalue != 0.0 || yvalue != 0.0))
        error->one(FLERR,"Cannot set quaternion with xy components "
                   "for 2d system");

      double theta2 = MY_PI2 * wvalue/180.0;
      double sintheta2 = sin(theta2);
      quat[0] = cos(theta2);
      quat[1] = xvalue * sintheta2;
      quat[2] = yvalue * sintheta2;
      quat[3] = zvalue * sintheta2;
      MathExtra::qnormalize(quat);
    }

    // set theta of line particle

    else if (keyword == THETA) {
      if (atom->line[i] < 0)
        error->one(FLERR,"Cannot set theta for atom that is not a line");
      avec_line->bonus[atom->line[i]].theta = dvalue;
    }

    // set angmom or omega of particle

    else if (keyword == ANGMOM) {
      atom->angmom[i][0] = xvalue;
      atom->angmom[i][1] = yvalue;
      atom->angmom[i][2] = zvalue;
    }

    else if (keyword == OMEGA) {
      atom->omega[i][0] = xvalue;
      atom->omega[i][1] = yvalue;
      atom->omega[i][2] = zvalue;
    }

    // reset any or all of 3 image flags

    else if (keyword == IMAGE) {
      int xbox = (atom->image[i] & IMGMASK) - IMGMAX;
      int ybox = (atom->image[i] >> IMGBITS & IMGMASK) - IMGMAX;
      int zbox = (atom->image[i] >> IMG2BITS) - IMGMAX;
      if (varflag1) ximage = static_cast<int>(xvalue);
      if (varflag2) yimage = static_cast<int>(yvalue);
      if (varflag3) zimage = static_cast<int>(zvalue);
      if (ximageflag) xbox = ximage;
      if (yimageflag) ybox = yimage;
      if (zimageflag) zbox = zimage;
      atom->image[i] = ((imageint) (xbox + IMGMAX) & IMGMASK) |
        (((imageint) (ybox + IMGMAX) & IMGMASK) << IMGBITS) |
        (((imageint) (zbox + IMGMAX) & IMGMASK) << IMG2BITS);
    }

    // set value for custom integer or double vector

    else if (keyword == INAME) {
      atom->ivector[index_custom][i] = ivalue;
    }

    else if (keyword == DNAME) {
      atom->dvector[index_custom][i] = dvalue;
    }

    count++;
  }

  // update bonus data numbers
  if (keyword == SHAPE) {
    bigint nlocal_bonus = avec_ellipsoid->nlocal_bonus;
    MPI_Allreduce(&nlocal_bonus,&atom->nellipsoids,1,
                  MPI_LMP_BIGINT,MPI_SUM,world);
  }
  if (keyword == LENGTH) {
    bigint nlocal_bonus = avec_line->nlocal_bonus;
    MPI_Allreduce(&nlocal_bonus,&atom->nlines,1,MPI_LMP_BIGINT,MPI_SUM,world);
  }
  if (keyword == TRI) {
    bigint nlocal_bonus = avec_tri->nlocal_bonus;
    MPI_Allreduce(&nlocal_bonus,&atom->ntris,1,MPI_LMP_BIGINT,MPI_SUM,world);
  }

  // clear up per-atom memory if allocated

  memory->destroy(vec1);
  memory->destroy(vec2);
  memory->destroy(vec3);
  memory->destroy(vec4);
}

/* ----------------------------------------------------------------------
   set an owned atom property randomly
   set seed based on atom coordinates
   make atom result independent of what proc owns it
------------------------------------------------------------------------- */

void Set::setrandom(int keyword)
{
  int i;

  AtomVecEllipsoid *avec_ellipsoid =
    (AtomVecEllipsoid *) atom->style_match("ellipsoid");
  AtomVecLine *avec_line = (AtomVecLine *) atom->style_match("line");
  AtomVecTri *avec_tri = (AtomVecTri *) atom->style_match("tri");
  AtomVecBody *avec_body = (AtomVecBody *) atom->style_match("body");

  double **x = atom->x;
  int seed = ivalue;

  RanPark *ranpark = new RanPark(lmp,1);
  RanMars *ranmars = new RanMars(lmp,seed + comm->me);

  // set approx fraction of atom types to newtype

  if (keyword == TYPE_FRACTION) {
    int nlocal = atom->nlocal;

    for (i = 0; i < nlocal; i++)
      if (select[i]) {
        ranpark->reset(seed,x[i]);
        if (ranpark->uniform() > fraction) continue;
        atom->type[i] = newtype;
        count++;
      }

  // set exact count of atom types to newtype
  // for TYPE_RATIO, exact = fraction out of total eligible
  // for TYPE_SUBSET, exact = nsubset out of total eligible

  } else if (keyword == TYPE_RATIO || keyword == TYPE_SUBSET) {
    int nlocal = atom->nlocal;

    // count = number of eligible atoms I own

    count = 0;
    for (i = 0; i < nlocal; i++)
      if (select[i]) count++;

    // convert specified fraction to nsubset

    bigint bcount = count;
    bigint allcount;
    MPI_Allreduce(&bcount,&allcount,1,MPI_LMP_BIGINT,MPI_SUM,world);

    if (keyword == TYPE_RATIO) {
      nsubset = static_cast<bigint> (fraction * allcount);
    } else if (keyword == TYPE_SUBSET) {
      if (nsubset > allcount)
        error->all(FLERR,"Set type/subset value exceeds eligible atoms");
    }

    // make selection

    int *flag = memory->create(flag,count,"set:flag");
    int *work = memory->create(work,count,"set:work");

    ranmars->select_subset(nsubset,count,flag,work);

    // change types of selected atoms
    // flag vector from select_subset() is only for eligible atoms

    count = 0;
    int eligible = 0;
    for (i = 0; i < nlocal; i++) {
      if (!select[i]) continue;
      if (flag[eligible]) {
        atom->type[i] = newtype;
        count++;
      }
      eligible++;
    }

    // clean up

    memory->destroy(flag);
    memory->destroy(work);

  // set dipole moments to random orientations in 3d or 2d
  // dipole length is determined by dipole type array

  } else if (keyword == DIPOLE_RANDOM) {
    double **mu = atom->mu;
    int nlocal = atom->nlocal;

    double msq,scale;

    if (domain->dimension == 3) {
      for (i = 0; i < nlocal; i++)
        if (select[i]) {
          ranpark->reset(seed,x[i]);
          mu[i][0] = ranpark->uniform() - 0.5;
          mu[i][1] = ranpark->uniform() - 0.5;
          mu[i][2] = ranpark->uniform() - 0.5;
          msq = mu[i][0]*mu[i][0] + mu[i][1]*mu[i][1] + mu[i][2]*mu[i][2];
          scale = dvalue/sqrt(msq);
          mu[i][0] *= scale;
          mu[i][1] *= scale;
          mu[i][2] *= scale;
          mu[i][3] = dvalue;
          count++;
        }

    } else {
      for (i = 0; i < nlocal; i++)
        if (select[i]) {
          ranpark->reset(seed,x[i]);
          mu[i][0] = ranpark->uniform() - 0.5;
          mu[i][1] = ranpark->uniform() - 0.5;
          mu[i][2] = 0.0;
          msq = mu[i][0]*mu[i][0] + mu[i][1]*mu[i][1];
          scale = dvalue/sqrt(msq);
          mu[i][0] *= scale;
          mu[i][1] *= scale;
          mu[i][3] = dvalue;
          count++;
        }
    }


  // set spin moments to random orientations in 3d or 2d
  // spin length is fixed to unity

  } else if (keyword == SPIN_RANDOM) {
    double **sp = atom->sp;
    int nlocal = atom->nlocal;

    double sp_sq,scale;

    if (domain->dimension == 3) {
      for (i = 0; i < nlocal; i++)
        if (select[i]) {
          ranpark->reset(seed,x[i]);
          sp[i][0] = ranpark->uniform() - 0.5;
          sp[i][1] = ranpark->uniform() - 0.5;
          sp[i][2] = ranpark->uniform() - 0.5;
          sp_sq = sp[i][0]*sp[i][0] + sp[i][1]*sp[i][1] + sp[i][2]*sp[i][2];
          scale = 1.0/sqrt(sp_sq);
          sp[i][0] *= scale;
          sp[i][1] *= scale;
          sp[i][2] *= scale;
          sp[i][3] = dvalue;
          count++;
        }

    } else {
      for (i = 0; i < nlocal; i++)
        if (select[i]) {
          ranpark->reset(seed,x[i]);
          sp[i][0] = ranpark->uniform() - 0.5;
          sp[i][1] = ranpark->uniform() - 0.5;
          sp[i][2] = 0.0;
          sp_sq = sp[i][0]*sp[i][0] + sp[i][1]*sp[i][1];
          scale = 1.0/sqrt(sp_sq);
          sp[i][0] *= scale;
          sp[i][1] *= scale;
          sp[i][3] = dvalue;
          count++;
        }
    }

  // set quaternions to random orientations in 3d and 2d

  } else if (keyword == QUAT_RANDOM) {
    int nlocal = atom->nlocal;
    double *quat;

    if (domain->dimension == 3) {
      double s,t1,t2,theta1,theta2;
      for (i = 0; i < nlocal; i++)
        if (select[i]) {
          if (avec_ellipsoid && atom->ellipsoid[i] >= 0)
            quat = avec_ellipsoid->bonus[atom->ellipsoid[i]].quat;
          else if (avec_tri && atom->tri[i] >= 0)
            quat = avec_tri->bonus[atom->tri[i]].quat;
          else if (avec_body && atom->body[i] >= 0)
            quat = avec_body->bonus[atom->body[i]].quat;
          else
            error->one(FLERR,"Cannot set quaternion for atom that has none");

          ranpark->reset(seed,x[i]);
          s = ranpark->uniform();
          t1 = sqrt(1.0-s);
          t2 = sqrt(s);
          theta1 = 2.0*MY_PI*ranpark->uniform();
          theta2 = 2.0*MY_PI*ranpark->uniform();
          quat[0] = cos(theta2)*t2;
          quat[1] = sin(theta1)*t1;
          quat[2] = cos(theta1)*t1;
          quat[3] = sin(theta2)*t2;
          count++;
        }

    } else {
      double theta2;
      for (i = 0; i < nlocal; i++)
        if (select[i]) {
          if (avec_ellipsoid && atom->ellipsoid[i] >= 0)
            quat = avec_ellipsoid->bonus[atom->ellipsoid[i]].quat;
          else if (avec_body && atom->body[i] >= 0)
            quat = avec_body->bonus[atom->body[i]].quat;
          else
            error->one(FLERR,"Cannot set quaternion for atom that has none");

          ranpark->reset(seed,x[i]);
          theta2 = MY_PI*ranpark->uniform();
          quat[0] = cos(theta2);
          quat[1] = 0.0;
          quat[2] = 0.0;
          quat[3] = sin(theta2);
          count++;
        }
    }

  // set theta to random orientation in 2d

  } else if (keyword == THETA_RANDOM) {
    int nlocal = atom->nlocal;
    for (i = 0; i < nlocal; i++) {
      if (select[i]) {
        if (atom->line[i] < 0)
          error->one(FLERR,"Cannot set theta for atom that is not a line");
        ranpark->reset(seed,x[i]);
        avec_line->bonus[atom->line[i]].theta = MY_2PI*ranpark->uniform();
        count++;
      }
    }
  }

  delete ranpark;
  delete ranmars;
}

/* ---------------------------------------------------------------------- */

void Set::topology(int keyword)
{
  int m,atom1,atom2,atom3,atom4;

  // error check

  if (atom->molecular == 2)
    error->all(FLERR,"Cannot set bond topology types for atom style template");

  // border swap to acquire ghost atom info
  // enforce PBC before in case atoms are outside box
  // init entire system since comm->exchange is done
  // comm::init needs neighbor::init needs pair::init needs kspace::init, etc

  if (comm->me == 0) utils::logmesg(lmp,"  system init for set ...\n");
  lmp->init();

  if (domain->triclinic) domain->x2lamda(atom->nlocal);
  domain->pbc();
  domain->reset_box();
  comm->setup();
  comm->exchange();
  comm->borders();
  if (domain->triclinic) domain->lamda2x(atom->nlocal+atom->nghost);

  // select both owned and ghost atoms

  selection(atom->nlocal + atom->nghost);

  // for BOND, each of 2 atoms must be in group

  if (keyword == BOND) {
    int nlocal = atom->nlocal;
    for (int i = 0; i < nlocal; i++)
      for (m = 0; m < atom->num_bond[i]; m++) {
        atom1 = atom->map(atom->bond_atom[i][m]);
        if (atom1 == -1) error->one(FLERR,"Bond atom missing in set command");
        if (select[i] && select[atom1]) {
          atom->bond_type[i][m] = ivalue;
          count++;
        }
      }
  }

  // for ANGLE, each of 3 atoms must be in group

  if (keyword == ANGLE) {
    int nlocal = atom->nlocal;
    for (int i = 0; i < nlocal; i++)
      for (m = 0; m < atom->num_angle[i]; m++) {
        atom1 = atom->map(atom->angle_atom1[i][m]);
        atom2 = atom->map(atom->angle_atom2[i][m]);
        atom3 = atom->map(atom->angle_atom3[i][m]);
        if (atom1 == -1 || atom2 == -1 || atom3 == -1)
          error->one(FLERR,"Angle atom missing in set command");
        if (select[atom1] && select[atom2] && select[atom3]) {
          atom->angle_type[i][m] = ivalue;
          count++;
        }
      }
  }

  // for DIHEDRAL, each of 4 atoms must be in group

  if (keyword == DIHEDRAL) {
    int nlocal = atom->nlocal;
    for (int i = 0; i < nlocal; i++)
      for (m = 0; m < atom->num_dihedral[i]; m++) {
        atom1 = atom->map(atom->dihedral_atom1[i][m]);
        atom2 = atom->map(atom->dihedral_atom2[i][m]);
        atom3 = atom->map(atom->dihedral_atom3[i][m]);
        atom4 = atom->map(atom->dihedral_atom4[i][m]);
        if (atom1 == -1 || atom2 == -1 || atom3 == -1 || atom4 == -1)
          error->one(FLERR,"Dihedral atom missing in set command");
        if (select[atom1] && select[atom2] && select[atom3] && select[atom4]) {
          atom->dihedral_type[i][m] = ivalue;
          count++;
        }
      }
  }

  // for IMPROPER, each of 4 atoms must be in group

  if (keyword == IMPROPER) {
    int nlocal = atom->nlocal;
    for (int i = 0; i < nlocal; i++)
      for (m = 0; m < atom->num_improper[i]; m++) {
        atom1 = atom->map(atom->improper_atom1[i][m]);
        atom2 = atom->map(atom->improper_atom2[i][m]);
        atom3 = atom->map(atom->improper_atom3[i][m]);
        atom4 = atom->map(atom->improper_atom4[i][m]);
        if (atom1 == -1 || atom2 == -1 || atom3 == -1 || atom4 == -1)
          error->one(FLERR,"Improper atom missing in set command");
        if (select[atom1] && select[atom2] && select[atom3] && select[atom4]) {
          atom->improper_type[i][m] = ivalue;
          count++;
        }
      }
  }
}

/* ---------------------------------------------------------------------- */

void Set::varparse(char *name, int m)
{
  varflag = 1;

  name = &name[2];
  int n = strlen(name) + 1;
  char *str = new char[n];
  strcpy(str,name);

  int ivar = input->variable->find(str);
  delete [] str;

  if (ivar < 0)
    error->all(FLERR,"Variable name for set command does not exist");
  if (!input->variable->atomstyle(ivar))
    error->all(FLERR,"Variable for set command is invalid style");

  if (m == 1) {
    varflag1 = 1; ivar1 = ivar;
  } else if (m == 2) {
    varflag2 = 1; ivar2 = ivar;
  } else if (m == 3) {
    varflag3 = 1; ivar3 = ivar;
  } else if (m == 4) {
    varflag4 = 1; ivar4 = ivar;
  }
}<|MERGE_RESOLUTION|>--- conflicted
+++ resolved
@@ -49,13 +49,8 @@
      DIPOLE,DIPOLE_RANDOM,SPIN,SPIN_RANDOM,QUAT,QUAT_RANDOM,
      THETA,THETA_RANDOM,ANGMOM,OMEGA,
      DIAMETER,DENSITY,VOLUME,IMAGE,BOND,ANGLE,DIHEDRAL,IMPROPER,
-<<<<<<< HEAD
      SPH_E,SPH_CV,SPH_RHO,EDPD_TEMP,EDPD_CV,CC,SMD_MASS_DENSITY,
-     SMD_CONTACT_RADIUS,DPDTHETA,INAME,DNAME,VX,VY,VZ};
-=======
-     MESO_E,MESO_CV,MESO_RHO,EDPD_TEMP,EDPD_CV,CC,SMD_MASS_DENSITY,
      SMD_CONTACT_RADIUS,DPDTHETA,INAME,DNAME,VX,VY,VZ,CAC_CHARGE};
->>>>>>> dbaf17bc
 
 #define BIG INT_MAX
 
