/* -*- c++ -*- ----------------------------------------------------------
   LAMMPS - Large-scale Atomic/Molecular Massively Parallel Simulator
   https://lammps.sandia.gov/, Sandia National Laboratories
   Steve Plimpton, sjplimp@sandia.gov

   Copyright (2003) Sandia Corporation.  Under the terms of Contract
   DE-AC04-94AL85000 with Sandia Corporation, the U.S. Government retains
   certain rights in this software.  This software is distributed under
   the GNU General Public License.

   See the README file in the top-level LAMMPS directory.
------------------------------------------------------------------------- */

#ifdef DUMP_CLASS

DumpStyle(custom,DumpCustom)

#else

#ifndef LMP_DUMP_CUSTOM_H
#define LMP_DUMP_CUSTOM_H

#include "dump.h"

namespace LAMMPS_NS {

class DumpCustom : public Dump {
 public:
  DumpCustom(class LAMMPS *, int, char **);
  virtual ~DumpCustom();

<<<<<<< HEAD
  virtual void prepare_computes(bigint);
=======
  const char * MAGIC_STRING = "DUMPCUSTOM";
  const int    FORMAT_REVISION = 0x0002;
  const int    ENDIAN = 0x0001;

>>>>>>> 54884c97
 protected:
  int nevery;                // dump frequency for output
  int iregion;               // -1 if no region, else which region
  char *idregion;            // region ID

  int nthresh;               // # of defined thresholds
  int nthreshlast;           // # of defined thresholds with value = LAST

  int *thresh_array;         // array to threshold on for each nthresh
  int *thresh_op;            // threshold operation for each nthresh
  double *thresh_value;      // threshold value for each nthresh
  int *thresh_last;          // for threshold value = LAST,
                             // index into thresh_fix
                             // -1 if not LAST, value is numeric

  class FixStore **thresh_fix;  // stores values for each threshold LAST
  char **thresh_fixID;          // IDs of thresh_fixes
  int *thresh_first;            // 1 the first time a FixStore values accessed

  int expand;                // flag for whether field args were expanded
  char **earg;               // field names with wildcard expansion
  int nargnew;               // size of earg

  int *vtype;                // type of each vector (INT, DOUBLE)
  char **vformat;            // format string for each vector element

  char *columns;             // column labels

  int nchoose;               // # of selected atoms
  int maxlocal;              // size of atom selection and variable arrays
  int *choose;               // local indices of selected atoms
  double *dchoose;           // value for each atom to threshold against
  int *clist;                // compressed list of indices of selected atoms

  int nfield;                // # of keywords listed by user
  int ioptional;             // index of start of optional args

  int *field2index;          // which compute,fix,variable calcs this field
  int *argindex;             // index into compute,fix scalar_atom,vector_atom
                             // 0 for scalar_atom, 1-N for vector_atom values

  int ncompute;              // # of Compute objects used by dump
  char **id_compute;         // their IDs
  class Compute **compute;   // list of ptrs to the Compute objects

  int nfix;                  // # of Fix objects used by dump
  char **id_fix;             // their IDs
  class Fix **fix;           // list of ptrs to the Fix objects

  int nvariable;             // # of Variables used by dump
  char **id_variable;        // their names
  int *variable;             // list of indices for the Variables
  double **vbuf;             // local storage for variable evaluation

  int ncustom;               // # of custom atom properties
  char **id_custom;          // their names
  int *flag_custom;          // their data type

  int ntypes;                // # of atom types
  char **typenames;             // array of element names for each type

  // private methods

  virtual void init_style();
  virtual void write_header(bigint);
  int count();
  void pack(tagint *);
  virtual int convert_string(int, double *);
  virtual void write_data(int, double *);
  double memory_usage();

  int parse_fields(int, char **);
  int add_compute(const char *);
  int add_fix(const char *);
  int add_variable(const char *);
  int add_custom(const char *, int);
  virtual int modify_param(int, char **);

  void header_format_binary();
  void header_unit_style_binary();
  void header_time_binary();
  void header_columns_binary();
  void format_magic_string_binary();
  void format_endian_binary();
  void format_revision_binary();

  typedef void (DumpCustom::*FnPtrHeader)(bigint);
  FnPtrHeader header_choice;           // ptr to write header functions
  void header_binary(bigint);
  void header_binary_triclinic(bigint);
  void header_item(bigint);
  void header_item_triclinic(bigint);

  typedef int (DumpCustom::*FnPtrConvert)(int, double *);
  FnPtrConvert convert_choice;          // ptr to convert data functions
  int convert_image(int, double *);
  int convert_noimage(int, double *);

  typedef void (DumpCustom::*FnPtrWrite)(int, double *);
  FnPtrWrite write_choice;             // ptr to write data functions
  void write_binary(int, double *);
  void write_string(int, double *);
  void write_lines(int, double *);

  // customize by adding a method prototype

  typedef void (DumpCustom::*FnPtrPack)(int);
  FnPtrPack *pack_choice;              // ptrs to pack functions

  void pack_compute(int);
  void pack_fix(int);
  void pack_variable(int);
  void pack_custom(int);

  void pack_id(int);
  void pack_molecule(int);
  void pack_proc(int);
  void pack_procp1(int);
  void pack_type(int);
  void pack_mass(int);

  void pack_x(int);
  void pack_y(int);
  void pack_z(int);
  void pack_xs(int);
  void pack_ys(int);
  void pack_zs(int);
  void pack_xs_triclinic(int);
  void pack_ys_triclinic(int);
  void pack_zs_triclinic(int);
  void pack_xu(int);
  void pack_yu(int);
  void pack_zu(int);
  void pack_xu_triclinic(int);
  void pack_yu_triclinic(int);
  void pack_zu_triclinic(int);
  void pack_xsu(int);
  void pack_ysu(int);
  void pack_zsu(int);
  void pack_xsu_triclinic(int);
  void pack_ysu_triclinic(int);
  void pack_zsu_triclinic(int);
  void pack_ix(int);
  void pack_iy(int);
  void pack_iz(int);

  void pack_vx(int);
  void pack_vy(int);
  void pack_vz(int);
  void pack_fx(int);
  void pack_fy(int);
  void pack_fz(int);
  void pack_q(int);
  void pack_mux(int);
  void pack_muy(int);
  void pack_muz(int);
  void pack_mu(int);
  void pack_radius(int);
  void pack_diameter(int);

  void pack_omegax(int);
  void pack_omegay(int);
  void pack_omegaz(int);
  void pack_angmomx(int);
  void pack_angmomy(int);
  void pack_angmomz(int);
  void pack_tqx(int);
  void pack_tqy(int);
  void pack_tqz(int);
};

}

#endif
#endif

/* ERROR/WARNING messages:

E: No dump custom arguments specified

The dump custom command requires that atom quantities be specified to
output to dump file.

E: Illegal ... command

Self-explanatory.  Check the input script syntax and compare to the
documentation for the command.  You can use -echo screen as a
command-line option when running LAMMPS to see the offending line.

E: Invalid attribute in dump custom command

Self-explanatory.

E: Dump_modify format line is too short

UNDOCUMENTED

E: Could not find dump custom compute ID

Self-explanatory.

E: Could not find dump custom fix ID

Self-explanatory.

E: Dump custom and fix not computed at compatible times

The fix must produce per-atom quantities on timesteps that dump custom
needs them.

E: Could not find dump custom variable name

Self-explanatory.

E: Could not find custom per-atom property ID

Self-explanatory.

E: Region ID for dump custom does not exist

Self-explanatory.

E: Compute used in dump between runs is not current

The compute was not invoked on the current timestep, therefore it
cannot be used in a dump between runs.

E: Threshold for an atom property that isn't allocated

A dump threshold has been requested on a quantity that is
not defined by the atom style used in this simulation.

E: Dumping an atom property that isn't allocated

The chosen atom style does not define the per-atom quantity being
dumped.

E: Dump custom compute does not compute per-atom info

Self-explanatory.

E: Dump custom compute does not calculate per-atom vector

Self-explanatory.

E: Dump custom compute does not calculate per-atom array

Self-explanatory.

E: Dump custom compute vector is accessed out-of-range

Self-explanatory.

E: Dump custom fix does not compute per-atom info

Self-explanatory.

E: Dump custom fix does not compute per-atom vector

Self-explanatory.

E: Dump custom fix does not compute per-atom array

Self-explanatory.

E: Dump custom fix vector is accessed out-of-range

Self-explanatory.

E: Dump custom variable is not atom-style variable

Only atom-style variables generate per-atom quantities, needed for
dump output.

E: Custom per-atom property ID is not floating point

Self-explanatory.

E: Custom per-atom property ID is not integer

Self-explanatory.

E: Dump_modify region ID does not exist

Self-explanatory.

E: Dump_modify int format does not contain d character

UNDOCUMENTED

E: Dump_modify element names do not match atom types

UNDOCUMENTED

E: Dump modify can only have one refresh

UNDOCUMENTED

E: Invalid attribute in dump modify command

Self-explanatory.

E: Could not find dump modify compute ID

Self-explanatory.

E: Dump modify compute ID does not compute per-atom info

Self-explanatory.

E: Dump modify compute ID does not compute per-atom vector

Self-explanatory.

E: Dump modify compute ID does not compute per-atom array

Self-explanatory.

E: Dump modify compute ID vector is not large enough

Self-explanatory.

E: Could not find dump modify fix ID

Self-explanatory.

E: Dump modify fix ID does not compute per-atom info

Self-explanatory.

E: Dump modify fix ID does not compute per-atom vector

Self-explanatory.

E: Dump modify fix ID does not compute per-atom array

Self-explanatory.

E: Dump modify fix ID vector is not large enough

Self-explanatory.

E: Could not find dump modify variable name

Self-explanatory.

E: Dump modify variable is not atom-style variable

Self-explanatory.

E: Could not find dump modify custom atom floating point property ID

Self-explanatory.

E: Could not find dump modify custom atom integer property ID

Self-explanatory.

E: Invalid dump_modify thresh attribute

UNDOCUMENTED

E: Invalid dump_modify thresh operator

UNDOCUMENTED

U: Dump_modify format string is too short

There are more fields to be dumped in a line of output than your
format string specifies.

U: Dump modify element names do not match atom types

Number of element names must equal number of atom types.

U: Invalid dump_modify threshold operator

Operator keyword used for threshold specification in not recognized.

*/<|MERGE_RESOLUTION|>--- conflicted
+++ resolved
@@ -29,14 +29,12 @@
   DumpCustom(class LAMMPS *, int, char **);
   virtual ~DumpCustom();
 
-<<<<<<< HEAD
-  virtual void prepare_computes(bigint);
-=======
   const char * MAGIC_STRING = "DUMPCUSTOM";
   const int    FORMAT_REVISION = 0x0002;
   const int    ENDIAN = 0x0001;
 
->>>>>>> 54884c97
+  virtual void prepare_computes(bigint);
+
  protected:
   int nevery;                // dump frequency for output
   int iregion;               // -1 if no region, else which region
