/* -*- c++ -*- ----------------------------------------------------------
   LAMMPS - Large-scale Atomic/Molecular Massively Parallel Simulator
   http://lammps.sandia.gov, Sandia National Laboratories
   Steve Plimpton, sjplimp@sandia.gov

   Copyright (2003) Sandia Corporation.  Under the terms of Contract
   DE-AC04-94AL85000 with Sandia Corporation, the U.S. Government retains
   certain rights in this software.  This software is distributed under
   the GNU General Public License.

   See the README file in the top-level LAMMPS directory.
------------------------------------------------------------------------- */

#ifndef LMP_MIN_H
#define LMP_MIN_H

#include "pointers.h"

namespace LAMMPS_NS {

class Min : protected Pointers {
 public:
  double einitial,efinal,eprevious;
  double fnorm2_init,fnorminf_init,fnorm2_final,fnorminf_final;
  double alpha_final;
  int niter,neval;
  int stop_condition;
  char *stopstr;
  int searchflag;     // 0 if damped dynamics, 1 if sub-cycles on local search
  int copy_flag;
  int force_copy_flag;

  Min(class LAMMPS *);
  virtual ~Min();
  virtual void init();
  virtual void setup(int flag=1);
  virtual void setup_minimal(int);
  virtual void run(int);
  void cleanup();
  int request(class Pair *, int, double);
  virtual bigint memory_usage() {return 0;}
  void modify_params(int, char **);
  virtual int modify_param(int, char **) {return 0;}
  virtual double fnorm_sqr();
  virtual double fnorm_inf();
  virtual double fnorm_max();

  enum{TWO,MAX,INF};

  // methods for spin minimizers
  double total_torque();
  double inf_torque();
  double max_torque();

  virtual void init_style() {}
  virtual void setup_style() = 0;
  virtual void reset_vectors() = 0;
  virtual int iterate(int) = 0;

  // possible return values of iterate() method
  enum{MAXITER,MAXEVAL,ETOL,FTOL,DOWNHILL,ZEROALPHA,ZEROFORCE,
       ZEROQUAD,TRSMALL,INTERROR,TIMEOUT,MAXVDOTF};

 protected:
  int eflag,vflag;            // flags for energy/virial computation
  int virial_style;           // compute virial explicitly or implicitly
  int external_force_clear;   // clear forces locally or externally

  double dmax;                  // max dist to move any atom in one step
  int linestyle;                // 0 = backtrack, 1 = quadratic, 2 = forcezero
                                // 3 = spin_cubic, 4 = spin_none

  int normstyle;                // TWO, MAX or INF flag for force norm evaluation

  double dtinit;              // store the default timestep

  // only for minimize style fire2
  int delaystep;              // minium steps of dynamics
  double dtgrow,dtshrink;     // timestep increase, decrease
  double alpha0,alphashrink;  // mixing velocities+forces coefficient
  double tmax,tmin;           // timestep multiplicators max, min
  int integrator;             // Newton integration: euler, leapfrog, verlet...
  int halfstepback_flag;      // half step backward when v.f <= 0.0
  int delaystep_start_flag;   // delay the initial dt_shrink
  int max_vdotf_negatif;      // maximum iteration with v.f > 0.0

  int nelist_global,nelist_atom;    // # of PE,virial computes to check
  int nvlist_global,nvlist_atom,ncvlist_atom;
  class Compute **elist_global;     // lists of PE,virial Computes
  class Compute **elist_atom;
  class Compute **vlist_global;
  class Compute **vlist_atom;
  class Compute **cvlist_atom;

  int triclinic;              // 0 if domain is orthog, 1 if triclinic
  int pairflag;
  int torqueflag,extraflag;

  int pair_compute_flag;            // 0 if pair->compute is skipped
  int kspace_compute_flag;          // 0 if kspace->compute is skipped

  int narray;                       // # of arrays stored by fix_minimize
  class FixMinimize *fix_minimize;  // fix that stores auxiliary data

  class Compute *pe_compute;        // compute for potential energy
  double ecurrent;                  // current potential energy

  bigint ndoftotal;           // total dof for entire problem

  int nvec;                   // local atomic dof = length of xvec
  double *xvec;               // variables for atomic dof, as 1d vector
  double *fvec;               // force vector for atomic dof, as 1d vector

  int nextra_global;          // # of extra global dof due to fixes
  double *fextra;             // force vector for extra global dof
                              // xextra is stored by fix

  int nextra_atom;            // # of extra per-atom variables
  double **xextra_atom;       // ptr to the variable
  double **fextra_atom;       // ptr to the force on the variable
  int *extra_peratom;         // # of values in variable, e.g. 3 in x
  int *extra_nlen;            // total local length of variable, e.g 3*nlocal
  double *extra_max;          // max allowed change per iter for atom's var
  class Pair **requestor;     // Pair that stores/manipulates the variable

  int kokkosable;             // 1 if this min style supports Kokkos

<<<<<<< HEAD
  int neigh_every,neigh_delay,neigh_dist_check;  // neighboring params
=======
  virtual double energy_force(int);
  void force_clear();
>>>>>>> dbaf17bc

  virtual double energy_force(int);
  virtual void force_clear();

  void ev_setup();
  void ev_set(bigint);

  char *stopstrings(int);
  virtual void copy_vectors(){}
  virtual void copy_force(){}
};

}

#endif

/* ERROR/WARNING messages:

W: Using 'neigh_modify every 1 delay 0 check yes' setting during minimization

UNDOCUMENTED

E: Minimization could not find thermo_pe compute

This compute is created by the thermo command.  It must have been
explicitly deleted by a uncompute command.

E: Cannot use a damped dynamics min style with fix box/relax

This is a current restriction in LAMMPS.  Use another minimizer
style.

E: Cannot use a damped dynamics min style with per-atom DOF

This is a current restriction in LAMMPS.  Use another minimizer
style.

E: Cannot use hftn min style with fix box/relax

UNDOCUMENTED

E: Cannot use hftn min style with per-atom DOF

UNDOCUMENTED

E: Illegal ... command

Self-explanatory.  Check the input script syntax and compare to the
documentation for the command.  You can use -echo screen as a
command-line option when running LAMMPS to see the offending line.

U: Resetting reneighboring criteria during minimization

Minimization requires that neigh_modify settings be delay = 0, every =
1, check = yes.  Since these settings were not in place, LAMMPS
changed them and will restore them to their original values after the
minimization.

U: Energy due to X extra global DOFs will be included in minimizer energies

When using fixes like box/relax, the potential energy used by the minimizer
is augmented by an additional energy provided by the fix. Thus the printed
converged energy may be different from the total potential energy.

*/<|MERGE_RESOLUTION|>--- conflicted
+++ resolved
@@ -125,12 +125,7 @@
 
   int kokkosable;             // 1 if this min style supports Kokkos
 
-<<<<<<< HEAD
   int neigh_every,neigh_delay,neigh_dist_check;  // neighboring params
-=======
-  virtual double energy_force(int);
-  void force_clear();
->>>>>>> dbaf17bc
 
   virtual double energy_force(int);
   virtual void force_clear();
