--- conflicted
+++ resolved
@@ -20,20 +20,6 @@
 
 namespace MathSpecial {
 
-<<<<<<< HEAD
-  // x**2. use instead of pow(x,2.0).
-
-  static inline double square(const double &x) { return x*x; }
-
-  // x**3. use instead of pow(x,3.0).
-  static inline double cube(const double &x) { return x*x*x; }
-
-  // return -1.0 for odd n, 1.0 for even n. like pow(-1.0,n)
-  static inline double powsign(const int n) { return (n & 1) ? -1.0 : 1.0; }
-
-  // optimized version of pow(x,n) with n being integer
-  // up to 10x faster than pow(x,y).
-=======
   // x**2, use instead of pow(x,2.0)
 
   static inline double square(const double &x) { return x*x; }
@@ -46,7 +32,6 @@
 
   // optimized version of pow(x,n) with n being integer
   // up to 10x faster than pow(x,y)
->>>>>>> 99f80bff
 
   static inline double powint(const double &x, const int n) {
     double yy,ww;
