--- conflicted
+++ resolved
@@ -49,15 +49,6 @@
 {
   style = 1;
   layout = Comm::LAYOUT_UNIFORM;
-<<<<<<< HEAD
-  pbc_flag = NULL;
-  buf_send = NULL;
-  buf_recv = NULL;
-  overlap = NULL;
-  rcbinfo = NULL;
-  cutghostmulti = NULL;
-  comm_style = (const char *)"tiled";
-=======
   pbc_flag = nullptr;
   buf_send = nullptr;
   buf_recv = nullptr;
@@ -65,7 +56,7 @@
   rcbinfo = nullptr;
   cutghostmulti = nullptr;
   cutghostmultiold = nullptr;
->>>>>>> dc08058e
+  comm_style = (const char *)"tiled";
   init_buffers();
 }
 
