/* ----------------------------------------------------------------------
   LAMMPS - Large-scale Atomic/Molecular Massively Parallel Simulator
   http://lammps.sandia.gov, Sandia National Laboratories
   Steve Plimpton, sjplimp@sandia.gov

   Copyright (2003) Sandia Corporation.  Under the terms of Contract
   DE-AC04-94AL85000 with Sandia Corporation, the U.S. Government retains
   certain rights in this software.  This software is distributed under
   the GNU General Public License.

   See the README file in the top-level LAMMPS directory.
------------------------------------------------------------------------- */

/* ----------------------------------------------------------------------
   Contributing authors:  Axel Kohlmeyer (Temple U),
                          Richard Berger (Temple U)
------------------------------------------------------------------------- */

#include "info.h"
#include <mpi.h>
#include <cmath>
#include <cstring>
#include <cctype>
#include <ctime>
#include <map>
#include <string>
#include "accelerator_kokkos.h"
#include "atom.h"
#include "comm.h"
#include "compute.h"
#include "domain.h"
#include "dump.h"
#include "fix.h"
#include "force.h"
#include "pair.h"
#include "pair_hybrid.h"
#include "bond.h"
#include "angle.h"
#include "dihedral.h"
#include "improper.h"
#include "group.h"
#include "input.h"
#include "modify.h"
#include "neighbor.h"
#include "output.h"
#include "region.h"
#include "universe.h"
#include "variable.h"
#include "update.h"
#include "error.h"
#include "utils.h"

#ifdef _WIN32
#define PSAPI_VERSION 1
#include <windows.h>
#include <stdint.h> // <cstdint> requires C++-11
#include <psapi.h>
#else
#include <sys/resource.h>
#include <sys/utsname.h>
#endif

#if defined(__linux)
#include <malloc.h>
#endif

namespace LAMMPS_NS {
// same as in variable.cpp
enum {INDEX,LOOP,WORLD,UNIVERSE,ULOOP,STRING,GETENV,
      SCALARFILE,ATOMFILE,FORMAT,EQUAL,ATOM,VECTOR,PYTHON,INTERNAL};

enum {COMPUTES=1<<0,
      DUMPS=1<<1,
      FIXES=1<<2,
      GROUPS=1<<3,
      REGIONS=1<<4,
      CONFIG=1<<5,
      TIME=1<<6,
      MEMORY=1<<7,
      VARIABLES=1<<8,
      SYSTEM=1<<9,
      COMM=1<<10,
      COEFFS=1<<11,
      ATOM_STYLES=1<<12,
      INTEGRATE_STYLES=1<<13,
      MINIMIZE_STYLES=1<<14,
      PAIR_STYLES=1<<15,
      BOND_STYLES=1<<16,
      ANGLE_STYLES=1<<17,
      DIHEDRAL_STYLES=1<<18,
      IMPROPER_STYLES=1<<19,
      KSPACE_STYLES=1<<20,
      FIX_STYLES=1<<21,
      COMPUTE_STYLES=1<<22,
      REGION_STYLES=1<<23,
      DUMP_STYLES=1<<24,
      COMMAND_STYLES=1<<25,
      COMM_STYLES=1<<26,
      ALL=~0};

static const int STYLES = ATOM_STYLES | INTEGRATE_STYLES | MINIMIZE_STYLES
                        | PAIR_STYLES | BOND_STYLES | ANGLE_STYLES
                        | DIHEDRAL_STYLES | IMPROPER_STYLES | KSPACE_STYLES
                        | FIX_STYLES | COMPUTE_STYLES | REGION_STYLES
                        | DUMP_STYLES | COMMAND_STYLES | COMM_STYLES;
}

static const char *varstyles[] = {
  "index", "loop", "world", "universe", "uloop", "string", "getenv",
  "file", "atomfile", "format", "equal", "atom", "vector", "python", "internal", "(unknown)"};

static const char *mapstyles[] = { "none", "array", "hash" };

static const char *commstyles[] = { "brick", "tiled" };
static const char *commlayout[] = { "uniform", "nonuniform", "irregular" };

static const char bstyles[] = "pfsm";

using namespace LAMMPS_NS;
using namespace std;

template<typename ValueType>
static void print_columns(FILE* fp, map<string, ValueType> * styles);

/* ---------------------------------------------------------------------- */

void Info::command(int narg, char **arg)
{
  FILE *out=screen;
  int flags=0;

  if (comm->me != 0) return;

  // parse arguments
  int idx = 0;

  while (idx < narg) {
    if (strncmp(arg[idx],"all",3) == 0) {
      flags |= ALL;
      ++idx;
    } else if ((idx+1 < narg) && (strncmp(arg[idx],"out",3) == 0)
               && (strncmp(arg[idx+1],"screen",3) == 0)) {
      if ((out != screen) && (out != logfile)) fclose(out);
      out = screen;
      idx += 2;
    } else if ((idx+1 < narg) && (strncmp(arg[idx],"out",3) == 0)
               && (strncmp(arg[idx+1],"log",3) == 0)) {
      if ((out != screen) && (out != logfile)) fclose(out);
      out = logfile;
      idx += 2;
    } else if ((idx+2 < narg) && (strncmp(arg[idx],"out",3) == 0)
               && (strncmp(arg[idx+1],"append",3) == 0)) {
      if ((out != screen) && (out != logfile)) fclose(out);
      out = fopen(arg[idx+2],"a");
      idx += 3;
    } else if ((idx+2 < narg) && (strncmp(arg[idx],"out",3) == 0)
               && (strncmp(arg[idx+1],"overwrite",3) == 0)) {
      if ((out != screen) && (out != logfile)) fclose(out);
      out = fopen(arg[idx+2],"w");
      idx += 3;
    } else if (strncmp(arg[idx],"communication",5) == 0) {
      flags |= COMM;
      ++idx;
    } else if (strncmp(arg[idx],"computes",5) == 0) {
      flags |= COMPUTES;
      ++idx;
    } else if (strncmp(arg[idx],"dumps",5) == 0) {
      flags |= DUMPS;
      ++idx;
    } else if (strncmp(arg[idx],"fixes",5) == 0) {
      flags |= FIXES;
      ++idx;
    } else if (strncmp(arg[idx],"groups",3) == 0) {
      flags |= GROUPS;
      ++idx;
    } else if (strncmp(arg[idx],"regions",3) == 0) {
      flags |= REGIONS;
      ++idx;
    } else if (strncmp(arg[idx],"config",3) == 0) {
      flags |= CONFIG;
      ++idx;
    } else if (strncmp(arg[idx],"time",3) == 0) {
      flags |= TIME;
      ++idx;
    } else if (strncmp(arg[idx],"memory",3) == 0) {
      flags |= MEMORY;
      ++idx;
    } else if (strncmp(arg[idx],"variables",3) == 0) {
      flags |= VARIABLES;
      ++idx;
    } else if (strncmp(arg[idx],"system",3) == 0) {
      flags |= SYSTEM;
      ++idx;
    } else if (strncmp(arg[idx],"coeffs",3) == 0) {
      flags |= COEFFS;
      ++idx;
    } else if (strncmp(arg[idx],"styles",3) == 0) {
      if (idx+1 < narg) {
        ++idx;
        if (strncmp(arg[idx],"all",3) == 0) {
          flags |= STYLES;
          ++idx;
        } else if (strncmp(arg[idx],"atom",3) == 0) {
          flags |= ATOM_STYLES;
          ++idx;
        } else if (strncmp(arg[idx],"integrate",3) == 0) {
          flags |= INTEGRATE_STYLES;
          ++idx;
        } else if (strncmp(arg[idx],"minimize",3) == 0) {
          flags |= MINIMIZE_STYLES;
          ++idx;
        } else if (strncmp(arg[idx],"pair",3) == 0) {
          flags |= PAIR_STYLES;
          ++idx;
        } else if (strncmp(arg[idx],"bond",3) == 0) {
          flags |= BOND_STYLES;
          ++idx;
        } else if (strncmp(arg[idx],"angle",3) == 0) {
          flags |= ANGLE_STYLES;
          ++idx;
        } else if (strncmp(arg[idx],"dihedral",3) == 0) {
          flags |= DIHEDRAL_STYLES;
          ++idx;
        } else if (strncmp(arg[idx],"improper",3) == 0) {
          flags |= IMPROPER_STYLES;
          ++idx;
        } else if (strncmp(arg[idx],"kspace",3) == 0) {
          flags |= KSPACE_STYLES;
          ++idx;
        } else if (strncmp(arg[idx],"fix",3) == 0) {
          flags |= FIX_STYLES;
          ++idx;
        } else if (strncmp(arg[idx],"compute",4) == 0) {
          flags |= COMPUTE_STYLES;
          ++idx;
        } else if (strncmp(arg[idx],"region",3) == 0) {
          flags |= REGION_STYLES;
          ++idx;
        } else if (strncmp(arg[idx],"dump",3) == 0) {
          flags |= DUMP_STYLES;
          ++idx;
        } else if (strncmp(arg[idx],"command",4) == 0) {
          flags |= COMMAND_STYLES;
          ++idx;
        } else {
          flags |= STYLES;
        }
      } else {
        flags |= STYLES;
        ++idx;
      }
    } else {
      error->warning(FLERR,"Ignoring unknown or incorrect info command flag");
      ++idx;
    }
  }

  if (out == NULL) return;

  fputs("\nInfo-Info-Info-Info-Info-Info-Info-Info-Info-Info-Info\n",out);
  time_t now = time(NULL);
  fprintf(out,"Printed on %s\n",ctime(&now));

  if (flags & CONFIG) {
    if (lmp->has_git_info) {
      fprintf(out,"\nLAMMPS version: %s / %s\nGit info: %s / %s / %s\n\n",
              universe->version, universe->num_ver,lmp->git_branch,
              lmp->git_descriptor,lmp->git_commit);
    } else {
      fprintf(out,"\nLAMMPS version: %s / %s\n\n",
              universe->version, universe->num_ver);
    }
    const char *infobuf = get_os_info();
    fprintf(out,"OS information: %s\n\n",infobuf);
    delete[] infobuf;

    fprintf(out,"sizeof(smallint): %3d-bit\n",(int)sizeof(smallint)*8);
    fprintf(out,"sizeof(imageint): %3d-bit\n",(int)sizeof(imageint)*8);
    fprintf(out,"sizeof(tagint):   %3d-bit\n",(int)sizeof(tagint)*8);
    fprintf(out,"sizeof(bigint):   %3d-bit\n",(int)sizeof(bigint)*8);

    infobuf = get_compiler_info();
    fprintf(out,"\nCompiler: %s with %s\n",infobuf,get_openmp_info());
    delete[] infobuf;

    fputs("\nActive compile time flags:\n\n",out);
    if (has_gzip_support()) fputs("-DLAMMPS_GZIP\n",out);
    if (has_png_support()) fputs("-DLAMMPS_PNG\n",out);
    if (has_jpeg_support()) fputs("-DLAMMPS_JPEG\n",out);
    if (has_ffmpeg_support()) fputs("-DLAMMPS_FFMPEG\n",out);
    if (has_exceptions()) fputs("-DLAMMPS_EXCEPTIONS\n",out);

#if defined(LAMMPS_BIGBIG)
    fputs("-DLAMMPS_BIGBIG\n",out);
#elif defined(LAMMPS_SMALLBIG)
    fputs("-DLAMMPS_SMALLBIG\n",out);
#else // defined(LAMMPS_SMALLSMALL)
    fputs("-DLAMMPS_SMALLSMALL\n",out);
#endif

    const char *pkg;
    int ncword, ncline = 0;

    fputs("\nInstalled packages:\n\n",out);
    for (int i = 0; NULL != (pkg = lmp->installed_packages[i]); ++i) {
      ncword = strlen(pkg);
      if (ncline + ncword > 78) {
        ncline = 0;
        fputs("\n",out);
      }
      fprintf(out,"%s ",pkg);
      ncline += ncword + 1;
    }
    fputs("\n",out);
  }

  if (flags & MEMORY) {

    fprintf(out,"\nMemory allocation information (MPI rank 0):\n\n");

    bigint bytes = 0;
    bytes += atom->memory_usage();
    bytes += neighbor->memory_usage();
    bytes += comm->memory_usage();
    bytes += update->memory_usage();
    bytes += force->memory_usage();
    bytes += modify->memory_usage();
    for (int i = 0; i < output->ndump; i++)
      bytes += output->dump[i]->memory_usage();
    double mbytes = bytes/1024.0/1024.0;
    fprintf(out,"Total dynamically allocated memory: %.4g Mbyte\n",mbytes);

#if defined(_WIN32)
    HANDLE phandle = GetCurrentProcess();
    PROCESS_MEMORY_COUNTERS_EX pmc;
    GetProcessMemoryInfo(phandle,(PROCESS_MEMORY_COUNTERS *)&pmc,sizeof(pmc));
    fprintf(out,"Non-shared memory use: %.4g Mbyte\n",
            (double)pmc.PrivateUsage/1048576.0);
    fprintf(out,"Maximum working set size: %.4g Mbyte\n",
            (double)pmc.PeakWorkingSetSize/1048576.0);
#else
#if defined(__linux)
    struct mallinfo mi;
    mi = mallinfo();
    fprintf(out,"Current reserved memory pool size: %.4g Mbyte\n",
            (double)mi.uordblks/1048576.0+(double)mi.hblkhd/1048576.0);
#endif
    struct rusage ru;
    if (getrusage(RUSAGE_SELF, &ru) == 0) {
      fprintf(out,"Maximum resident set size: %.4g Mbyte\n",
              (double)ru.ru_maxrss/1024.0);
    }
#endif
  }

  if (flags & COMM) {
    int major,minor,len;
#if (defined(MPI_VERSION) && (MPI_VERSION > 2)) || defined(MPI_STUBS)
    char version[MPI_MAX_LIBRARY_VERSION_STRING];
    MPI_Get_library_version(version,&len);
#else
    char version[] = "Undetected MPI implementation";
    len = strlen(version);
#endif

    MPI_Get_version(&major,&minor);
    if (len > 80) {
      char *ptr = strchr(version+80,'\n');
      if (ptr) *ptr = '\0';
    }

    fprintf(out,"\nCommunication information:\n");
    fprintf(out,"MPI library level: MPI v%d.%d\n",major,minor);
<<<<<<< HEAD
    fprintf(out,"Comm style = %s,  Comm pattern = %s,  Comm layout = %s\n",
            comm->comm_style, commstyles[comm->style], commlayout[comm->layout]);
=======
    fprintf(out,"MPI version: %s\n",version);
    fprintf(out,"Comm style = %s,  Comm layout = %s\n",
            commstyles[comm->style], commlayout[comm->layout]);
>>>>>>> a12b959f
    fprintf(out,"Communicate velocities for ghost atoms = %s\n",
            comm->ghost_velocity ? "yes" : "no");

    if (comm->mode == 0) {
      fprintf(out,"Communication mode = single\n");
      fprintf(out,"Communication cutoff = %g\n",
              comm->get_comm_cutoff());
    }

    if (comm->mode == 1) {
      fprintf(out,"Communication mode = multi\n");
      double cut;
      for (int i=1; i <= atom->ntypes && neighbor->cuttype; ++i) {
        cut = neighbor->cuttype[i];
        if (comm->cutusermulti) cut = MAX(cut,comm->cutusermulti[i]);
        fprintf(out,"Communication cutoff for type %d = %g\n", i, cut);
      }
    }
    fprintf(out,"Nprocs = %d,   Nthreads = %d\n",
            comm->nprocs, comm->nthreads);
    if (domain->box_exist)
      fprintf(out,"Processor grid = %d x %d x %d\n",comm->procgrid[0],
            comm->procgrid[1], comm->procgrid[2]);
  }

  if (flags & SYSTEM) {
    fprintf(out,"\nSystem information:\n");
    fprintf(out,"Units      = %s\n",update->unit_style);
    fprintf(out,"Atom style = %s\n", atom->atom_style);
    fprintf(out,"Atom map   = %s\n", mapstyles[atom->map_style]);
    if (atom->molecular > 0) {
      const char *msg;
      msg = (atom->molecular == 2) ? "template" : "standard";
      fprintf(out,"Molecule type = %s\n",msg);
    }
    fprintf(out,"Atoms = " BIGINT_FORMAT ",  types = %d,  style = %s\n",
            atom->natoms, atom->ntypes, force->pair_style);

    if (force->pair && utils::strmatch(force->pair_style,"^hybrid")) {
      PairHybrid *hybrid = (PairHybrid *)force->pair;
      fprintf(out,"Hybrid sub-styles:");
      for (int i=0; i < hybrid->nstyles; ++i)
        fprintf(out," %s", hybrid->keywords[i]);
      fputc('\n',out);
    }
    if (atom->molecular > 0) {
      const char *msg;
      msg = force->bond_style ? force->bond_style : "none";
      fprintf(out,"Bonds = " BIGINT_FORMAT ",  types = %d,  style = %s\n",
              atom->nbonds, atom->nbondtypes, msg);

      msg = force->angle_style ? force->angle_style : "none";
      fprintf(out,"Angles = " BIGINT_FORMAT ",  types = %d,  style = %s\n",
              atom->nangles, atom->nangletypes, msg);

      msg = force->dihedral_style ? force->dihedral_style : "none";
      fprintf(out,"Dihedrals = " BIGINT_FORMAT ",  types = %d,  style = %s\n",
              atom->ndihedrals, atom->ndihedraltypes, msg);

      msg = force->improper_style ? force->improper_style : "none";
      fprintf(out,"Impropers = " BIGINT_FORMAT ",  types = %d,  style = %s\n",
              atom->nimpropers, atom->nimpropertypes, msg);

      const double * const special_lj   = force->special_lj;
      const double * const special_coul = force->special_coul;

      fprintf(out,"Special bond factors lj =   %-10g %-10g %-10g\n"
              "Special bond factors coul = %-10g %-10g %-10g\n",
              special_lj[1],special_lj[2],special_lj[3],
              special_coul[1],special_coul[2],special_coul[3]);
    }

    fprintf(out,"Kspace style = %s\n",
            force->kspace ? force->kspace_style : "none");

    if (domain->box_exist) {
      fprintf(out,"\nDimensions = %d\n",domain->dimension);
      fprintf(out,"%s box = %g x %g x %g\n",
              domain->triclinic ? "Triclinic" : "Orthogonal",
              domain->xprd, domain->yprd, domain->zprd);
      fprintf(out,"Boundaries = %c,%c %c,%c %c,%c\n",
              bstyles[domain->boundary[0][0]],bstyles[domain->boundary[0][1]],
              bstyles[domain->boundary[1][0]],bstyles[domain->boundary[1][1]],
              bstyles[domain->boundary[2][0]],bstyles[domain->boundary[2][1]]);
      fprintf(out,"xlo, xhi = %g, %g\n", domain->boxlo[0], domain->boxhi[0]);
      fprintf(out,"ylo, yhi = %g, %g\n", domain->boxlo[1], domain->boxhi[1]);
      fprintf(out,"zlo, zhi = %g, %g\n", domain->boxlo[2], domain->boxhi[2]);
      if (domain->triclinic)
          fprintf(out,"Xy, xz, yz = %g, %g, %g\n",
                  domain->xy, domain->xz, domain->yz);
    } else {
      fputs("\nBox has not yet been created\n",out);
    }
  }

  if (domain->box_exist && (flags & COEFFS)) {
    Pair *pair=force->pair;

    fprintf(out,"\nCoeff information:\n");
    if (pair) {
      fprintf(out,"Pair Coeffs:\n");
      for (int i=1; i <= atom->ntypes; ++i)
        for (int j=i; j <= atom->ntypes; ++j) {
          fprintf(out,"%3d %3d :",i,j);
          if (pair->allocated && pair->setflag[i][j]) fputs(" is set\n",out);
          else fputs (" is not set\n",out);
        }
    }
    if (force->bond) {
      Bond *bond=force->bond;

      if (bond) {
        fprintf(out,"Bond Coeffs:\n");
        for (int i=1; i <= atom->nbondtypes; ++i) {
          fprintf(out,"%3d :",i);
          if (bond->allocated && bond->setflag[i]) fputs(" is set\n",out);
          else fputs (" is not set\n",out);
        }
      }
    }
    if (force->angle) {
      Angle *angle=force->angle;

      if (angle) {
        fprintf(out,"Angle Coeffs:\n");
        for (int i=1; i <= atom->nangletypes; ++i) {
          fprintf(out,"%3d :",i);
          if (angle->allocated && angle->setflag[i]) fputs(" is set\n",out);
          else fputs (" is not set\n",out);
        }
      }
    }
    if (force->dihedral) {
      Dihedral *dihedral=force->dihedral;

      if (dihedral) {
        fprintf(out,"Dihedral Coeffs:\n");
        for (int i=1; i <= atom->ndihedraltypes; ++i) {
          fprintf(out,"%3d :",i);
          if (dihedral->allocated && dihedral->setflag[i]) fputs(" is set\n",out);
          else fputs (" is not set\n",out);
        }
      }
    }
    if (force->improper) {
      Improper *b=force->improper;

      if (b) {
        fprintf(out,"Improper Coeffs:\n");
        for (int i=1; i <= atom->nimpropertypes; ++i) {
          fprintf(out,"%3d :",i);
          if (b->allocated && b->setflag[i]) fputs(" is set\n",out);
          else fputs (" is not set\n",out);
        }
      }
    }
  }

  if (flags & GROUPS) {
    int ngroup = group->ngroup;
    char **names = group->names;
    int *dynamic = group->dynamic;
    fprintf(out,"\nGroup information:\n");
    for (int i=0; i < ngroup; ++i) {
      if (names[i])
        fprintf(out,"Group[%2d]: %s (%s)\n",
                i, names[i], dynamic[i] ? "dynamic" : "static");
    }
  }

  if (flags & REGIONS) {
    int nreg = domain->nregion;
    Region **regs = domain->regions;
    fprintf(out,"\nRegion information:\n");
    for (int i=0; i < nreg; ++i) {
      fprintf(out,"Region[%3d]: %s,  style = %s,  side = %s\n",
              i, regs[i]->id, regs[i]->style,
              regs[i]->interior ? "in" : "out");
      if (regs[i]->bboxflag)
        fprintf(out,"     Boundary: lo %g %g %g  hi %g %g %g\n",
                regs[i]->extent_xlo, regs[i]->extent_ylo,
                regs[i]->extent_zlo, regs[i]->extent_xhi,
                regs[i]->extent_yhi, regs[i]->extent_zhi);
      else fprintf(out,"     No Boundary\n");
    }
  }

  if (flags & COMPUTES) {
    int ncompute = modify->ncompute;
    Compute **compute = modify->compute;
    char **names = group->names;
    fprintf(out,"\nCompute information:\n");
    for (int i=0; i < ncompute; ++i) {
      fprintf(out,"Compute[%3d]: %s,  style = %s,  group = %s\n",
              i, compute[i]->id, compute[i]->style,
              names[compute[i]->igroup]);
    }
  }

  if (flags & DUMPS) {
    int ndump = output->ndump;
    Dump **dump = output->dump;
    int *nevery = output->every_dump;           \
    char **vnames = output->var_dump;
    char **names = group->names;
    fprintf(out,"\nDump information:\n");
    for (int i=0; i < ndump; ++i) {
      fprintf(out,"Dump[%3d]: %s,  file = %s,  style = %s,  group = %s,  ",
              i, dump[i]->id, dump[i]->filename,
              dump[i]->style, names[dump[i]->igroup]);
      if (nevery[i]) {
        fprintf(out,"every = %d\n", nevery[i]);
      } else {
        fprintf(out,"every = %s\n", vnames[i]);
      }
    }
  }

  if (flags & FIXES) {
    int nfix = modify->nfix;
    Fix **fix = modify->fix;
    char **names = group->names;
    fprintf(out,"\nFix information:\n");
    for (int i=0; i < nfix; ++i) {
      fprintf(out,"Fix[%3d]: %s,  style = %s,  group = %s\n",
              i, fix[i]->id, fix[i]->style, names[fix[i]->igroup]);
    }
  }

  if (flags & VARIABLES) {
    int nvar = input->variable->nvar;
    int *style = input->variable->style;
    char **names = input->variable->names;
    char ***data = input->variable->data;
    fprintf(out,"\nVariable information:\n");
    for (int i=0; i < nvar; ++i) {
      int ndata = 1;
      fprintf(out,"Variable[%3d]: %-10s,  style = %-10s,  def =",
              i,names[i],varstyles[style[i]]);
      if (style[i] == INTERNAL) {
        fprintf(out,"%g\n",input->variable->dvalue[i]);
        continue;
      }
      if ((style[i] != LOOP) && (style[i] != ULOOP))
        ndata = input->variable->num[i];
      for (int j=0; j < ndata; ++j)
        fprintf(out," %s",data[i][j]);
      fputs("\n",out);
    }
  }

  if (flags & TIME) {
    double wallclock = MPI_Wtime() - lmp->initclock;
    double cpuclock = 0.0;

#if defined(_WIN32)
    // from MSD docs.
    FILETIME ct,et,kt,ut;
    union { FILETIME ft; uint64_t ui; } cpu;
    if (GetProcessTimes(GetCurrentProcess(),&ct,&et,&kt,&ut)) {
      cpu.ft = ut;
      cpuclock = cpu.ui * 0.0000001;
    }
#else /* POSIX */
    struct rusage ru;
    if (getrusage(RUSAGE_SELF, &ru) == 0) {
      cpuclock  = (double) ru.ru_utime.tv_sec;
      cpuclock += (double) ru.ru_utime.tv_usec * 0.000001;
    }
#endif /* ! _WIN32 */

    int cpuh,cpum,cpus,wallh,wallm,walls;
    cpus = fmod(cpuclock,60.0);
    cpuclock = (cpuclock - cpus) / 60.0;
    cpum = fmod(cpuclock,60.0);
    cpuh = (cpuclock - cpum) / 60.0;
    walls = fmod(wallclock,60.0);
    wallclock = (wallclock - walls) / 60.0;
    wallm = fmod(wallclock,60.0);
    wallh = (wallclock - wallm) / 60.0;
    fprintf(out,"\nTotal time information (MPI rank 0):\n"
            "  CPU time: %4d:%02d:%02d\n"
            " Wall time: %4d:%02d:%02d\n",
            cpuh,cpum,cpus,wallh,wallm,walls);
  }

  if (flags & STYLES) {
    available_styles(out, flags);
  }

  fputs("\nInfo-Info-Info-Info-Info-Info-Info-Info-Info-Info-Info\n\n",out);

  // close output file pointer if opened locally thus forcing a hard sync.
  if ((out != screen) && (out != logfile))
    fclose(out);
}


void Info::available_styles(FILE * out, int flags)
{

  fprintf(out,"\nStyles information:\n");

  if (flags & ATOM_STYLES)      atom_styles(out);
  if (flags & COMM_STYLES)      comm_styles(out);
  if (flags & INTEGRATE_STYLES) integrate_styles(out);
  if (flags & MINIMIZE_STYLES)  minimize_styles(out);
  if (flags & PAIR_STYLES)      pair_styles(out);
  if (flags & BOND_STYLES)      bond_styles(out);
  if (flags & ANGLE_STYLES)     angle_styles(out);
  if (flags & DIHEDRAL_STYLES)  dihedral_styles(out);
  if (flags & IMPROPER_STYLES)  improper_styles(out);
  if (flags & KSPACE_STYLES)    kspace_styles(out);
  if (flags & FIX_STYLES)       fix_styles(out);
  if (flags & COMPUTE_STYLES)   compute_styles(out);
  if (flags & REGION_STYLES)    region_styles(out);
  if (flags & DUMP_STYLES)      dump_styles(out);
  if (flags & COMMAND_STYLES)   command_styles(out);
}

void Info::atom_styles(FILE * out)
{
  fprintf(out, "\nAtom styles:\n");
  print_columns(out, atom->avec_map);
  fprintf(out, "\n\n\n");
}

void Info::integrate_styles(FILE * out)
{
  fprintf(out, "\nIntegrate styles:\n");
  print_columns(out, update->integrate_map);
  fprintf(out, "\n\n\n");
}

void Info::minimize_styles(FILE * out)
{
  fprintf(out, "\nMinimize styles:\n");
  print_columns(out, update->minimize_map);
  fprintf(out, "\n\n\n");
}

void Info::pair_styles(FILE * out)
{
  fprintf(out, "\nPair styles:\n");
  print_columns(out, force->pair_map);
  fprintf(out, "\n\n\n");
}

void Info::bond_styles(FILE * out)
{
  fprintf(out, "\nBond styles:\n");
  print_columns(out, force->bond_map);
  fprintf(out, "\n\n\n");
}

void Info::angle_styles(FILE * out)
{
  fprintf(out, "\nAngle styles:\n");
  print_columns(out, force->angle_map);
  fprintf(out, "\n\n\n");
}

void Info::dihedral_styles(FILE * out)
{
  fprintf(out, "\nDihedral styles:\n");
  print_columns(out, force->dihedral_map);
  fprintf(out, "\n\n\n");
}

void Info::improper_styles(FILE * out)
{
  fprintf(out, "\nImproper styles:\n");
  print_columns(out, force->improper_map);
  fprintf(out, "\n\n\n");
}

void Info::kspace_styles(FILE * out)
{
  fprintf(out, "\nKSpace styles:\n");
  print_columns(out, force->kspace_map);
  fprintf(out, "\n\n\n");
}

void Info::fix_styles(FILE * out)
{
  fprintf(out, "\nFix styles:\n");
  print_columns(out, modify->fix_map);
  fprintf(out, "\n\n\n");
}

void Info::compute_styles(FILE * out)
{
  fprintf(out, "\nCompute styles:\n");
  print_columns(out, modify->compute_map);
  fprintf(out, "\n\n\n");
}

void Info::region_styles(FILE * out)
{
  fprintf(out, "\nRegion styles:\n");
  print_columns(out, domain->region_map);
  fprintf(out, "\n\n\n");
}

void Info::dump_styles(FILE * out)
{
  fprintf(out, "\nDump styles:\n");
  print_columns(out, output->dump_map);
  fprintf(out, "\n\n\n");
}

void Info::command_styles(FILE * out)
{
  fprintf(out, "\nCommand styles (add-on input script commands):\n");
  print_columns(out, input->command_map);
  fprintf(out, "\n\n\n");
}

void Info::comm_styles(FILE * out)
{
  fprintf(out, "\nComm styles :\n");
  print_columns(out, input->comm_map);
  fprintf(out, "\n\n\n");
}

/* ---------------------------------------------------------------------- */

// the is_active() function returns true if the selected style or name
// in the selected category is currently in use.

bool Info::is_active(const char *category, const char *name)
{
  if ((category == NULL) || (name == NULL)) return false;
  const char *style = "none";
  const int len = strlen(name);

  if (strcmp(category,"package") == 0) {
    if (strcmp(name,"gpu") == 0) {
      return (modify->find_fix("package_gpu") >= 0) ? true : false;
    } else if (strcmp(name,"intel") == 0) {
      return (modify->find_fix("package_intel") >= 0) ? true : false;
    } else if (strcmp(name,"kokkos") == 0) {
      return (lmp->kokkos && lmp->kokkos->kokkos_exists) ? true : false;
    } else if (strcmp(name,"omp") == 0) {
      return (modify->find_fix("package_omp") >= 0) ? true : false;
    } else error->all(FLERR,"Unknown name for info package category");

  } else if (strcmp(category,"newton") == 0) {
    if (strcmp(name,"pair") == 0) return (force->newton_pair != 0);
    else if (strcmp(name,"bond") == 0) return (force->newton_bond != 0);
    else if (strcmp(name,"any") == 0) return (force->newton != 0);
    else error->all(FLERR,"Unknown name for info newton category");

  } else if (strcmp(category,"pair") == 0) {
    if (force->pair == NULL) return false;
    if (strcmp(name,"single") == 0) return (force->pair->single_enable != 0);
    else if (strcmp(name,"respa") == 0) return (force->pair->respa_enable != 0);
    else if (strcmp(name,"manybody") == 0) return (force->pair->manybody_flag != 0);
    else if (strcmp(name,"tail") == 0) return (force->pair->tail_flag != 0);
    else if (strcmp(name,"shift") == 0) return (force->pair->offset_flag != 0);
    else error->all(FLERR,"Unknown name for info pair category");

  } else if (strcmp(category,"comm_style") == 0) {
    style = commstyles[comm->style];
  } else if (strcmp(category,"min_style") == 0) {
    style = update->minimize_style;
  } else if (strcmp(category,"run_style") == 0) {
    style = update->integrate_style;
  } else if (strcmp(category,"atom_style") == 0) {
    style = atom->atom_style;
  } else if (strcmp(category,"pair_style") == 0) {
    style = force->pair_style;
  } else if (strcmp(category,"bond_style") == 0) {
    style = force->bond_style;
  } else if (strcmp(category,"angle_style") == 0) {
    style = force->angle_style;
  } else if (strcmp(category,"dihedral_style") == 0) {
    style = force->dihedral_style;
  } else if (strcmp(category,"improper_style") == 0) {
    style = force->improper_style;
  } else if (strcmp(category,"kspace_style") == 0) {
    style = force->kspace_style;
  } else error->all(FLERR,"Unknown category for info is_active()");

  int match = 0;
  if (strcmp(style,name) == 0) match = 1;

  if (!match && lmp->suffix_enable) {
    if (lmp->suffix) {
      char *name_w_suffix = new char [len + 2 + strlen(lmp->suffix)];
      sprintf(name_w_suffix,"%s/%s",name,lmp->suffix);
      if (strcmp(style,name_w_suffix) == 0) match = 1;
      delete[] name_w_suffix;
    }
    if (!match && lmp->suffix2) {
      char *name_w_suffix = new char [len + 2 + strlen(lmp->suffix2)];
      sprintf(name_w_suffix,"%s/%s",name,lmp->suffix2);
      if (strcmp(style,name_w_suffix) == 0) match = 1;
      delete[] name_w_suffix;
    }
  }
  return match ? true : false;
}

/* ---------------------------------------------------------------------- */

// the is_available() function returns true if the selected style
// or name in the selected category is available for use (but need
// not be currently active).

bool Info::is_available(const char *category, const char *name)
{
  if ((category == NULL) || (name == NULL)) return false;
  const int len = strlen(name);
  int match = 0;

  if (strcmp(category,"command") == 0) {
    if (input->command_map->find(name) != input->command_map->end())
      match = 1;

  } else if (strcmp(category,"compute") == 0) {
    if (modify->compute_map->find(name) != modify->compute_map->end())
      match = 1;

    if (!match && lmp->suffix_enable) {
      if (lmp->suffix) {
        char *name_w_suffix = new char [len + 2 + strlen(lmp->suffix)];
        sprintf(name_w_suffix,"%s/%s",name,lmp->suffix);
        if (modify->compute_map->find(name_w_suffix) != modify->compute_map->end())
          match = 1;
        delete[] name_w_suffix;
      }
      if (!match && lmp->suffix2) {
        char *name_w_suffix = new char [len + 2 + strlen(lmp->suffix2)];
        sprintf(name_w_suffix,"%s/%s",name,lmp->suffix2);
        if (modify->compute_map->find(name_w_suffix) != modify->compute_map->end())
          match = 1;
        delete[] name_w_suffix;
      }
    }
  } else if (strcmp(category,"fix") == 0) {
    if (modify->fix_map->find(name) != modify->fix_map->end())
      match = 1;

    if (!match && lmp->suffix_enable) {
      if (lmp->suffix) {
        char *name_w_suffix = new char [len + 2 + strlen(lmp->suffix)];
        sprintf(name_w_suffix,"%s/%s",name,lmp->suffix);
        if (modify->fix_map->find(name_w_suffix) != modify->fix_map->end())
          match = 1;
        delete[] name_w_suffix;
      }
      if (!match && lmp->suffix2) {
        char *name_w_suffix = new char [len + 2 + strlen(lmp->suffix2)];
        sprintf(name_w_suffix,"%s/%s",name,lmp->suffix2);
        if (modify->fix_map->find(name_w_suffix) != modify->fix_map->end())
          match = 1;
        delete[] name_w_suffix;
      }
    }
  } else if (strcmp(category,"pair_style") == 0) {
    if (force->pair_map->find(name) != force->pair_map->end())
      match = 1;

    if (!match && lmp->suffix_enable) {
      if (lmp->suffix) {
        char *name_w_suffix = new char [len + 2 + strlen(lmp->suffix)];
        sprintf(name_w_suffix,"%s/%s",name,lmp->suffix);
        if (force->pair_map->find(name_w_suffix) != force->pair_map->end())
          match = 1;
        delete[] name_w_suffix;
      }
      if (!match && lmp->suffix2) {
        char *name_w_suffix = new char [len + 2 + strlen(lmp->suffix2)];
        sprintf(name_w_suffix,"%s/%s",name,lmp->suffix2);
        if (force->pair_map->find(name_w_suffix) != force->pair_map->end())
          match = 1;
        delete[] name_w_suffix;
      }
    }
  } else if (strcmp(category,"feature") == 0) {
    if (strcmp(name,"gzip") == 0) {
      return has_gzip_support();
    } else if (strcmp(name,"png") == 0) {
      return has_png_support();
    } else if (strcmp(name,"jpeg") == 0) {
      return has_jpeg_support();
    } else if (strcmp(name,"ffmpeg") == 0) {
      return has_ffmpeg_support();
    } else if (strcmp(name,"exceptions") == 0) {
      return has_exceptions();
    }
  } else error->all(FLERR,"Unknown category for info is_available()");

  return match ? true : false;
}

/* ---------------------------------------------------------------------- */

// the is_defined() function returns true if a particular ID of the
// selected category (e.g. fix ID, group ID, region ID etc.) has been
// defined and thus can be accessed. It does *NOT* check whether a
// particular ID has a particular style.

bool Info::is_defined(const char *category, const char *name)
{
  if ((category == NULL) || (name == NULL)) return false;

  if (strcmp(category,"compute") == 0) {
    int ncompute = modify->ncompute;
    Compute **compute = modify->compute;
    for (int i=0; i < ncompute; ++i) {
      if (strcmp(compute[i]->id,name) == 0)
        return true;
    }
  } else if (strcmp(category,"dump") == 0) {
    int ndump = output->ndump;
    Dump **dump = output->dump;
    for (int i=0; i < ndump; ++i) {
      if (strcmp(dump[i]->id,name) == 0)
        return true;
    }
  } else if (strcmp(category,"fix") == 0) {
    int nfix = modify->nfix;
    Fix **fix = modify->fix;
    for (int i=0; i < nfix; ++i) {
      if (strcmp(fix[i]->id,name) == 0)
        return true;
    }
  } else if (strcmp(category,"group") == 0) {
    int ngroup = group->ngroup;
    char **names = group->names;
    for (int i=0; i < ngroup; ++i) {
      if (strcmp(names[i],name) == 0)
        return true;
    }
  } else if (strcmp(category,"region") == 0) {
    int nreg = domain->nregion;
    Region **regs = domain->regions;
    for (int i=0; i < nreg; ++i) {
      if (strcmp(regs[i]->id,name) == 0)
        return true;
    }
  } else if (strcmp(category,"variable") == 0) {
    int nvar = input->variable->nvar;
    char **names = input->variable->names;
    for (int i=0; i < nvar; ++i) {
      if (strcmp(names[i],name) == 0)
        return true;
    }
  } else error->all(FLERR,"Unknown category for info is_defined()");

  return false;
}

template<typename ValueType>
static void print_columns(FILE* fp, map<string, ValueType> * styles)
{
  if (styles->empty()) {
    fprintf(fp, "\nNone");
    return;
  }

  // std::map keys are already sorted
  int pos = 80;
  for(typename map<string, ValueType>::iterator it = styles->begin(); it != styles->end(); ++it) {
    const string & style_name = it->first;

    // skip "secret" styles
    if (isupper(style_name[0])) continue;

    int len = style_name.length();
    if (pos + len > 80) {
      fprintf(fp,"\n");
      pos = 0;
    }

    if (len < 16) {
      fprintf(fp,"%-16s", style_name.c_str());
      pos += 16;
    } else if (len < 32) {
      fprintf(fp,"%-32s", style_name.c_str());
      pos += 32;
    } else if (len < 48) {
      fprintf(fp,"%-48s", style_name.c_str());
      pos += 48;
    } else if (len < 64) {
      fprintf(fp,"%-64s", style_name.c_str());
      pos += 64;
    } else {
      fprintf(fp,"%-80s", style_name.c_str());
      pos += 80;
    }
  }
}

bool Info::has_gzip_support() {
#ifdef LAMMPS_GZIP
  return true;
#else
  return false;
#endif
}

bool Info::has_png_support() {
#ifdef LAMMPS_PNG
  return true;
#else
  return false;
#endif
}

bool Info::has_jpeg_support() {
#ifdef LAMMPS_JPEG
  return true;
#else
  return false;
#endif
}

bool Info::has_ffmpeg_support() {
#ifdef LAMMPS_FFMPEG
  return true;
#else
  return false;
#endif
}

bool Info::has_exceptions() {
#ifdef LAMMPS_EXCEPTIONS
  return true;
#else
  return false;
#endif
}

bool Info::has_package(const char * package_name) {
  for(int i = 0; LAMMPS::installed_packages[i] != NULL; ++i) {
    if(strcmp(package_name, LAMMPS::installed_packages[i]) == 0) {
      return true;
    }
  }
  return false;
}

/* ---------------------------------------------------------------------- */
#define _INFOBUF_SIZE 256

char *Info::get_os_info()
{
  char *buf = new char[_INFOBUF_SIZE];

#if defined(_WIN32)
  DWORD fullversion,majorv,minorv,buildv=0;

  fullversion = GetVersion();
  majorv = (DWORD) (LOBYTE(LOWORD(fullversion)));
  minorv = (DWORD) (HIBYTE(LOWORD(fullversion)));
  if (fullversion < 0x80000000)
    buildv = (DWORD) (HIWORD(fullversion));

  SYSTEM_INFO si;
  GetSystemInfo(&si);

  const char *machine;
  switch (si.wProcessorArchitecture) {
  case PROCESSOR_ARCHITECTURE_AMD64:
    machine = (const char *) "x86_64";
    break;
  case PROCESSOR_ARCHITECTURE_ARM:
    machine = (const char *) "arm";
    break;
  case PROCESSOR_ARCHITECTURE_IA64:
    machine = (const char *) "ia64";
    break;
  case PROCESSOR_ARCHITECTURE_INTEL:
    machine = (const char *) "i386";
    break;
  default:
    machine = (const char *) "(unknown)";
  }
  snprintf(buf,_INFOBUF_SIZE,"Windows %d.%d (%d) on %s",
           majorv,minorv,buildv,machine);
#else
  struct utsname ut;
  uname(&ut);
  snprintf(buf,_INFOBUF_SIZE,"%s %s on %s",
           ut.sysname, ut.release, ut.machine);
#endif
  return buf;
}

char *Info::get_compiler_info()
{
  char *buf = new char[_INFOBUF_SIZE];
#if __clang__
  snprintf(buf,_INFOBUF_SIZE,"Clang C++ %s", __VERSION__);
#elif __INTEL_COMPILER
  snprintf(buf,_INFOBUF_SIZE,"Intel C++ %s", __VERSION__);
#elif __GNUC__
  snprintf(buf,_INFOBUF_SIZE,"GNU C++ %s",   __VERSION__);
#else
  snprintf(buf,_INFOBUF_SIZE,"(Unknown)");
#endif
  return buf;
}

const char *Info::get_openmp_info()
{

#if !defined(_OPENMP)
  return (const char *)"OpenMP not enabled";
#else

// Supported OpenMP version corresponds to the release date of the
// specifications as posted at https://www.openmp.org/specifications/

#if _OPENMP > 201811
  return (const char *)"OpenMP newer than version 5.0";
#elif _OPENMP == 201811
  return (const char *)"OpenMP 5.0";
#elif _OPENMP == 201611
  return (const char *)"OpenMP 5.0 preview 1";
#elif _OPENMP == 201511
  return (const char *)"OpenMP 4.5";
#elif _OPENMP == 201307
  return (const char *)"OpenMP 4.0";
#elif _OPENMP == 201107
  return (const char *)"OpenMP 3.1";
#elif _OPENMP == 200805
  return (const char *)"OpenMP 3.0";
#elif _OPENMP == 200505
  return (const char *)"OpenMP 2.5";
#elif _OPENMP == 200203
  return (const char *)"OpenMP 2.0";
#else
  return (const char *)"unknown OpenMP version";
#endif

#endif
}

/* ---------------------------------------------------------------------- */

char **Info::get_variable_names(int &num) {
    num = input->variable->nvar;
    return input->variable->names;
}<|MERGE_RESOLUTION|>--- conflicted
+++ resolved
@@ -371,14 +371,9 @@
 
     fprintf(out,"\nCommunication information:\n");
     fprintf(out,"MPI library level: MPI v%d.%d\n",major,minor);
-<<<<<<< HEAD
+    fprintf(out,"MPI version: %s\n",version);
     fprintf(out,"Comm style = %s,  Comm pattern = %s,  Comm layout = %s\n",
             comm->comm_style, commstyles[comm->style], commlayout[comm->layout]);
-=======
-    fprintf(out,"MPI version: %s\n",version);
-    fprintf(out,"Comm style = %s,  Comm layout = %s\n",
-            commstyles[comm->style], commlayout[comm->layout]);
->>>>>>> a12b959f
     fprintf(out,"Communicate velocities for ghost atoms = %s\n",
             comm->ghost_velocity ? "yes" : "no");
 
