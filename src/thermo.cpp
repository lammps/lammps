--- conflicted
+++ resolved
@@ -41,11 +41,7 @@
 
 // customize a new keyword by adding to this list:
 
-<<<<<<< HEAD
-// step, elapsed, elaplong, dt, cpu, tpt, tps
-=======
 // step, elapsed, elaplong, dt, cpu, tpcpu, spcpu
->>>>>>> 468afb93
 // atoms, temp, press, pe, ke, etotal, enthalpy
 // evdwl, ecoul, epair, ebond, eangle, edihed, eimp, emol, elong, etail
 // vol, lx, ly, lz, xlo, xhi, ylo, yhi, zlo, zhi, xy, xz, yz, xlat, ylat, zlat
@@ -89,9 +85,6 @@
   lostflag = ERROR;
   lostbefore = 0;
   flushflag = 0;
-  last_step = 0;
-  last_cpu  = 0.0;
-  last_time = 0.0;
 
   // set style and corresponding lineflag
   // custom style builds its own line of keywords
@@ -174,12 +167,6 @@
   if (normuserflag) normvalue = normuser;
   else if (strcmp(update->unit_style,"lj") == 0) normvalue = 1;
   else normvalue = 0;
-
-  // initialize step-by-step performance measurement 
-  last_step = 0;
-  // XXX: dt can vary. need to find the proper accumulator
-  last_time = 0.0;
-  last_cpu  = 0.0;
 
   // add Volume field if volume changes and not style = custom
   // this check must come after domain init, so box_change is set
@@ -327,12 +314,6 @@
 
   // kludge for RedStorm timing issue
   // if (ntimestep == 100) return;
-
-  last_step = update->ntimestep;
-  // XXX: dt can vary. need to find the proper accumulator
-  last_time = update->dt*last_step; 
-  if (flag) last_cpu = timer->elapsed(TIME_LOOP);
-  else last_cpu = 0.0;
 
   // print line to screen and logfile
 
@@ -611,17 +592,10 @@
       addfield("Dt",&Thermo::compute_dt,FLOAT);
     } else if (strcmp(word,"cpu") == 0) {
       addfield("CPU",&Thermo::compute_cpu,FLOAT);
-<<<<<<< HEAD
-    } else if (strcmp(word,"tpt") == 0) {
-      addfield("Time/s",&Thermo::compute_tpt,FLOAT);
-    } else if (strcmp(word,"tps") == 0) {
-      addfield("Step/s",&Thermo::compute_tps,FLOAT);
-=======
     } else if (strcmp(word,"tpcpu") == 0) {
       addfield("T/CPU",&Thermo::compute_tpcpu,FLOAT);
     } else if (strcmp(word,"spcpu") == 0) {
       addfield("S/CPU",&Thermo::compute_spcpu,FLOAT);
->>>>>>> 468afb93
 
     } else if (strcmp(word,"atoms") == 0) {
       addfield("Atoms",&Thermo::compute_atoms,INT);
@@ -939,15 +913,6 @@
       error->all("This variable thermo keyword cannot be used between runs");
     compute_cpu();
 
-<<<<<<< HEAD
-  } else if (strcmp(word,"tpt") == 0) {
-    if (update->whichflag == 0) firststep = 0;
-    compute_tpt();
-
-  } else if (strcmp(word,"tps") == 0) {
-    if (update->whichflag == 0) firststep = 0;
-    compute_tps();
-=======
   } else if (strcmp(word,"tpcpu") == 0) {
     if (update->whichflag == 0) 
       error->all("This variable thermo keyword cannot be used between runs");
@@ -957,7 +922,6 @@
     if (update->whichflag == 0) 
       error->all("This variable thermo keyword cannot be used between runs");
     compute_spcpu();
->>>>>>> 468afb93
 
   } else if (strcmp(word,"atoms") == 0) {
     compute_atoms();
@@ -1379,23 +1343,6 @@
 
 /* ---------------------------------------------------------------------- */
 
-<<<<<<< HEAD
-void Thermo::compute_tpt()
-{
-  double new_time = update->dt*update->ntimestep;
-  double cpu_diff  = timer->elapsed(TIME_LOOP) - last_cpu;
-  if (cpu_diff > 0.0) dvalue = (new_time-last_time) / cpu_diff;
-  else dvalue=0.0;
-}
-
-/* ---------------------------------------------------------------------- */
-
-void Thermo::compute_tps()
-{
-    double cpu_diff  = timer->elapsed(TIME_LOOP) - last_cpu;
-    if (cpu_diff > 0.0) dvalue = (update->ntimestep-last_step) / cpu_diff;
-    else dvalue=0.0;
-=======
 void Thermo::compute_tpcpu()
 {
   double new_cpu;
@@ -1436,7 +1383,6 @@
 
   last_step = new_step;
   last_spcpu = new_cpu;
->>>>>>> 468afb93
 }
 
 /* ---------------------------------------------------------------------- */
