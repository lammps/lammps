--- conflicted
+++ resolved
@@ -364,31 +364,15 @@
                "MPI library level: MPI v{}.{}\n"
                "MPI version: {}\n",major,minor,version);
 
-<<<<<<< HEAD
     fmt::print(out,"Comm style = {},  Comm layout = {}\n"
                "Communicate velocities for ghost atoms = {}\n",
-               commstyles[comm->style], commlayout[comm->layout],
+               comm->comm_style, commlayout[comm->layout],
                comm->ghost_velocity ? "yes" : "no");
 
     if (comm->mode == 0)
       fmt::print(out,"Communication mode = single\n"
                  "Communication cutoff = {}\n",
                  comm->get_comm_cutoff());
-=======
-    fprintf(out,"\nCommunication information:\n");
-    fprintf(out,"MPI library level: MPI v%d.%d\n",major,minor);
-    fprintf(out,"MPI version: %s\n",version);
-    fprintf(out,"Comm style = %s,  Comm pattern = %s,  Comm layout = %s\n",
-            comm->comm_style, commstyles[comm->style], commlayout[comm->layout]);
-    fprintf(out,"Communicate velocities for ghost atoms = %s\n",
-            comm->ghost_velocity ? "yes" : "no");
-
-    if (comm->mode == 0) {
-      fprintf(out,"Communication mode = single\n");
-      fprintf(out,"Communication cutoff = %g\n",
-              comm->get_comm_cutoff());
-    }
->>>>>>> dbaf17bc
 
     if (comm->mode == 1) {
       fputs("Communication mode = multi\n",out);
